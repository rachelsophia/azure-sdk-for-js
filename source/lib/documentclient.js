--- conflicted
+++ resolved
@@ -2144,7 +2144,6 @@
 
                 return function (options, callback) {
                     that.queryFeed.call(that,
-<<<<<<< HEAD
                     that,
                     path,
                     "docs",
@@ -2154,17 +2153,6 @@
                     query,
                     options,
                     callback);
-=======
-                        that,
-                        path,
-                        "docs",
-                        id,
-                        function (result) { return result.Documents; },
-                        function (parent, body) { return body; },
-                        query,
-                        options,
-                        callback);
->>>>>>> 1ede9e9c
                 };
             });
 
