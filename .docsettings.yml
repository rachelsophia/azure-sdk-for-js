--- conflicted
+++ resolved
@@ -79,12 +79,10 @@
   - ['sdk/storage/storage-queue/samples/README.md', '#1583']
   - ['sdk/storage/storage-queue/test/README.md', '#1583']
   - ['sdk/storage/storage-datalake/README.md', '#1583']
-<<<<<<< HEAD
   - ['sdk/core/amqp/README.md', '#1583']
-=======
+
 package_indexing_exclusion_list:
   - '@azure/template'
   - 'azure-sp'
   - 'testhub'
   - 'azure-sdk-for-js'
->>>>>>> 1522932b
