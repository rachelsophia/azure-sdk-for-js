--- conflicted
+++ resolved
@@ -85,11 +85,7 @@
             Write-Host "Package Version: $($pkg.Version)"
             Write-Host "Package SDK Type: $($pkg.SdkType)"
             Write-Host "Artifact Name: $($pkg.ArtifactName)"
-<<<<<<< HEAD
-
-=======
             Write-Host "Release date: $($pkg.ReleaseStatus)"
->>>>>>> facf5c1c
             $configFilePrefix = $pkg.Name
             if ($pkg.ArtifactName)
             {
