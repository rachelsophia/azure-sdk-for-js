--- conflicted
+++ resolved
@@ -273,13 +273,8 @@
     'preview' `
     $FilteredMetadata `
   (Join-Path $DocsRepoLocation 'ci-configs/packages-preview.json.log') `
-<<<<<<< HEAD
-    $DocValidationImageId
-    
-=======
   $DocValidationImageId
   
->>>>>>> d8584f53
   UpdateDocsMsPackages `
     (Join-Path $DocsRepoLocation 'ci-configs/packages-latest.json') `
     'latest' `
