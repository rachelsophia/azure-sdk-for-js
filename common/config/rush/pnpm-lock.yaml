dependencies:
  '@azure/abort-controller': 1.0.0-preview.2
  '@azure/amqp-common': 1.0.0-preview.6_rhea-promise@0.1.15
  '@azure/arm-servicebus': 3.2.0
  '@azure/core-asynciterator-polyfill': 1.0.0-preview.1
  '@azure/core-auth': 1.0.0-preview.3
  '@azure/core-paging': 1.0.0-preview.2
  '@azure/eslint-plugin-azure-sdk': 2.0.1_9e8391ca70fb0408a9da4393803aa477
  '@azure/event-hubs': 2.1.1
  '@azure/keyvault-keys': 4.0.0-preview.7
  '@azure/keyvault-secrets': 4.0.0-preview.7
  '@azure/logger-js': 1.3.2
  '@azure/ms-rest-nodeauth': 0.9.3
  '@azure/storage-blob': 12.0.0-preview.3
  '@microsoft/api-extractor': 7.3.8
  '@opencensus/web-types': 0.0.7
  '@rush-temp/abort-controller': 'file:projects/abort-controller.tgz'
  '@rush-temp/app-configuration': 'file:projects/app-configuration.tgz'
  '@rush-temp/core-amqp': 'file:projects/core-amqp.tgz'
  '@rush-temp/core-arm': 'file:projects/core-arm.tgz'
  '@rush-temp/core-asynciterator-polyfill': 'file:projects/core-asynciterator-polyfill.tgz'
  '@rush-temp/core-auth': 'file:projects/core-auth.tgz'
  '@rush-temp/core-http': 'file:projects/core-http.tgz'
  '@rush-temp/core-lro': 'file:projects/core-lro.tgz'
  '@rush-temp/core-paging': 'file:projects/core-paging.tgz'
  '@rush-temp/core-tracing': 'file:projects/core-tracing.tgz'
  '@rush-temp/cosmos': 'file:projects/cosmos.tgz_webpack@4.39.2'
  '@rush-temp/event-hubs': 'file:projects/event-hubs.tgz'
  '@rush-temp/event-processor-host': 'file:projects/event-processor-host.tgz'
  '@rush-temp/eventhubs-checkpointstore-blob': 'file:projects/eventhubs-checkpointstore-blob.tgz'
  '@rush-temp/identity': 'file:projects/identity.tgz'
  '@rush-temp/keyvault-certificates': 'file:projects/keyvault-certificates.tgz'
  '@rush-temp/keyvault-keys': 'file:projects/keyvault-keys.tgz'
  '@rush-temp/keyvault-secrets': 'file:projects/keyvault-secrets.tgz'
  '@rush-temp/logger': 'file:projects/logger.tgz'
  '@rush-temp/service-bus': 'file:projects/service-bus.tgz'
  '@rush-temp/storage-blob': 'file:projects/storage-blob.tgz'
  '@rush-temp/storage-file': 'file:projects/storage-file.tgz'
  '@rush-temp/storage-queue': 'file:projects/storage-queue.tgz'
  '@rush-temp/template': 'file:projects/template.tgz'
  '@rush-temp/test-utils-recorder': 'file:projects/test-utils-recorder.tgz'
  '@rush-temp/testhub': 'file:projects/testhub.tgz'
  '@types/async-lock': 1.1.1
  '@types/chai': 4.2.0
  '@types/chai-as-promised': 7.1.2
  '@types/chai-string': 1.4.2
  '@types/debug': 4.1.5
  '@types/dotenv': 6.1.1
  '@types/execa': 0.9.0
  '@types/express': 4.17.1
  '@types/fast-json-stable-stringify': 2.0.0
  '@types/fetch-mock': 7.3.1
  '@types/fs-extra': 8.0.0
  '@types/glob': 7.1.1
  '@types/is-buffer': 2.0.0
  '@types/jssha': 2.0.0
  '@types/jws': 3.2.0
  '@types/karma': 3.0.3
  '@types/long': 4.0.0
  '@types/mocha': 5.2.7
  '@types/nise': 1.4.0
  '@types/nock': 10.0.3
  '@types/node': 8.10.52
  '@types/node-fetch': 2.5.0
  '@types/priorityqueuejs': 1.0.1
  '@types/qs': 6.5.3
  '@types/query-string': 6.2.0
  '@types/semaphore': 1.1.0
  '@types/sinon': 7.0.13
  '@types/tough-cookie': 2.3.5
  '@types/tunnel': 0.0.1
  '@types/underscore': 1.9.2
  '@types/uuid': 3.4.5
  '@types/webpack': 4.39.0
  '@types/webpack-dev-middleware': 2.0.3
  '@types/ws': 6.0.3
  '@types/xml2js': 0.4.4
  '@types/yargs': 13.0.2
  '@typescript-eslint/eslint-plugin': 2.0.0_3cafee28902d96627d4743e014bc28ff
  '@typescript-eslint/eslint-plugin-tslint': 2.3.0_b840da7ae58bd563f8e3899e03f6a2da
  '@typescript-eslint/parser': 2.0.0_eslint@6.2.1
  assert: 1.5.0
  async-lock: 1.2.2
  azure-storage: 2.10.3
  babel-runtime: 6.26.0
  buffer: 5.4.0
  chai: 4.2.0
  chai-as-promised: 7.1.1_chai@4.2.0
  chai-string: 1.5.0_chai@4.2.0
  cross-env: 5.2.0
  death: 1.1.0
  debug: 4.1.1
  delay: 4.3.0
  dotenv: 8.1.0
  es6-promise: 4.2.8
  eslint: 6.2.1
  eslint-config-prettier: 6.1.0_eslint@6.2.1
  eslint-plugin-no-null: 1.0.2_eslint@6.2.1
  eslint-plugin-no-only-tests: 2.3.1
  eslint-plugin-promise: 4.2.1
  esm: 3.2.25
  events: 3.0.0
  execa: 1.0.0
  express: 4.17.1
  fast-json-stable-stringify: 2.0.0
  fetch-mock: 7.3.9
  form-data: 2.5.0
  fs-extra: 8.1.0
  glob: 7.1.4
  guid-typescript: 1.0.9
  gulp: 4.0.2
  gulp-zip: 5.0.0_gulp@4.0.2
  https-proxy-agent: 2.2.2
  inherits: 2.0.4
  is-buffer: 2.0.3
  jssha: 2.3.1
  jws: 3.2.2
  karma: 4.2.0
  karma-chai: 0.1.0_chai@4.2.0+karma@4.2.0
  karma-chrome-launcher: 3.1.0
  karma-cli: 2.0.0
  karma-coverage: 2.0.1
  karma-edge-launcher: 0.4.2_karma@4.2.0
  karma-env-preprocessor: 0.1.1
  karma-firefox-launcher: 1.2.0
  karma-ie-launcher: 1.0.0_karma@4.2.0
  karma-json-preprocessor: 0.3.3_karma@4.2.0
  karma-json-to-file-reporter: 1.0.1
  karma-junit-reporter: 1.2.0_karma@4.2.0
  karma-mocha: 1.3.0
  karma-mocha-reporter: 2.2.5_karma@4.2.0
  karma-remap-coverage: 0.1.5_karma-coverage@2.0.1
  karma-requirejs: 1.1.0_karma@4.2.0+requirejs@2.3.6
  karma-rollup-preprocessor: 7.0.2_rollup@1.20.1
  karma-sourcemap-loader: 0.3.7
  karma-typescript-es6-transform: 4.1.1
  karma-webpack: 4.0.2_webpack@4.39.2
  long: 4.0.0
  mocha: 6.2.0
  mocha-chrome: 2.0.0
  mocha-junit-reporter: 1.23.1_mocha@6.2.0
  mocha-multi: 1.1.3_mocha@6.2.0
  moment: 2.24.0
  msal: 1.1.3
  nise: 1.5.1
  nock: 11.3.2
  node-abort-controller: 1.0.4
  node-fetch: 2.6.0
  npm-run-all: 4.1.5
  nyc: 14.1.1
  open: 6.4.0
  path-browserify: 1.0.0
  prettier: 1.18.2
  priorityqueuejs: 1.0.0
  process: 0.11.10
  promise: 8.0.3
  proxy-agent: 3.0.3
  puppeteer: 1.19.0
  qs: 6.8.0
  query-string: 5.1.1
  regenerator-runtime: 0.13.3
  requirejs: 2.3.6
  rhea: 1.0.8
  rhea-promise: 0.1.15
  rimraf: 3.0.0
  rollup: 1.20.1
  rollup-plugin-commonjs: 10.0.2_rollup@1.20.1
  rollup-plugin-inject: 3.0.1
  rollup-plugin-json: 4.0.0
  rollup-plugin-local-resolve: 1.0.7
  rollup-plugin-multi-entry: 2.1.0
  rollup-plugin-node-globals: 1.4.0
  rollup-plugin-node-resolve: 5.2.0_rollup@1.20.1
  rollup-plugin-replace: 2.2.0
  rollup-plugin-shim: 1.0.0
  rollup-plugin-sourcemaps: 0.4.2_rollup@1.20.1
  rollup-plugin-terser: 5.1.1_rollup@1.20.1
  rollup-plugin-uglify: 6.0.2_rollup@1.20.1
  rollup-plugin-visualizer: 2.5.4_rollup@1.20.1
  semaphore: 1.1.0
  shx: 0.3.2
  sinon: 7.4.1
  source-map-support: 0.5.13
  stream-browserify: 2.0.2
  terser: 4.2.0
  tough-cookie: 3.0.1
  ts-loader: 6.0.4_typescript@3.5.3
  ts-mocha: 6.0.0_mocha@6.2.0
  ts-node: 8.3.0_typescript@3.5.3
  tslib: 1.10.0
  tslint: 5.20.0_typescript@3.5.3
  tslint-config-prettier: 1.18.0
  tunnel: 0.0.6
  typedoc: 0.15.0
  typescript: 3.5.3
  uglify-js: 3.6.0
  universal-user-agent: 4.0.0
  url: 0.11.0
  util: 0.12.1
  uuid: 3.3.3
  webpack: 4.39.2_webpack@4.39.2
  webpack-cli: 3.3.7_webpack@4.39.2
  webpack-dev-middleware: 3.7.0_webpack@4.39.2
  ws: 7.1.2
  xhr-mock: 2.5.0
  xml2js: 0.4.19
  yargs: 14.0.0
  yarn: 1.17.3
lockfileVersion: 5.1
packages:
  /@azure/abort-controller/1.0.0-preview.2:
    dependencies:
      tslib: 1.10.0
    dev: false
    resolution:
      integrity: sha512-pd2MVcHaitEC0ZoeixSTkJqTJFkIUVglosV//P2C/VwLg+9moGyx/P+WH2onDYukEOL5CCEuF0LBDfnTeL0gVA==
  /@azure/amqp-common/1.0.0-preview.6_rhea-promise@0.1.15:
    dependencies:
      '@azure/ms-rest-nodeauth': 0.9.3
      '@types/async-lock': 1.1.1
      '@types/is-buffer': 2.0.0
      async-lock: 1.2.2
      buffer: 5.4.0
      debug: 3.2.6
      events: 3.0.0
      is-buffer: 2.0.3
      jssha: 2.3.1
      process: 0.11.10
      rhea-promise: 0.1.15
      stream-browserify: 2.0.2
      tslib: 1.10.0
      url: 0.11.0
      util: 0.11.1
    dev: false
    peerDependencies:
      rhea-promise: ^0.1.15
    resolution:
      integrity: sha512-5XJZaJGtGoPmLhFx5y0vfCXiAHksoA4fdSnHAfkgEm4krhCW1jt1LH/6aJdUwUTJe+bz6m3Pv0sG/ILG0Vd65g==
  /@azure/arm-servicebus/3.2.0:
    dependencies:
      '@azure/ms-rest-azure-js': 1.3.8
      '@azure/ms-rest-js': 1.8.13
      tslib: 1.10.0
    dev: false
    resolution:
      integrity: sha512-e0nNyP0O802YMb4jq0nsVduIBHRWtmX/AtiWMCDI1f0KtcEmNRPfbP8DxU6iNgwnV09qy3EfaRfSY0vMsYs5cg==
  /@azure/core-arm/1.0.0-preview.3:
    dependencies:
      '@azure/core-http': 1.0.0-preview.3
      tslib: 1.10.0
    dev: false
    resolution:
      integrity: sha512-YZZM1EIcJnH7ahIBy0wAZDTXeeNZiPYJnRMWl3wZ2PblSHUVdq1D2ZRZWwQWeWlgrNXhsO2HC/9ZAwq8OihRFw==
  /@azure/core-arm/1.0.0-preview.4:
    dependencies:
      '@azure/core-http': 1.0.0-preview.4
      tslib: 1.10.0
    dev: false
    resolution:
      integrity: sha512-A/BrvRvG0lzV8595/SrgJvYFz1hj/pe/ZkH5g82Yggcxkw1wgM7YFXtlV+eyPqPWDJ7AeQslgRpHqQ3gd3nmfw==
  /@azure/core-asynciterator-polyfill/1.0.0-preview.1:
    dev: false
    resolution:
      integrity: sha512-hMp0y+j/odkAyTa5TYewn4hUlFdEe3sR9uTd2Oq+se61RtuDsqM7UWrNNlyylPyjIENSZHJVWN7jte/jvvMN2Q==
  /@azure/core-auth/1.0.0-preview.3:
    dependencies:
      '@azure/abort-controller': 1.0.0-preview.2
      tslib: 1.10.0
    dev: false
    resolution:
      integrity: sha512-SUG/ccOMGjPVUwKvwAW6r543bd66UOHu66N/jycr0hMVLI/46TuMZJIMjA2AN2+Gc+IrxSXQeJbN2VBFiJBWvA==
  /@azure/core-http/1.0.0-preview.3:
    dependencies:
      '@azure/abort-controller': 1.0.0-preview.2
      '@azure/core-auth': 1.0.0-preview.3
      '@azure/core-tracing': 1.0.0-preview.2
      '@types/node-fetch': 2.5.2
      '@types/tunnel': 0.0.1
      form-data: 2.5.1
      node-fetch: 2.6.0
      process: 0.11.10
      tough-cookie: 3.0.1
      tslib: 1.10.0
      tunnel: 0.0.6
      uuid: 3.3.3
      xml2js: 0.4.22
    dev: false
    resolution:
      integrity: sha512-YxZPXG0xYRvBhkAtNVD18VG3i6JyS2dH7QtkiYoi9yAc/x7HUMcKg7FmOD/Nf/++OVGoTQcJ9QpG34MggWuHEQ==
  /@azure/core-http/1.0.0-preview.4:
    dependencies:
      '@azure/abort-controller': 1.0.0-preview.2
      '@azure/core-auth': 1.0.0-preview.3
      '@azure/core-tracing': 1.0.0-preview.3
      '@types/node-fetch': 2.5.2
      '@types/tunnel': 0.0.1
      form-data: 2.5.1
      node-fetch: 2.6.0
      process: 0.11.10
      tough-cookie: 3.0.1
      tslib: 1.10.0
      tunnel: 0.0.6
      uuid: 3.3.3
      xml2js: 0.4.22
    dev: false
    resolution:
      integrity: sha512-33yIGopaXQNSZe3WbqKdVxZLH09fOXuvQBTAmOf7t3x0QsqkYAkKz8xAleFVAHIwbCnayKONmgHShrMibePDSQ==
  /@azure/core-paging/1.0.0-preview.2:
    dependencies:
      '@azure/core-asynciterator-polyfill': 1.0.0-preview.1
    dev: false
    resolution:
      integrity: sha512-D0oiOmg82AnhTT3xkIyTpEhCesHtlpV2rTVVlCQmQPbfzAWh8eBZp1QAgNQcBdF6uXZrp69znpXSnICmtfH23Q==
  /@azure/core-tracing/1.0.0-preview.1:
    dependencies:
      tslib: 1.10.0
    dev: false
    resolution:
      integrity: sha512-nDfxQopw7lfJG5N845BOS6Vcl84GcB1Q3BHKJAHghLOmdHQjV9Z92M4ziFAQ60UnOj2zrUefM6yDZcKjANCcyg==
  /@azure/core-tracing/1.0.0-preview.2:
    dependencies:
      tslib: 1.10.0
    dev: false
    resolution:
      integrity: sha512-ID/kDVax0uYlw1HVBNsLv6JuE8NbgLUrKrmvVqyuvtbNk+Gk+IKbpUbrDMAoauDAd1CHifs+fkg210LD2JWSEQ==
  /@azure/core-tracing/1.0.0-preview.3:
    dependencies:
      '@opencensus/web-types': 0.0.7
      debug: 4.1.1
      tslib: 1.10.0
    dev: false
    resolution:
      integrity: sha512-Nu4iA7M71WXiau1axE3VHeiNqnsl7Ysdg7Qu/rOmo1ew+Tjv0vIH+/TgGbMhw/Sz+c0bZxHaYdMW2UaTgDcJpA==
  /@azure/cosmos-sign/1.0.2:
    dependencies:
      crypto-js: 3.1.9-1
    dev: false
    resolution:
      integrity: sha512-+y3EDcbSFuieOKqw9VyaX7D13LB4LycQIdmLwSqFnSUO0mWl+RBLCKW3RL6XiyWOHRV2sMNT9vwGzwiFZI70vQ==
  /@azure/eslint-plugin-azure-sdk/2.0.1_9e8391ca70fb0408a9da4393803aa477:
    dependencies:
      '@typescript-eslint/parser': 2.0.0_eslint@6.2.1
      eslint: 6.2.1
      fast-levenshtein: 2.0.6
      glob: 7.1.4
      typescript: 3.6.3
    dev: false
    engines:
      node: '>=8.0.0'
    peerDependencies:
      '@typescript-eslint/parser': ^2.0.0
      eslint: ^6.1.0
    resolution:
      integrity: sha512-HszGr6szVke1FOr07hy+JojKm36qh9n3IfYdehZRx7Wi19cY1EUmFq1PT5OasbNC/DoVqB3yx8Olfw4t5YBxVA==
  /@azure/event-hubs/2.1.1:
    dependencies:
      '@azure/amqp-common': 1.0.0-preview.6_rhea-promise@0.1.15
      '@azure/ms-rest-nodeauth': 0.9.3
      async-lock: 1.2.2
      debug: 3.2.6
      is-buffer: 2.0.4
      jssha: 2.3.1
      rhea-promise: 0.1.15
      tslib: 1.10.0
      uuid: 3.3.3
    dev: false
    resolution:
      integrity: sha512-nGnFBPcB/rs+5YWwmHJg+d3Cs7BrjtVfuD1eEv8j+ui2X6uXxB88wom1A2t/7xsSzkunQSrXJ2mCwdHxKI5aHw==
  /@azure/identity/1.0.0-preview.3:
    dependencies:
      '@azure/core-http': 1.0.0-preview.3
      events: 3.0.0
      jws: 3.2.2
      msal: 1.1.3
      qs: 6.9.0
      tslib: 1.10.0
      uuid: 3.3.3
    dev: false
    resolution:
      integrity: sha512-V5XXvKLfIREoridG4GYZ3unnzTLwJ7SzTAoN9fPD2ieW1Xnt4utIlbgBAPASY1wZBANdKbKpxBqgx3CnMF5aSA==
  /@azure/identity/1.0.0-preview.4:
    dependencies:
      '@azure/core-http': 1.0.0-preview.4
      '@azure/core-tracing': 1.0.0-preview.3
      events: 3.0.0
      jws: 3.2.2
      msal: 1.1.3
      qs: 6.9.0
      tslib: 1.10.0
      uuid: 3.3.3
    dev: false
    resolution:
      integrity: sha512-I1+Dp1jBiysD0t58sb3GavB7krNBoTDgOxljfseXt686cbgavW4eMYSo281/Cma3RYZcl6WS4Bqm+p+1zRH6EA==
  /@azure/keyvault-keys/4.0.0-preview.7:
    dependencies:
      '@azure/core-arm': 1.0.0-preview.4
      '@azure/core-http': 1.0.0-preview.4
      '@azure/core-paging': 1.0.0-preview.2
      '@azure/core-tracing': 1.0.0-preview.3
      '@azure/identity': 1.0.0-preview.4
      tslib: 1.10.0
    dev: false
    resolution:
      integrity: sha512-nsH43Npvt+gS5mQN8ZAtwi18FLcbHFh1AaSxEyOp58yvNlb95J/srUZRSx2pZ4MObVhNQ7ntdYg16qo+pH+puA==
  /@azure/keyvault-secrets/4.0.0-preview.7:
    dependencies:
      '@azure/abort-controller': 1.0.0-preview.2
      '@azure/core-arm': 1.0.0-preview.4
      '@azure/core-http': 1.0.0-preview.4
      '@azure/core-paging': 1.0.0-preview.2
      '@azure/core-tracing': 1.0.0-preview.3
      '@azure/identity': 1.0.0-preview.4
      tslib: 1.10.0
    dev: false
    resolution:
      integrity: sha512-rkoukKqkzQrls7TwpLOlcuon1HdfgdmlPHrlRBDn1zPkmWjMAZKx/dYahBzplojhxzQYw6wwdYzhTilP0GRAqg==
  /@azure/logger-js/1.3.2:
    dependencies:
      tslib: 1.10.0
    dev: false
    resolution:
      integrity: sha512-h58oEROO2tniBTSmFmuHBGvuiFuYsHQBWTVdpT2AiOED4F2Kgf7rs0MPYPXiBcDvihC70M7QPRhIQ3JK1H/ygw==
  /@azure/ms-rest-azure-env/1.1.2:
    dev: false
    resolution:
      integrity: sha512-l7z0DPCi2Hp88w12JhDTtx5d0Y3+vhfE7JKJb9O7sEz71Cwp053N8piTtTnnk/tUor9oZHgEKi/p3tQQmLPjvA==
  /@azure/ms-rest-azure-js/1.3.8:
    dependencies:
      '@azure/ms-rest-js': 1.8.13
      tslib: 1.10.0
    dev: false
    resolution:
      integrity: sha512-AHLfDTCyIH6wBK6+CpImI6sc9mLZ17ZgUrTx3Rhwv+3Mb3Z73BxormkarfR6Stb6scrBYitxJ27FXyndXlGAYg==
  /@azure/ms-rest-js/1.8.13:
    dependencies:
      '@types/tunnel': 0.0.0
      axios: 0.19.0
      form-data: 2.5.0
      tough-cookie: 2.5.0
      tslib: 1.10.0
      tunnel: 0.0.6
      uuid: 3.3.3
      xml2js: 0.4.19
    dev: false
    resolution:
      integrity: sha512-jAa6Y2XrvwbEqkaEXDHK+ReNo0WnCPS+LgQ1dRAJUUNxK4CghF5u+SXsVtPENritilVE7FVteqsLOtlhTk+haA==
  /@azure/ms-rest-js/2.0.4:
    dependencies:
      '@types/node-fetch': 2.5.0
      '@types/tunnel': 0.0.1
      abort-controller: 3.0.0
      form-data: 2.5.0
      node-fetch: 2.6.0
      tough-cookie: 3.0.1
      tslib: 1.10.0
      tunnel: 0.0.6
      uuid: 3.3.3
      xml2js: 0.4.19
    dev: false
    resolution:
      integrity: sha512-nSOPt6st0RtxclYBQV65qXZpvMDqiDQssktvB/SMTAJ5bIytSPtBmlttTTigO5qHvwQcfzzpQE0sMceK+dJ/IQ==
  /@azure/ms-rest-nodeauth/0.9.3:
    dependencies:
      '@azure/ms-rest-azure-env': 1.1.2
      '@azure/ms-rest-js': 1.8.13
      adal-node: 0.1.28
    dev: false
    resolution:
      integrity: sha512-aFHRw/IHhg3I9ZJW+Va4L+sCirFHMVIu6B7lFdL5mGLfG3xC5vDIdd957LRXFgy2OiKFRUC0QaKknd0YCsQIqA==
  /@azure/storage-blob/12.0.0-preview.3:
    dependencies:
      '@azure/abort-controller': 1.0.0-preview.2
      '@azure/core-http': 1.0.0-preview.3
      '@azure/core-paging': 1.0.0-preview.2
      events: 3.0.0
      tslib: 1.10.0
    dev: false
    resolution:
      integrity: sha512-vbxCCy1VZuuLHsEFgmQK9+dtyuUjKB2+/u+AiVfQPwp4X1K7t2JbpfOd6jFEIvng7qOFJCftLr65x0UwbY085A==
  /@babel/code-frame/7.5.5:
    dependencies:
      '@babel/highlight': 7.5.0
    dev: false
    resolution:
      integrity: sha512-27d4lZoomVyo51VegxI20xZPuSHusqbQag/ztrBC7wegWoQ1nLREPVSKSW8byhTlzTKyNE4ifaTA6lCp7JjpFw==
  /@babel/generator/7.5.5:
    dependencies:
      '@babel/types': 7.5.5
      jsesc: 2.5.2
      lodash: 4.17.15
      source-map: 0.5.7
      trim-right: 1.0.1
    dev: false
    resolution:
      integrity: sha512-ETI/4vyTSxTzGnU2c49XHv2zhExkv9JHLTwDAFz85kmcwuShvYG2H08FwgIguQf4JC75CBnXAUM5PqeF4fj0nQ==
  /@babel/helper-function-name/7.1.0:
    dependencies:
      '@babel/helper-get-function-arity': 7.0.0
      '@babel/template': 7.4.4
      '@babel/types': 7.5.5
    dev: false
    resolution:
      integrity: sha512-A95XEoCpb3TO+KZzJ4S/5uW5fNe26DjBGqf1o9ucyLyCmi1dXq/B3c8iaWTfBk3VvetUxl16e8tIrd5teOCfGw==
  /@babel/helper-get-function-arity/7.0.0:
    dependencies:
      '@babel/types': 7.5.5
    dev: false
    resolution:
      integrity: sha512-r2DbJeg4svYvt3HOS74U4eWKsUAMRH01Z1ds1zx8KNTPtpTL5JAsdFv8BNyOpVqdFhHkkRDIg5B4AsxmkjAlmQ==
  /@babel/helper-split-export-declaration/7.4.4:
    dependencies:
      '@babel/types': 7.5.5
    dev: false
    resolution:
      integrity: sha512-Ro/XkzLf3JFITkW6b+hNxzZ1n5OQ80NvIUdmHspih1XAhtN3vPTuUFT4eQnela+2MaZ5ulH+iyP513KJrxbN7Q==
  /@babel/highlight/7.5.0:
    dependencies:
      chalk: 2.4.2
      esutils: 2.0.3
      js-tokens: 4.0.0
    dev: false
    resolution:
      integrity: sha512-7dV4eu9gBxoM0dAnj/BCFDW9LFU0zvTrkq0ugM7pnHEgguOEeOz1so2ZghEdzviYzQEED0r4EAgpsBChKy1TRQ==
  /@babel/parser/7.5.5:
    dev: false
    engines:
      node: '>=6.0.0'
    hasBin: true
    resolution:
      integrity: sha512-E5BN68cqR7dhKan1SfqgPGhQ178bkVKpXTPEXnFJBrEt8/DKRZlybmy+IgYLTeN7tp1R5Ccmbm2rBk17sHYU3g==
  /@babel/template/7.4.4:
    dependencies:
      '@babel/code-frame': 7.5.5
      '@babel/parser': 7.5.5
      '@babel/types': 7.5.5
    dev: false
    resolution:
      integrity: sha512-CiGzLN9KgAvgZsnivND7rkA+AeJ9JB0ciPOD4U59GKbQP2iQl+olF1l76kJOupqidozfZ32ghwBEJDhnk9MEcw==
  /@babel/traverse/7.5.5:
    dependencies:
      '@babel/code-frame': 7.5.5
      '@babel/generator': 7.5.5
      '@babel/helper-function-name': 7.1.0
      '@babel/helper-split-export-declaration': 7.4.4
      '@babel/parser': 7.5.5
      '@babel/types': 7.5.5
      debug: 4.1.1
      globals: 11.12.0
      lodash: 4.17.15
    dev: false
    resolution:
      integrity: sha512-MqB0782whsfffYfSjH4TM+LMjrJnhCNEDMDIjeTpl+ASaUvxcjoiVCo/sM1GhS1pHOXYfWVCYneLjMckuUxDaQ==
  /@babel/types/7.5.5:
    dependencies:
      esutils: 2.0.3
      lodash: 4.17.15
      to-fast-properties: 2.0.0
    dev: false
    resolution:
      integrity: sha512-s63F9nJioLqOlW3UkyMd+BYhXt44YuaFm/VV0VwuteqjYwRrObkU7ra9pY4wAJR3oXi8hJrMcrcJdO/HH33vtw==
  /@microsoft/api-extractor-model/7.3.2:
    dependencies:
      '@microsoft/node-core-library': 3.14.0
      '@microsoft/tsdoc': 0.12.12
      '@types/node': 8.5.8
    dev: false
    resolution:
      integrity: sha512-2yNbQsQl5PI36l5WzHQshwjBHPe5IeIcmidWad0E+wjyaAxGMLx5pBp5AgXY2JG9S9VQjFmmGmqJJBXn8tzu+w==
  /@microsoft/api-extractor-model/7.3.4:
    dependencies:
      '@microsoft/node-core-library': 3.14.1
      '@microsoft/tsdoc': 0.12.14
      '@types/node': 8.5.8
    dev: false
    resolution:
      integrity: sha512-a9gXhWG7PWcUNpJRtxGZ/Vepq1ke5ES2B6NnBH0M3zT//vGYXymf7aOQepCHfmY4p1cJvvmJoJNGMwtoC0eF5A==
  /@microsoft/api-extractor-model/7.5.1:
    dependencies:
      '@microsoft/node-core-library': 3.15.1
      '@microsoft/tsdoc': 0.12.14
    dev: false
    resolution:
      integrity: sha512-qzgmJeoqpJqYDS1yj9YTPdd/+9OWGFwfzGFyr6kVarexomdPSltcoQYIS5JnrB/RFNeUgTNUlwn5mYdyp2Xv6A==
  /@microsoft/api-extractor/7.3.11:
    dependencies:
      '@microsoft/api-extractor-model': 7.3.4
      '@microsoft/node-core-library': 3.14.1
      '@microsoft/ts-command-line': 4.2.7
      '@microsoft/tsdoc': 0.12.14
      colors: 1.2.5
      lodash: 4.17.15
      resolve: 1.8.1
      source-map: 0.6.1
      typescript: 3.5.3
    dev: false
    hasBin: true
    resolution:
      integrity: sha512-i/hBovsbk1btBIQFWHHbAQdcXxL07+nYwF6wxDabtM+rJgySQ/flsjZJYXJV+ADlP0L3jyKdWZNF03M3zlQUlw==
  /@microsoft/api-extractor/7.3.8:
    dependencies:
      '@microsoft/api-extractor-model': 7.3.2
      '@microsoft/node-core-library': 3.14.0
      '@microsoft/ts-command-line': 4.2.7
      '@microsoft/tsdoc': 0.12.12
      colors: 1.2.5
      lodash: 4.17.15
      resolve: 1.8.1
      source-map: 0.6.1
      typescript: 3.5.3
    dev: false
    hasBin: true
    resolution:
      integrity: sha512-zw3HWmPW9vWWIoI3SPb2tuJ2suXVoF9ty37Mww+00I4gKLPPDooVad1kBiNtdjHXBj0QwYAOsGcfoBN9Qgt2bw==
  /@microsoft/api-extractor/7.4.7:
    dependencies:
      '@microsoft/api-extractor-model': 7.5.1
      '@microsoft/node-core-library': 3.15.1
      '@microsoft/ts-command-line': 4.3.2
      '@microsoft/tsdoc': 0.12.14
      colors: 1.2.5
      lodash: 4.17.15
      resolve: 1.8.1
      source-map: 0.6.1
      typescript: 3.5.3
    dev: false
    hasBin: true
    resolution:
      integrity: sha512-CoPlXFC10GlvylZGFe/WBa+e0247b/SRn/kuaUSWDjWRnI0FWqLcQrT1Zge12k6y4cxgZ8VU2rpPNSYVKpA0zw==
  /@microsoft/api-extractor/7.5.0:
    dependencies:
      '@microsoft/api-extractor-model': 7.5.1
      '@microsoft/node-core-library': 3.15.1
      '@microsoft/ts-command-line': 4.3.2
      '@microsoft/tsdoc': 0.12.14
      colors: 1.2.5
      lodash: 4.17.15
      resolve: 1.8.1
      source-map: 0.6.1
      typescript: 3.5.3
    dev: false
    hasBin: true
    resolution:
      integrity: sha512-CxKNZFD9TRo/y8MQzlk4z/Z5jPCaQsDq7ON9baE544CKnmF4sNlmoS9ydkt0As3v6OYKjp50d2N4NAmZoOVXzg==
  /@microsoft/node-core-library/3.14.0:
    dependencies:
      '@types/fs-extra': 5.0.4
      '@types/jju': 1.4.1
      '@types/node': 8.5.8
      '@types/z-schema': 3.16.31
      colors: 1.2.5
      fs-extra: 7.0.1
      jju: 1.4.0
      z-schema: 3.18.4
    dev: false
    resolution:
      integrity: sha512-+gbTXTRfvR40hTH+C3Vno/RJ51sU/RZAyHb2bo9af8GCdOgxCxCs+qp2KCXklbpuolmIPFfbCmdTwv90yH5tJw==
  /@microsoft/node-core-library/3.14.1:
    dependencies:
      '@types/fs-extra': 5.0.4
      '@types/jju': 1.4.1
      '@types/node': 8.5.8
      '@types/z-schema': 3.16.31
      colors: 1.2.5
      fs-extra: 7.0.1
      jju: 1.4.0
      z-schema: 3.18.4
    dev: false
    resolution:
      integrity: sha512-KVYef9kjK6lmGOOjYRctYFX3ymZ71xobweBftwP8hQS5JTBX+QqpAOvfiFQmlMgfJ7/TS7u3u3QjVzeztuz5cg==
  /@microsoft/node-core-library/3.15.1:
    dependencies:
      '@types/node': 8.10.54
      colors: 1.2.5
      fs-extra: 7.0.1
      jju: 1.4.0
      z-schema: 3.18.4
    dev: false
    resolution:
      integrity: sha512-fUrcgu+w40k2GW8fiOUFby7jaKAAuDKaTrQuFQ3j+0Pg3ANnJ2uKtVf3bgFiNu+uVKpwVtLo4CPS8TwFduJRow==
  /@microsoft/ts-command-line/4.2.7:
    dependencies:
      '@types/argparse': 1.0.33
      '@types/node': 8.5.8
      argparse: 1.0.10
      colors: 1.2.5
    dev: false
    resolution:
      integrity: sha512-PwUMIIDl8oWyl64Y5DW5FAuoRk4KWTBZdk4FEh366KEm5xYFBQhCeatHGURIj8nEYm0Xb2coCrXF77dGDlp/Qw==
  /@microsoft/ts-command-line/4.3.2:
    dependencies:
      '@types/argparse': 1.0.33
      argparse: 1.0.10
      colors: 1.2.5
    dev: false
    resolution:
      integrity: sha512-2QeyilabCe6IpBylPXuY6dCA1S9ym3Ii0zakXVPpyfjSj1NesnyuUeuh6e8kyIqzqJ+3LYjfPG63XzUBtwGqqw==
  /@microsoft/tsdoc/0.12.12:
    dev: false
    resolution:
      integrity: sha512-5EzH1gHIonvvgA/xWRmVAJmRkTQj/yayUXyr66hFwNZiFE4j7lP8is9YQeXhwxGZEjO1PVMblAmFF0CyjNtPGw==
  /@microsoft/tsdoc/0.12.14:
    dev: false
    resolution:
      integrity: sha512-518yewjSga1jLdiLrcmpMFlaba5P+50b0TWNFUpC+SL9Yzf0kMi57qw+bMl+rQ08cGqH1vLx4eg9YFUbZXgZ0Q==
  /@opencensus/web-types/0.0.7:
    dev: false
    engines:
      node: '>=6.0'
    resolution:
      integrity: sha512-xB+w7ZDAu3YBzqH44rCmG9/RlrOmFuDPt/bpf17eJr8eZSrLt7nc7LnWdxM9Mmoj/YKMHpxRg28txu3TcpiL+g==
  /@sinonjs/commons/1.6.0:
    dependencies:
      type-detect: 4.0.8
    dev: false
    resolution:
      integrity: sha512-w4/WHG7C4WWFyE5geCieFJF6MZkbW4VAriol5KlmQXpAQdxvV0p26sqNZOW6Qyw6Y0l9K4g+cHvvczR2sEEpqg==
  /@sinonjs/formatio/3.2.1:
    dependencies:
      '@sinonjs/commons': 1.6.0
      '@sinonjs/samsam': 3.3.3
    dev: false
    resolution:
      integrity: sha512-tsHvOB24rvyvV2+zKMmPkZ7dXX6LSLKZ7aOtXY6Edklp0uRcgGpOsQTTGTcWViFyx4uhWc6GV8QdnALbIbIdeQ==
  /@sinonjs/samsam/3.3.3:
    dependencies:
      '@sinonjs/commons': 1.6.0
      array-from: 2.1.1
      lodash: 4.17.15
    dev: false
    resolution:
      integrity: sha512-bKCMKZvWIjYD0BLGnNrxVuw4dkWCYsLqFOUWw8VgKF/+5Y+mE7LfHWPIYoDXowH+3a9LsWDMo0uAP8YDosPvHQ==
  /@sinonjs/text-encoding/0.7.1:
    dev: false
    resolution:
      integrity: sha512-+iTbntw2IZPb/anVDbypzfQa+ay64MW0Zo8aJ8gZPWMMK6/OubMVb6lUPMagqjOPnmtauXnFCACVl3O7ogjeqQ==
  /@types/anymatch/1.3.1:
    dev: false
    resolution:
      integrity: sha512-/+CRPXpBDpo2RK9C68N3b2cOvO0Cf5B9aPijHsoDQTHivnGSObdOF2BRQOYjojWTDy6nQvMjmqRXIxH55VjxxA==
  /@types/argparse/1.0.33:
    dev: false
    resolution:
      integrity: sha512-VQgHxyPMTj3hIlq9SY1mctqx+Jj8kpQfoLvDlVSDNOyuYs8JYfkuY3OW/4+dO657yPmNhHpePRx0/Tje5ImNVQ==
  /@types/async-lock/1.1.1:
    dev: false
    resolution:
      integrity: sha512-TU1X8jmAU2BjwKryBFV/GDezz7Ge0xu9ZuYC7dy6wKj4hnL0JcxeseCOr/G2JkGylff6hdUBrR+Ee5ApAQeU5g==
  /@types/bluebird/3.5.27:
    dev: false
    resolution:
      integrity: sha512-6BmYWSBea18+tSjjSC3QIyV93ZKAeNWGM7R6aYt1ryTZXrlHF+QLV0G2yV0viEGVyRkyQsWfMoJ0k/YghBX5sQ==
  /@types/body-parser/1.17.1:
    dependencies:
      '@types/connect': 3.4.32
      '@types/node': 8.10.52
    dev: false
    resolution:
      integrity: sha512-RoX2EZjMiFMjZh9lmYrwgoP9RTpAjSHiJxdp4oidAQVO02T7HER3xj9UKue5534ULWeqVEkujhWcyvUce+d68w==
  /@types/chai-as-promised/7.1.2:
    dependencies:
      '@types/chai': 4.2.0
    dev: false
    resolution:
      integrity: sha512-PO2gcfR3Oxa+u0QvECLe1xKXOqYTzCmWf0FhLhjREoW3fPAVamjihL7v1MOVLJLsnAMdLcjkfrs01yvDMwVK4Q==
  /@types/chai-string/1.4.2:
    dependencies:
      '@types/chai': 4.2.0
    dev: false
    resolution:
      integrity: sha512-ld/1hV5qcPRGuwlPdvRfvM3Ka/iofOk2pH4VkasK4b1JJP1LjNmWWn0LsISf6RRzyhVOvs93rb9tM09e+UuF8Q==
  /@types/chai/4.2.0:
    dev: false
    resolution:
      integrity: sha512-zw8UvoBEImn392tLjxoavuonblX/4Yb9ha4KBU10FirCfwgzhKO0dvyJSF9ByxV1xK1r2AgnAi/tvQaLgxQqxA==
  /@types/chai/4.2.1:
    dev: false
    resolution:
      integrity: sha512-LDKlQW/V8bQr5p9aoHye9p7x9faxq0GVeWAkn/Zgyyn848LIAzuR1sHQjGmUBFUpINuGWDG2NTM/ofA2aLMIew==
  /@types/chai/4.2.3:
    dev: false
    resolution:
      integrity: sha512-VRw2xEGbll3ZiTQ4J02/hUjNqZoue1bMhoo2dgM2LXjDdyaq4q80HgBDHwpI0/VKlo4Eg+BavyQMv/NYgTetzA==
  /@types/connect/3.4.32:
    dependencies:
      '@types/node': 8.10.52
    dev: false
    resolution:
      integrity: sha512-4r8qa0quOvh7lGD0pre62CAb1oni1OO6ecJLGCezTmhQ8Fz50Arx9RUszryR8KlgK6avuSXvviL6yWyViQABOg==
  /@types/debug/4.1.5:
    dev: false
    resolution:
      integrity: sha512-Q1y515GcOdTHgagaVFhHnIFQ38ygs/kmxdNpvpou+raI9UO3YZcHDngBSYKQklcKlvA7iuQlmIKbzvmxcOE9CQ==
  /@types/dotenv/6.1.1:
    dependencies:
      '@types/node': 8.10.52
    dev: false
    resolution:
      integrity: sha512-ftQl3DtBvqHl9L16tpqqzA4YzCSXZfi7g8cQceTz5rOlYtk/IZbFjAv3mLOQlNIgOaylCQWQoBdDQHPgEBJPHg==
  /@types/eslint-visitor-keys/1.0.0:
    dev: false
    resolution:
      integrity: sha512-OCutwjDZ4aFS6PB1UZ988C4YgwlBHJd6wCeQqaLdmadZ/7e+w79+hbMUFC1QXDNCmdyoRfAFdm0RypzwR+Qpag==
  /@types/estree/0.0.39:
    dev: false
    resolution:
      integrity: sha512-EYNwp3bU+98cpU4lAWYYL7Zz+2gryWH1qbdDTidVd6hkiR6weksdbMadyXKXNPEkQFhXM+hVO9ZygomHXp+AIw==
  /@types/events/3.0.0:
    dev: false
    resolution:
      integrity: sha512-EaObqwIvayI5a8dCzhFrjKzVwKLxjoG9T6Ppd5CEo07LRKfQ8Yokw54r5+Wq7FaBQ+yXRvQAYPrHwya1/UFt9g==
  /@types/execa/0.9.0:
    dependencies:
      '@types/node': 8.10.54
    dev: false
    resolution:
      integrity: sha512-mgfd93RhzjYBUHHV532turHC2j4l/qxsF/PbfDmprHDEUHmNZGlDn1CEsulGK3AfsPdhkWzZQT/S/k0UGhLGsA==
  /@types/express-serve-static-core/4.16.9:
    dependencies:
      '@types/node': 8.10.52
      '@types/range-parser': 1.2.3
    dev: false
    resolution:
      integrity: sha512-GqpaVWR0DM8FnRUJYKlWgyARoBUAVfRIeVDZQKOttLFp5SmhhF9YFIYeTPwMd/AXfxlP7xVO2dj1fGu0Q+krKQ==
  /@types/express/4.17.1:
    dependencies:
      '@types/body-parser': 1.17.1
      '@types/express-serve-static-core': 4.16.9
      '@types/serve-static': 1.13.3
    dev: false
    resolution:
      integrity: sha512-VfH/XCP0QbQk5B5puLqTLEeFgR8lfCJHZJKkInZ9mkYd+u8byX0kztXEQxEk4wZXJs8HI+7km2ALXjn4YKcX9w==
  /@types/fast-json-stable-stringify/2.0.0:
    dev: false
    resolution:
      integrity: sha512-mky/O83TXmGY39P1H9YbUpjV6l6voRYlufqfFCvel8l1phuy8HRjdWc1rrPuN53ITBJlbyMSV6z3niOySO5pgQ==
  /@types/fetch-mock/7.3.1:
    dev: false
    resolution:
      integrity: sha512-2U4vZWHNbsbK7TRmizgr/pbKe0FKopcxu+hNDtIBDiM1wvrKRItybaYj7VQ6w/hZJStU/JxRiNi5ww4YDEvKbA==
  /@types/fs-extra/5.0.4:
    dependencies:
      '@types/node': 8.10.53
    dev: false
    resolution:
      integrity: sha512-DsknoBvD8s+RFfSGjmERJ7ZOP1HI0UZRA3FSI+Zakhrc/Gy26YQsLI+m5V5DHxroHRJqCDLKJp7Hixn8zyaF7g==
  /@types/fs-extra/8.0.0:
    dependencies:
      '@types/node': 8.10.52
    dev: false
    resolution:
      integrity: sha512-bCtL5v9zdbQW86yexOlXWTEGvLNqWxMFyi7gQA7Gcthbezr2cPSOb8SkESVKA937QD5cIwOFLDFt0MQoXOEr9Q==
  /@types/glob/7.1.1:
    dependencies:
      '@types/events': 3.0.0
      '@types/minimatch': 3.0.3
      '@types/node': 8.10.52
    dev: false
    resolution:
      integrity: sha512-1Bh06cbWJUHMC97acuD6UMG29nMt0Aqz1vF3guLfG+kHHJhy3AyohZFFxYk2f7Q1SQIrNwvncxAE0N/9s70F2w==
  /@types/is-buffer/2.0.0:
    dependencies:
      '@types/node': 8.10.52
    dev: false
    resolution:
      integrity: sha512-0f7N/e3BAz32qDYvgB4d2cqv1DqUwvGxHkXsrucICn8la1Vb6Yl6Eg8mPScGwUiqHJeE7diXlzaK+QMA9m4Gxw==
  /@types/jju/1.4.1:
    dev: false
    resolution:
      integrity: sha512-LFt+YA7Lv2IZROMwokZKiPNORAV5N3huMs3IKnzlE430HWhWYZ8b+78HiwJXJJP1V2IEjinyJURuRJfGoaFSIA==
  /@types/json-schema/7.0.3:
    dev: false
    resolution:
      integrity: sha512-Il2DtDVRGDcqjDtE+rF8iqg1CArehSK84HZJCT7AMITlyXRBpuPhqGLDQMowraqqu1coEaimg4ZOqggt6L6L+A==
  /@types/json5/0.0.29:
    dev: false
    optional: true
    resolution:
      integrity: sha1-7ihweulOEdK4J7y+UnC86n8+ce4=
  /@types/jssha/2.0.0:
    dev: false
    resolution:
      integrity: sha512-oBnY3csYnXfqZXDRBJwP1nDDJCW/+VMJ88UHT4DCy0deSXpJIQvMCwYlnmdW4M+u7PiSfQc44LmiFcUbJ8hLEw==
  /@types/jws/3.2.0:
    dependencies:
      '@types/node': 8.10.52
    dev: false
    resolution:
      integrity: sha512-2s6isKtNTfbfeP/VtvdB9JXE1LkFXndO2AjQ2f+nvTqwL8bxK1s9qxmymwklCpNthJG16dwvpsBjKE14Yc/pbA==
  /@types/karma/3.0.3:
    dependencies:
      '@types/bluebird': 3.5.27
      '@types/node': 8.10.52
      log4js: 3.0.6
    dev: false
    resolution:
      integrity: sha512-mkJejrAacgignkBce2+qD9S4VncjEfAT0Dion0fRcqpav3Sd2KiLTHODZOXRP3S8b0ZY5sXr9meDB3P8MSH8Cg==
  /@types/long/4.0.0:
    dev: false
    resolution:
      integrity: sha512-1w52Nyx4Gq47uuu0EVcsHBxZFJgurQ+rTKS3qMHxR1GY2T8c2AJYd6vZoZ9q1rupaDjU0yT+Jc2XTyXkjeMA+Q==
  /@types/memory-fs/0.3.2:
    dependencies:
      '@types/node': 8.10.52
    dev: false
    resolution:
      integrity: sha512-j5AcZo7dbMxHoOimcHEIh0JZe5e1b8q8AqGSpZJrYc7xOgCIP79cIjTdx5jSDLtySnQDwkDTqwlC7Xw7uXw7qg==
  /@types/mime/2.0.1:
    dev: false
    resolution:
      integrity: sha512-FwI9gX75FgVBJ7ywgnq/P7tw+/o1GUbtP0KzbtusLigAOgIgNISRK0ZPl4qertvXSIE8YbsVJueQ90cDt9YYyw==
  /@types/minimatch/3.0.3:
    dev: false
    resolution:
      integrity: sha512-tHq6qdbT9U1IRSGf14CL0pUlULksvY9OZ+5eEgl1N7t+OA3tGvNpxJCzuKQlsNgCVwbAs670L1vcVQi8j9HjnA==
  /@types/mocha/5.2.7:
    dev: false
    resolution:
      integrity: sha512-NYrtPht0wGzhwe9+/idPaBB+TqkY9AhTvOLMkThm0IoEfLaiVQZwBwyJ5puCkO3AUCWrmcoePjp2mbFocKy4SQ==
  /@types/nise/1.4.0:
    dev: false
    resolution:
      integrity: sha512-DPxmjiDwubsNmguG5X4fEJ+XCyzWM3GXWsqQlvUcjJKa91IOoJUy51meDr0GkzK64qqNcq85ymLlyjoct9tInw==
  /@types/nock/10.0.3:
    dependencies:
      '@types/node': 8.10.52
    dev: false
    resolution:
      integrity: sha512-OthuN+2FuzfZO3yONJ/QVjKmLEuRagS9TV9lEId+WHL9KhftYG+/2z+pxlr0UgVVXSpVD8woie/3fzQn8ft/Ow==
  /@types/node-fetch/2.5.0:
    dependencies:
      '@types/node': 8.10.52
    dev: false
    resolution:
      integrity: sha512-TLFRywthBgL68auWj+ziWu+vnmmcHCDFC/sqCOQf1xTz4hRq8cu79z8CtHU9lncExGBsB8fXA4TiLDLt6xvMzw==
  /@types/node-fetch/2.5.2:
    dependencies:
      '@types/node': 8.10.54
    dev: false
    resolution:
      integrity: sha512-djYYKmdNRSBtL1x4CiE9UJb9yZhwtI1VC+UxZD0psNznrUj80ywsxKlEGAE+QL1qvLjPbfb24VosjkYM6W4RSQ==
  /@types/node/12.7.11:
    dev: false
    resolution:
      integrity: sha512-Otxmr2rrZLKRYIybtdG/sgeO+tHY20GxeDjcGmUnmmlCWyEnv2a2x1ZXBo3BTec4OiTXMQCiazB8NMBf0iRlFw==
  /@types/node/12.7.2:
    dev: false
    resolution:
      integrity: sha512-dyYO+f6ihZEtNPDcWNR1fkoTDf3zAK3lAABDze3mz6POyIercH0lEUawUFXlG8xaQZmm1yEBON/4TsYv/laDYg==
  /@types/node/12.7.4:
    dev: false
    resolution:
      integrity: sha512-W0+n1Y+gK/8G2P/piTkBBN38Qc5Q1ZSO6B5H3QmPCUewaiXOo2GCAWZ4ElZCcNhjJuBSUSLGFUJnmlCn5+nxOQ==
  /@types/node/8.10.52:
    dev: false
    resolution:
      integrity: sha512-2RbW7WXeLex6RI+kQSxq6Ym0GiVcODeQ4Km7MnnTX5BHdOGQnqVa+s6AUmAW+OFYAJ8wv9QxvNZXm7/kBdGTVw==
  /@types/node/8.10.53:
    dev: false
    resolution:
      integrity: sha512-aOmXdv1a1/vYUn1OT1CED8ftbkmmYbKhKGSyMDeJiidLvKRKvZUQOdXwG/wcNY7T1Qb0XTlVdiYjIq00U7pLrQ==
  /@types/node/8.10.54:
    dev: false
    resolution:
      integrity: sha512-kaYyLYf6ICn6/isAyD4K1MyWWd5Q3JgH6bnMN089LUx88+s4W8GvK9Q6JMBVu5vsFFp7pMdSxdKmlBXwH/VFRg==
  /@types/node/8.5.8:
    dev: false
    resolution:
      integrity: sha512-8KmlRxwbKZfjUHFIt3q8TF5S2B+/E5BaAoo/3mgc5h6FJzqxXkCK/VMetO+IRDtwtU6HUvovHMBn+XRj7SV9Qg==
  /@types/priorityqueuejs/1.0.1:
    dev: false
    resolution:
      integrity: sha1-bqrDJHpMXO/JRILl2Hw3MLNfUFM=
  /@types/qs/6.5.3:
    dev: false
    resolution:
      integrity: sha512-Jugo5V/1bS0fRhy2z8+cUAHEyWOATaz4rbyLVvcFs7+dXp5HfwpEwzF1Q11bB10ApUqHf+yTauxI0UXQDwGrbA==
  /@types/query-string/6.2.0:
    dev: false
    resolution:
      integrity: sha512-dnYqKg7eZ+t7ZhCuBtwLxjqON8yXr27hiu3zXfPqxfJSbWUZNwwISE0BJUxghlcKsk4lZSp7bdFSJBJVNWBfmA==
  /@types/range-parser/1.2.3:
    dev: false
    resolution:
      integrity: sha512-ewFXqrQHlFsgc09MK5jP5iR7vumV/BYayNC6PgJO2LPe8vrnNFyjQjSppfEngITi0qvfKtzFvgKymGheFM9UOA==
  /@types/resolve/0.0.8:
    dependencies:
      '@types/node': 8.10.52
    dev: false
    resolution:
      integrity: sha512-auApPaJf3NPfe18hSoJkp8EbZzer2ISk7o8mCC3M9he/a04+gbMF97NkpD2S8riMGvm4BMRI59/SZQSaLTKpsQ==
  /@types/semaphore/1.1.0:
    dev: false
    resolution:
      integrity: sha512-YD+lyrPhrsJdSOaxmA9K1lzsCoN0J29IsQGMKd67SbkPDXxJPdwdqpok1sytD19NEozUaFpjIsKOWnJDOYO/GA==
  /@types/semver/5.5.0:
    dev: false
    resolution:
      integrity: sha512-41qEJgBH/TWgo5NFSvBCJ1qkoi3Q6ONSF2avrHq1LVEZfYpdHmj0y9SuTK+u9ZhG1sYQKBL1AWXKyLWP4RaUoQ==
  /@types/serve-static/1.13.3:
    dependencies:
      '@types/express-serve-static-core': 4.16.9
      '@types/mime': 2.0.1
    dev: false
    resolution:
      integrity: sha512-oprSwp094zOglVrXdlo/4bAHtKTAxX6VT8FOZlBKrmyLbNvE1zxZyJ6yikMVtHIvwP45+ZQGJn+FdXGKTozq0g==
  /@types/sinon/7.0.13:
    dev: false
    resolution:
      integrity: sha512-d7c/C/+H/knZ3L8/cxhicHUiTDxdgap0b/aNJfsmLwFu/iOP17mdgbQsbHA3SJmrzsjD0l3UEE5SN4xxuz5ung==
  /@types/source-list-map/0.1.2:
    dev: false
    resolution:
      integrity: sha512-K5K+yml8LTo9bWJI/rECfIPrGgxdpeNbj+d53lwN4QjW1MCwlkhUms+gtdzigTeUyBr09+u8BwOIY3MXvHdcsA==
  /@types/tapable/1.0.4:
    dev: false
    resolution:
      integrity: sha512-78AdXtlhpCHT0K3EytMpn4JNxaf5tbqbLcbIRoQIHzpTIyjpxLQKRoxU55ujBXAtg3Nl2h/XWvfDa9dsMOd0pQ==
  /@types/tough-cookie/2.3.5:
    dev: false
    resolution:
      integrity: sha512-SCcK7mvGi3+ZNz833RRjFIxrn4gI1PPR3NtuIS+6vMkvmsGjosqTJwRt5bAEFLRz+wtJMWv8+uOnZf2hi2QXTg==
  /@types/tunnel/0.0.0:
    dependencies:
      '@types/node': 8.10.52
    dev: false
    resolution:
      integrity: sha512-FGDp0iBRiBdPjOgjJmn1NH0KDLN+Z8fRmo+9J7XGBhubq1DPrGrbmG4UTlGzrpbCpesMqD0sWkzi27EYkOMHyg==
  /@types/tunnel/0.0.1:
    dependencies:
      '@types/node': 8.10.52
    dev: false
    resolution:
      integrity: sha512-AOqu6bQu5MSWwYvehMXLukFHnupHrpZ8nvgae5Ggie9UwzDR1CCwoXgSSWNZJuyOlCdfdsWMA5F2LlmvyoTv8A==
  /@types/uglify-js/3.0.4:
    dependencies:
      source-map: 0.6.1
    dev: false
    resolution:
      integrity: sha512-SudIN9TRJ+v8g5pTG8RRCqfqTMNqgWCKKd3vtynhGzkIIjxaicNAMuY5TRadJ6tzDu3Dotf3ngaMILtmOdmWEQ==
  /@types/underscore/1.9.2:
    dev: false
    resolution:
      integrity: sha512-KgOKTAD+9X+qvZnB5S1+onqKc4E+PZ+T6CM/NA5ohRPLHJXb+yCJMVf8pWOnvuBuKFNUAJW8N97IA6lba6mZGg==
  /@types/uuid/3.4.5:
    dependencies:
      '@types/node': 8.10.52
    dev: false
    resolution:
      integrity: sha512-MNL15wC3EKyw1VLF+RoVO4hJJdk9t/Hlv3rt1OL65Qvuadm4BYo6g9ZJQqoq7X8NBFSsQXgAujWciovh2lpVjA==
  /@types/webpack-dev-middleware/2.0.3:
    dependencies:
      '@types/connect': 3.4.32
      '@types/memory-fs': 0.3.2
      '@types/webpack': 4.39.0
      loglevel: 1.6.3
    dev: false
    resolution:
      integrity: sha512-DzNJJ6ah/6t1n8sfAgQyEbZ/OMmFcF9j9P3aesnm7G6/iBFR/qiGin8K89J0RmaWIBzhTMdDg3I5PmKmSv7N9w==
  /@types/webpack-sources/0.1.5:
    dependencies:
      '@types/node': 8.10.52
      '@types/source-list-map': 0.1.2
      source-map: 0.6.1
    dev: false
    resolution:
      integrity: sha512-zfvjpp7jiafSmrzJ2/i3LqOyTYTuJ7u1KOXlKgDlvsj9Rr0x7ZiYu5lZbXwobL7lmsRNtPXlBfmaUD8eU2Hu8w==
  /@types/webpack/4.39.0:
    dependencies:
      '@types/anymatch': 1.3.1
      '@types/node': 8.10.52
      '@types/tapable': 1.0.4
      '@types/uglify-js': 3.0.4
      '@types/webpack-sources': 0.1.5
      source-map: 0.6.1
    dev: false
    resolution:
      integrity: sha512-8gUiAl6RBI4IoCJVQ9AChp4k2Tcd4ocNei2S83goHKCj8WesBtlqp9/wPd29dArHIGMdHxICwBi8YMm8PD6PEg==
  /@types/ws/6.0.3:
    dependencies:
      '@types/node': 8.10.52
    dev: false
    resolution:
      integrity: sha512-yBTM0P05Tx9iXGq00BbJPo37ox68R5vaGTXivs6RGh/BQ6QP5zqZDGWdAO6JbRE/iR1l80xeGAwCQS2nMV9S/w==
  /@types/xml2js/0.4.4:
    dependencies:
      '@types/node': 8.10.52
    dev: false
    resolution:
      integrity: sha512-O6Xgai01b9PB3IGA0lRIp1Ex3JBcxGDhdO0n3NIIpCyDOAjxcIGQFmkvgJpP8anTrthxOUQjBfLdRRi0Zn/TXA==
  /@types/yargs-parser/13.0.0:
    dev: false
    resolution:
      integrity: sha512-wBlsw+8n21e6eTd4yVv8YD/E3xq0O6nNnJIquutAsFGE7EyMKz7W6RNT6BRu1SmdgmlCZ9tb0X+j+D6HGr8pZw==
  /@types/yargs/13.0.2:
    dependencies:
      '@types/yargs-parser': 13.0.0
    dev: false
    resolution:
      integrity: sha512-lwwgizwk/bIIU+3ELORkyuOgDjCh7zuWDFqRtPPhhVgq9N1F7CvLNKg1TX4f2duwtKQ0p044Au9r1PLIXHrIzQ==
  /@types/z-schema/3.16.31:
    dev: false
    resolution:
      integrity: sha1-LrHQCl5Ow/pYx2r94S4YK2bcXBw=
  /@typescript-eslint/eslint-plugin-tslint/2.3.0_b840da7ae58bd563f8e3899e03f6a2da:
    dependencies:
      '@typescript-eslint/experimental-utils': 2.3.0_eslint@6.2.1
      eslint: 6.2.1
      lodash.memoize: 4.1.2
      tslint: 5.20.0_typescript@3.5.3
      typescript: 3.5.3
    dev: false
    engines:
      node: ^8.10.0 || ^10.13.0 || >=11.10.1
    peerDependencies:
      eslint: ^5.0.0 || ^6.0.0
      tslint: ^5.0.0
      typescript: '*'
    resolution:
      integrity: sha512-dhkJtS40dkjPcYlTMNWRMsjz6zOTeT8ZTyNeNZqibc3HfD51LoPj6oYVWrngc4aVCzw/FabEZVu+gRKg+lvlDg==
  /@typescript-eslint/eslint-plugin/2.0.0_3cafee28902d96627d4743e014bc28ff:
    dependencies:
      '@typescript-eslint/experimental-utils': 2.0.0_eslint@6.2.1
      '@typescript-eslint/parser': 2.0.0_eslint@6.2.1
      eslint: 6.2.1
      eslint-utils: 1.4.2
      functional-red-black-tree: 1.0.1
      regexpp: 2.0.1
      tsutils: 3.17.1_typescript@3.5.3
    dev: false
    engines:
      node: ^8.10.0 || ^10.13.0 || >=11.10.1
    peerDependencies:
      '@typescript-eslint/parser': ^2.0.0-alpha.0
      eslint: ^5.0.0 || ^6.0.0
      typescript: '*'
    resolution:
      integrity: sha512-Mo45nxTTELODdl7CgpZKJISvLb+Fu64OOO2ZFc2x8sYSnUpFrBUW3H+H/ZGYmEkfnL6VkdtOSxgdt+Av79j0sA==
  /@typescript-eslint/eslint-plugin/2.1.0_3a8cea979a77aa77c321dad4153067ce:
    dependencies:
      '@typescript-eslint/experimental-utils': 2.1.0_eslint@6.3.0
      '@typescript-eslint/parser': 2.1.0_eslint@6.3.0
      eslint: 6.3.0
      eslint-utils: 1.4.2
      functional-red-black-tree: 1.0.1
      regexpp: 2.0.1
      tsutils: 3.17.1_typescript@3.6.2
    dev: false
    engines:
      node: ^8.10.0 || ^10.13.0 || >=11.10.1
    peerDependencies:
      '@typescript-eslint/parser': ^2.0.0
      eslint: ^5.0.0 || ^6.0.0
      typescript: '*'
    resolution:
      integrity: sha512-3i/dLPwxaVfCsaLu3HkB8CAA1Uw3McAegrTs+VBJ0BrGRKW7nUwSqRfHfCS7sw7zSbf62q3v0v6pOS8MyaYItg==
  /@typescript-eslint/eslint-plugin/2.3.2_02831eb307232b3f286704a7de52b241:
    dependencies:
      '@typescript-eslint/experimental-utils': 2.3.2_eslint@6.5.1
      '@typescript-eslint/parser': 2.3.2_eslint@6.5.1
      eslint: 6.5.1
      eslint-utils: 1.4.2
      functional-red-black-tree: 1.0.1
      regexpp: 2.0.1
      tsutils: 3.17.1_typescript@3.6.3
    dev: false
    engines:
      node: ^8.10.0 || ^10.13.0 || >=11.10.1
    peerDependencies:
      '@typescript-eslint/parser': ^2.0.0
      eslint: ^5.0.0 || ^6.0.0
      typescript: '*'
    resolution:
      integrity: sha512-tcnpksq1bXzcIRbYLeXkgp6l+ggEMXXUcl1wsSvL807fRtmvVQKygElwEUf4hBA76dNag3VAK1q2m3vd7qJaZA==
  /@typescript-eslint/eslint-plugin/2.4.0_4828c2c2dec21a69cf7db8f78e46e2d1:
    dependencies:
      '@typescript-eslint/experimental-utils': 2.4.0_eslint@6.5.1
      '@typescript-eslint/parser': 2.4.0_eslint@6.5.1
      eslint: 6.5.1
      eslint-utils: 1.4.2
      functional-red-black-tree: 1.0.1
      regexpp: 2.0.1
      tsutils: 3.17.1_typescript@3.6.4
    dev: false
    engines:
      node: ^8.10.0 || ^10.13.0 || >=11.10.1
    peerDependencies:
      '@typescript-eslint/parser': ^2.0.0
      eslint: ^5.0.0 || ^6.0.0
      typescript: '*'
    resolution:
      integrity: sha512-se/YCk7PUoyMwSm/u3Ii9E+BgDUc736uw/lXCDpXEqRgPGsoBTtS8Mntue/vZX8EGyzGplYuePBuVyhZDM9EpQ==
  /@typescript-eslint/experimental-utils/2.0.0_eslint@6.2.1:
    dependencies:
      '@types/json-schema': 7.0.3
      '@typescript-eslint/typescript-estree': 2.0.0
      eslint: 6.2.1
      eslint-scope: 4.0.3
    dev: false
    engines:
      node: ^8.10.0 || ^10.13.0 || >=11.10.1
    peerDependencies:
      eslint: '*'
    resolution:
      integrity: sha512-XGJG6GNBXIEx/mN4eTRypN/EUmsd0VhVGQ1AG+WTgdvjHl0G8vHhVBHrd/5oI6RRYBRnedNymSYWW1HAdivtmg==
  /@typescript-eslint/experimental-utils/2.1.0_eslint@6.3.0:
    dependencies:
      '@types/json-schema': 7.0.3
      '@typescript-eslint/typescript-estree': 2.1.0
      eslint: 6.3.0
      eslint-scope: 4.0.3
    dev: false
    engines:
      node: ^8.10.0 || ^10.13.0 || >=11.10.1
    peerDependencies:
      eslint: '*'
    resolution:
      integrity: sha512-ZJGLYXa4nxjNzomaEk1qts38B/vludg2LOM7dRc7SppEKsMPTS1swaTKS/pom+x4d/luJGoG00BDIss7PR1NQA==
  /@typescript-eslint/experimental-utils/2.3.0_eslint@6.2.1:
    dependencies:
      '@types/json-schema': 7.0.3
      '@typescript-eslint/typescript-estree': 2.3.0
      eslint: 6.2.1
      eslint-scope: 5.0.0
    dev: false
    engines:
      node: ^8.10.0 || ^10.13.0 || >=11.10.1
    peerDependencies:
      eslint: '*'
    resolution:
      integrity: sha512-ry+fgd0Hh33LyzS30bIhX/a1HJpvtnecjQjWxxsZTavrRa1ymdmX7tz+7lPrPAxB018jnNzwNtog6s3OhxPTAg==
  /@typescript-eslint/experimental-utils/2.3.2_eslint@6.5.1:
    dependencies:
      '@types/json-schema': 7.0.3
      '@typescript-eslint/typescript-estree': 2.3.2
      eslint: 6.5.1
      eslint-scope: 5.0.0
    dev: false
    engines:
      node: ^8.10.0 || ^10.13.0 || >=11.10.1
    peerDependencies:
      eslint: '*'
    resolution:
      integrity: sha512-t+JGdTT6dRbmvKDlhlVkEueoZa0fhJNfG6z2cpnRPLwm3VwYr2BjR//acJGC1Yza0I9ZNcDfRY7ubQEvvfG6Jg==
  /@typescript-eslint/experimental-utils/2.4.0_eslint@6.5.1:
    dependencies:
      '@types/json-schema': 7.0.3
      '@typescript-eslint/typescript-estree': 2.4.0
      eslint: 6.5.1
      eslint-scope: 5.0.0
    dev: false
    engines:
      node: ^8.10.0 || ^10.13.0 || >=11.10.1
    peerDependencies:
      eslint: '*'
    resolution:
      integrity: sha512-2cvhNaJoWavgTtnC7e1jUSPZQ7e4U2X9Yoy5sQmkS7lTESuyuZrlRcaoNuFfYEd6hgrmMU7+QoSp8Ad+kT1nfA==
  /@typescript-eslint/parser/2.0.0_eslint@6.2.1:
    dependencies:
      '@types/eslint-visitor-keys': 1.0.0
      '@typescript-eslint/experimental-utils': 2.0.0_eslint@6.2.1
      '@typescript-eslint/typescript-estree': 2.0.0
      eslint: 6.2.1
      eslint-visitor-keys: 1.1.0
    dev: false
    engines:
      node: ^8.10.0 || ^10.13.0 || >=11.10.1
    peerDependencies:
      eslint: ^5.0.0 || ^6.0.0
    resolution:
      integrity: sha512-ibyMBMr0383ZKserIsp67+WnNVoM402HKkxqXGlxEZsXtnGGurbnY90pBO3e0nBUM7chEEOcxUhgw9aPq7fEBA==
  /@typescript-eslint/parser/2.1.0_eslint@6.3.0:
    dependencies:
      '@types/eslint-visitor-keys': 1.0.0
      '@typescript-eslint/experimental-utils': 2.1.0_eslint@6.3.0
      '@typescript-eslint/typescript-estree': 2.1.0
      eslint: 6.3.0
      eslint-visitor-keys: 1.1.0
    dev: false
    engines:
      node: ^8.10.0 || ^10.13.0 || >=11.10.1
    peerDependencies:
      eslint: ^5.0.0 || ^6.0.0
    resolution:
      integrity: sha512-0+hzirRJoqE1T4lSSvCfKD+kWjIpDWfbGBiisK5CENcr+22pPkHB2sfV1giON+UxHV4A08SSrQonZk7X2zIQdw==
  /@typescript-eslint/parser/2.3.2_eslint@6.5.1:
    dependencies:
      '@types/eslint-visitor-keys': 1.0.0
      '@typescript-eslint/experimental-utils': 2.3.2_eslint@6.5.1
      '@typescript-eslint/typescript-estree': 2.3.2
      eslint: 6.5.1
      eslint-visitor-keys: 1.1.0
    dev: false
    engines:
      node: ^8.10.0 || ^10.13.0 || >=11.10.1
    peerDependencies:
      eslint: ^5.0.0 || ^6.0.0
    resolution:
      integrity: sha512-nq1UQeNGdKdqdgF6Ww+Ov2OidWgiL96+JYdXXZ2rkP/OWyc6KMNSbs6MpRCpI8q+PmDa7hBnHNQIo7w/drYccA==
  /@typescript-eslint/parser/2.4.0_eslint@6.5.1:
    dependencies:
      '@types/eslint-visitor-keys': 1.0.0
      '@typescript-eslint/experimental-utils': 2.4.0_eslint@6.5.1
      '@typescript-eslint/typescript-estree': 2.4.0
      eslint: 6.5.1
      eslint-visitor-keys: 1.1.0
    dev: false
    engines:
      node: ^8.10.0 || ^10.13.0 || >=11.10.1
    peerDependencies:
      eslint: ^5.0.0 || ^6.0.0
    resolution:
      integrity: sha512-IouAKi/grJ4MFrwdXIJ1GHAwbPWYgkT3b/x8Q49F378c9nwgxVkO76e0rZeUVpwHMaUuoKG2sUeK0XGkwdlwkw==
  /@typescript-eslint/typescript-estree/2.0.0:
    dependencies:
      lodash.unescape: 4.0.1
      semver: 6.3.0
    dev: false
    engines:
      node: ^8.10.0 || ^10.13.0 || >=11.10.1
    resolution:
      integrity: sha512-NXbmzA3vWrSgavymlzMWNecgNOuiMMp62MO3kI7awZRLRcsA1QrYWo6q08m++uuAGVbXH/prZi2y1AWuhSu63w==
  /@typescript-eslint/typescript-estree/2.1.0:
    dependencies:
      glob: 7.1.4
      is-glob: 4.0.1
      lodash.unescape: 4.0.1
      semver: 6.3.0
    dev: false
    engines:
      node: ^8.10.0 || ^10.13.0 || >=11.10.1
    resolution:
      integrity: sha512-482ErJJ7QYghBh+KA9G+Fwcuk/PLTy+9NBMz8S+6UFrUUnVvHRNAL7I70kdws2te0FBYEZW7pkDaXoT+y8UARw==
  /@typescript-eslint/typescript-estree/2.3.0:
    dependencies:
      glob: 7.1.4
      is-glob: 4.0.1
      lodash.unescape: 4.0.1
      semver: 6.3.0
    dev: false
    engines:
      node: ^8.10.0 || ^10.13.0 || >=11.10.1
    resolution:
      integrity: sha512-WBxfwsTeCOsmQ7cLjow7lgysviBKUW34npShu7dxJYUQCbSG5nfZWZTgmQPKEc+3flpbSM7tjXjQOgETYp+njQ==
  /@typescript-eslint/typescript-estree/2.3.2:
    dependencies:
      glob: 7.1.4
      is-glob: 4.0.1
      lodash.unescape: 4.0.1
      semver: 6.3.0
    dev: false
    engines:
      node: ^8.10.0 || ^10.13.0 || >=11.10.1
    resolution:
      integrity: sha512-eZNEAai16nwyhIVIEaWQlaUgAU3S9CkQ58qvK0+3IuSdLJD3W1PNuehQFMIhW/mTP1oFR9GNoTcLg7gtXz6lzA==
  /@typescript-eslint/typescript-estree/2.4.0:
    dependencies:
      chokidar: 3.2.1
      glob: 7.1.4
      is-glob: 4.0.1
      lodash.unescape: 4.0.1
      semver: 6.3.0
    dev: false
    engines:
      node: ^8.10.0 || ^10.13.0 || >=11.10.1
    resolution:
      integrity: sha512-/DzDAtMqF5d9IlXrrvu/Id/uoKjnSxf/3FbtKK679a/T7lbDM8qQuirtGvFy6Uh+x0hALuCMwnMfUf0P24/+Iw==
  /@webassemblyjs/ast/1.8.5:
    dependencies:
      '@webassemblyjs/helper-module-context': 1.8.5
      '@webassemblyjs/helper-wasm-bytecode': 1.8.5
      '@webassemblyjs/wast-parser': 1.8.5
    dev: false
    resolution:
      integrity: sha512-aJMfngIZ65+t71C3y2nBBg5FFG0Okt9m0XEgWZ7Ywgn1oMAT8cNwx00Uv1cQyHtidq0Xn94R4TAywO+LCQ+ZAQ==
  /@webassemblyjs/floating-point-hex-parser/1.8.5:
    dev: false
    resolution:
      integrity: sha512-9p+79WHru1oqBh9ewP9zW95E3XAo+90oth7S5Re3eQnECGq59ly1Ri5tsIipKGpiStHsUYmY3zMLqtk3gTcOtQ==
  /@webassemblyjs/helper-api-error/1.8.5:
    dev: false
    resolution:
      integrity: sha512-Za/tnzsvnqdaSPOUXHyKJ2XI7PDX64kWtURyGiJJZKVEdFOsdKUCPTNEVFZq3zJ2R0G5wc2PZ5gvdTRFgm81zA==
  /@webassemblyjs/helper-buffer/1.8.5:
    dev: false
    resolution:
      integrity: sha512-Ri2R8nOS0U6G49Q86goFIPNgjyl6+oE1abW1pS84BuhP1Qcr5JqMwRFT3Ah3ADDDYGEgGs1iyb1DGX+kAi/c/Q==
  /@webassemblyjs/helper-code-frame/1.8.5:
    dependencies:
      '@webassemblyjs/wast-printer': 1.8.5
    dev: false
    resolution:
      integrity: sha512-VQAadSubZIhNpH46IR3yWO4kZZjMxN1opDrzePLdVKAZ+DFjkGD/rf4v1jap744uPVU6yjL/smZbRIIJTOUnKQ==
  /@webassemblyjs/helper-fsm/1.8.5:
    dev: false
    resolution:
      integrity: sha512-kRuX/saORcg8se/ft6Q2UbRpZwP4y7YrWsLXPbbmtepKr22i8Z4O3V5QE9DbZK908dh5Xya4Un57SDIKwB9eow==
  /@webassemblyjs/helper-module-context/1.8.5:
    dependencies:
      '@webassemblyjs/ast': 1.8.5
      mamacro: 0.0.3
    dev: false
    resolution:
      integrity: sha512-/O1B236mN7UNEU4t9X7Pj38i4VoU8CcMHyy3l2cV/kIF4U5KoHXDVqcDuOs1ltkac90IM4vZdHc52t1x8Yfs3g==
  /@webassemblyjs/helper-wasm-bytecode/1.8.5:
    dev: false
    resolution:
      integrity: sha512-Cu4YMYG3Ddl72CbmpjU/wbP6SACcOPVbHN1dI4VJNJVgFwaKf1ppeFJrwydOG3NDHxVGuCfPlLZNyEdIYlQ6QQ==
  /@webassemblyjs/helper-wasm-section/1.8.5:
    dependencies:
      '@webassemblyjs/ast': 1.8.5
      '@webassemblyjs/helper-buffer': 1.8.5
      '@webassemblyjs/helper-wasm-bytecode': 1.8.5
      '@webassemblyjs/wasm-gen': 1.8.5
    dev: false
    resolution:
      integrity: sha512-VV083zwR+VTrIWWtgIUpqfvVdK4ff38loRmrdDBgBT8ADXYsEZ5mPQ4Nde90N3UYatHdYoDIFb7oHzMncI02tA==
  /@webassemblyjs/ieee754/1.8.5:
    dependencies:
      '@xtuc/ieee754': 1.2.0
    dev: false
    resolution:
      integrity: sha512-aaCvQYrvKbY/n6wKHb/ylAJr27GglahUO89CcGXMItrOBqRarUMxWLJgxm9PJNuKULwN5n1csT9bYoMeZOGF3g==
  /@webassemblyjs/leb128/1.8.5:
    dependencies:
      '@xtuc/long': 4.2.2
    dev: false
    resolution:
      integrity: sha512-plYUuUwleLIziknvlP8VpTgO4kqNaH57Y3JnNa6DLpu/sGcP6hbVdfdX5aHAV716pQBKrfuU26BJK29qY37J7A==
  /@webassemblyjs/utf8/1.8.5:
    dev: false
    resolution:
      integrity: sha512-U7zgftmQriw37tfD934UNInokz6yTmn29inT2cAetAsaU9YeVCveWEwhKL1Mg4yS7q//NGdzy79nlXh3bT8Kjw==
  /@webassemblyjs/wasm-edit/1.8.5:
    dependencies:
      '@webassemblyjs/ast': 1.8.5
      '@webassemblyjs/helper-buffer': 1.8.5
      '@webassemblyjs/helper-wasm-bytecode': 1.8.5
      '@webassemblyjs/helper-wasm-section': 1.8.5
      '@webassemblyjs/wasm-gen': 1.8.5
      '@webassemblyjs/wasm-opt': 1.8.5
      '@webassemblyjs/wasm-parser': 1.8.5
      '@webassemblyjs/wast-printer': 1.8.5
    dev: false
    resolution:
      integrity: sha512-A41EMy8MWw5yvqj7MQzkDjU29K7UJq1VrX2vWLzfpRHt3ISftOXqrtojn7nlPsZ9Ijhp5NwuODuycSvfAO/26Q==
  /@webassemblyjs/wasm-gen/1.8.5:
    dependencies:
      '@webassemblyjs/ast': 1.8.5
      '@webassemblyjs/helper-wasm-bytecode': 1.8.5
      '@webassemblyjs/ieee754': 1.8.5
      '@webassemblyjs/leb128': 1.8.5
      '@webassemblyjs/utf8': 1.8.5
    dev: false
    resolution:
      integrity: sha512-BCZBT0LURC0CXDzj5FXSc2FPTsxwp3nWcqXQdOZE4U7h7i8FqtFK5Egia6f9raQLpEKT1VL7zr4r3+QX6zArWg==
  /@webassemblyjs/wasm-opt/1.8.5:
    dependencies:
      '@webassemblyjs/ast': 1.8.5
      '@webassemblyjs/helper-buffer': 1.8.5
      '@webassemblyjs/wasm-gen': 1.8.5
      '@webassemblyjs/wasm-parser': 1.8.5
    dev: false
    resolution:
      integrity: sha512-HKo2mO/Uh9A6ojzu7cjslGaHaUU14LdLbGEKqTR7PBKwT6LdPtLLh9fPY33rmr5wcOMrsWDbbdCHq4hQUdd37Q==
  /@webassemblyjs/wasm-parser/1.8.5:
    dependencies:
      '@webassemblyjs/ast': 1.8.5
      '@webassemblyjs/helper-api-error': 1.8.5
      '@webassemblyjs/helper-wasm-bytecode': 1.8.5
      '@webassemblyjs/ieee754': 1.8.5
      '@webassemblyjs/leb128': 1.8.5
      '@webassemblyjs/utf8': 1.8.5
    dev: false
    resolution:
      integrity: sha512-pi0SYE9T6tfcMkthwcgCpL0cM9nRYr6/6fjgDtL6q/ZqKHdMWvxitRi5JcZ7RI4SNJJYnYNaWy5UUrHQy998lw==
  /@webassemblyjs/wast-parser/1.8.5:
    dependencies:
      '@webassemblyjs/ast': 1.8.5
      '@webassemblyjs/floating-point-hex-parser': 1.8.5
      '@webassemblyjs/helper-api-error': 1.8.5
      '@webassemblyjs/helper-code-frame': 1.8.5
      '@webassemblyjs/helper-fsm': 1.8.5
      '@xtuc/long': 4.2.2
    dev: false
    resolution:
      integrity: sha512-daXC1FyKWHF1i11obK086QRlsMsY4+tIOKgBqI1lxAnkp9xe9YMcgOxm9kLe+ttjs5aWV2KKE1TWJCN57/Btsg==
  /@webassemblyjs/wast-printer/1.8.5:
    dependencies:
      '@webassemblyjs/ast': 1.8.5
      '@webassemblyjs/wast-parser': 1.8.5
      '@xtuc/long': 4.2.2
    dev: false
    resolution:
      integrity: sha512-w0U0pD4EhlnvRyeJzBqaVSJAo9w/ce7/WPogeXLzGkO6hzhr4GnQIZ4W4uUt5b9ooAaXPtnXlj0gzsXEOUNYMg==
  /@xtuc/ieee754/1.2.0:
    dev: false
    resolution:
      integrity: sha512-DX8nKgqcGwsc0eJSqYt5lwP4DH5FlHnmuWWBRy7X0NcaGR0ZtuyeESgMwTYVEtxmsNGY+qit4QYT/MIYTOTPeA==
  /@xtuc/long/4.2.2:
    dev: false
    resolution:
      integrity: sha512-NuHqBY1PB/D8xU6s/thBgOAiAP7HOYDQ32+BFZILJ8ivkUkAHQnWfn6WhL79Owj1qmUnoN/YPhktdIoucipkAQ==
  /abbrev/1.0.9:
    dev: false
    resolution:
      integrity: sha1-kbR5JYinc4wl813W9jdSovh3YTU=
  /abbrev/1.1.1:
    dev: false
    resolution:
      integrity: sha512-nne9/IiQ/hzIhY6pdDnbBtz7DjPTKrY00P/zvPSm5pOFkl6xuGrGnXn/VtTNNfNtAfZ9/1RtehkszU9qcTii0Q==
  /abort-controller/3.0.0:
    dependencies:
      event-target-shim: 5.0.1
    dev: false
    engines:
      node: '>=6.5'
    resolution:
      integrity: sha512-h8lQ8tacZYnR3vNQTgibj+tODHI5/+l06Au2Pcriv/Gmet0eaj4TwWH41sO9wnHDiQsEj19q0drzdWdeAHtweg==
  /accepts/1.3.7:
    dependencies:
      mime-types: 2.1.24
      negotiator: 0.6.2
    dev: false
    engines:
      node: '>= 0.6'
    resolution:
      integrity: sha512-Il80Qs2WjYlJIBNzNkK6KYqlVMTbZLXgHx2oT0pU/fjRHyEp+PEfEPY0R3WCwAGVOtauxh1hOxNgIf5bv7dQpA==
  /acorn-jsx/5.0.2_acorn@7.0.0:
    dependencies:
      acorn: 7.0.0
    dev: false
    peerDependencies:
      acorn: ^6.0.0 || ^7.0.0
    resolution:
      integrity: sha512-tiNTrP1MP0QrChmD2DdupCr6HWSFeKVw5d/dHTu4Y7rkAkRhU/Dt7dphAfIUyxtHpl/eBVip5uTNSpQJHylpAw==
  /acorn-walk/6.2.0:
    dev: false
    engines:
      node: '>=0.4.0'
    resolution:
      integrity: sha512-7evsyfH1cLOCdAzZAd43Cic04yKydNx0cF+7tiA19p1XnLLPU4dpCQOqpjqwokFe//vS0QqfqqjCS2JkiIs0cA==
  /acorn/5.7.3:
    dev: false
    engines:
      node: '>=0.4.0'
    hasBin: true
    resolution:
      integrity: sha512-T/zvzYRfbVojPWahDsE5evJdHb3oJoQfFbsrKM7w5Zcs++Tr257tia3BmMP8XYVjp1S9RZXQMh7gao96BlqZOw==
  /acorn/6.3.0:
    dev: false
    engines:
      node: '>=0.4.0'
    hasBin: true
    resolution:
      integrity: sha512-/czfa8BwS88b9gWQVhc8eknunSA2DoJpJyTQkhheIf5E48u1N0R4q/YxxsAeqRrmK9TQ/uYfgLDfZo91UlANIA==
  /acorn/7.0.0:
    dev: false
    engines:
      node: '>=0.4.0'
    hasBin: true
    resolution:
      integrity: sha512-PaF/MduxijYYt7unVGRuds1vBC9bFxbNf+VWqhOClfdgy7RlVkQqt610ig1/yxTgsDIfW1cWDel5EBbOy3jdtQ==
  /acorn/7.1.0:
    dev: false
    engines:
      node: '>=0.4.0'
    hasBin: true
    resolution:
      integrity: sha512-kL5CuoXA/dgxlBbVrflsflzQ3PAas7RYZB52NOm/6839iVYJgKMJ3cQJD+t2i5+qFa8h3MDpEOJiS64E8JLnSQ==
  /adal-node/0.1.28:
    dependencies:
      '@types/node': 8.10.52
      async: 3.1.0
      date-utils: 1.2.21
      jws: 3.2.2
      request: 2.88.0
      underscore: 1.9.1
      uuid: 3.3.3
      xmldom: 0.1.27
      xpath.js: 1.1.0
    dev: false
    engines:
      node: '>= 0.6.15'
    resolution:
      integrity: sha1-RoxLs+u9lrEnBmn0ucuk4AZepIU=
  /after/0.8.2:
    dev: false
    resolution:
      integrity: sha1-/ts5T58OAqqXaOcCvaI7UF+ufh8=
  /agent-base/4.2.1:
    dependencies:
      es6-promisify: 5.0.0
    dev: false
    engines:
      node: '>= 4.0.0'
    resolution:
      integrity: sha512-JVwXMr9nHYTUXsBFKUqhJwvlcYU/blreOEUkhNR2eXZIvwd+c+o5V4MgDPKWnMS/56awN3TRzIP+KoPn+roQtg==
  /agent-base/4.3.0:
    dependencies:
      es6-promisify: 5.0.0
    dev: false
    engines:
      node: '>= 4.0.0'
    resolution:
      integrity: sha512-salcGninV0nPrwpGNn4VTXBb1SOuXQBiqbrNXoeizJsHrsL6ERFM2Ne3JUSBWRE6aeNJI2ROP/WEEIDUiDe3cg==
  /ajv-errors/1.0.1_ajv@6.10.2:
    dependencies:
      ajv: 6.10.2
    dev: false
    peerDependencies:
      ajv: '>=5.0.0'
    resolution:
      integrity: sha512-DCRfO/4nQ+89p/RK43i8Ezd41EqdGIU4ld7nGF8OQ14oc/we5rEntLCUa7+jrn3nn83BosfwZA0wb4pon2o8iQ==
  /ajv-keywords/3.4.1_ajv@6.10.2:
    dependencies:
      ajv: 6.10.2
    dev: false
    peerDependencies:
      ajv: ^6.9.1
    resolution:
      integrity: sha512-RO1ibKvd27e6FEShVFfPALuHI3WjSVNeK5FIsmme/LYRNxjKuNj+Dt7bucLa6NdSv3JcVTyMlm9kGR84z1XpaQ==
  /ajv/6.10.2:
    dependencies:
      fast-deep-equal: 2.0.1
      fast-json-stable-stringify: 2.0.0
      json-schema-traverse: 0.4.1
      uri-js: 4.2.2
    dev: false
    resolution:
      integrity: sha512-TXtUUEYHuaTEbLZWIKUr5pmBuhDLy+8KYtPYdcV8qC+pOZL+NKqYwvWSRrVXHn+ZmRRAu8vJTAznH7Oag6RVRw==
  /amdefine/1.0.1:
    dev: false
    engines:
      node: '>=0.4.2'
    resolution:
      integrity: sha1-SlKCrBZHKek2Gbz9OtFR+BfOkfU=
  /ansi-colors/1.1.0:
    dependencies:
      ansi-wrap: 0.1.0
    dev: false
    engines:
      node: '>=0.10.0'
    resolution:
      integrity: sha512-SFKX67auSNoVR38N3L+nvsPjOE0bybKTYbkf5tRvushrAPQ9V75huw0ZxBkKVeRU9kqH3d6HA4xTckbwZ4ixmA==
  /ansi-colors/3.2.3:
    dev: false
    engines:
      node: '>=6'
    resolution:
      integrity: sha512-LEHHyuhlPY3TmuUYMh2oz89lTShfvgbmzaBcxve9t/9Wuy7Dwf4yoAKcND7KFT1HAQfqZ12qtc+DUrBMeKF9nw==
  /ansi-colors/3.2.4:
    dev: false
    engines:
      node: '>=6'
    resolution:
      integrity: sha512-hHUXGagefjN2iRrID63xckIvotOXOojhQKWIPUZ4mNUZ9nLZW+7FMNoE1lOkEhNWYsx/7ysGIuJYCiMAA9FnrA==
  /ansi-cyan/0.1.1:
    dependencies:
      ansi-wrap: 0.1.0
    dev: false
    engines:
      node: '>=0.10.0'
    resolution:
      integrity: sha1-U4rlKK+JgvKK4w2G8vF0VtJgmHM=
  /ansi-escapes/3.2.0:
    dev: false
    engines:
      node: '>=4'
    resolution:
      integrity: sha512-cBhpre4ma+U0T1oM5fXg7Dy1Jw7zzwv7lt/GoCpr+hDQJoYnKVPLL4dCvSEFMmQurOQvSrwT7SL/DAlhBI97RQ==
  /ansi-gray/0.1.1:
    dependencies:
      ansi-wrap: 0.1.0
    dev: false
    engines:
      node: '>=0.10.0'
    resolution:
      integrity: sha1-KWLPVOyXksSFEKPetSRDaGHvclE=
  /ansi-red/0.1.1:
    dependencies:
      ansi-wrap: 0.1.0
    dev: false
    engines:
      node: '>=0.10.0'
    resolution:
      integrity: sha1-jGOPnRCAgAo1PJwoyKgcpHBdlGw=
  /ansi-regex/2.1.1:
    dev: false
    engines:
      node: '>=0.10.0'
    resolution:
      integrity: sha1-w7M6te42DYbg5ijwRorn7yfWVN8=
  /ansi-regex/3.0.0:
    dev: false
    engines:
      node: '>=4'
    resolution:
      integrity: sha1-7QMXwyIGT3lGbAKWa922Bas32Zg=
  /ansi-regex/4.1.0:
    dev: false
    engines:
      node: '>=6'
    resolution:
      integrity: sha512-1apePfXM1UOSqw0o9IiFAovVz9M5S1Dg+4TrDwfMewQ6p/rmMueb7tWZjQ1rx4Loy1ArBggoqGpfqqdI4rondg==
  /ansi-styles/2.2.1:
    dev: false
    engines:
      node: '>=0.10.0'
    resolution:
      integrity: sha1-tDLdM1i2NM914eRmQ2gkBTPB3b4=
  /ansi-styles/3.2.1:
    dependencies:
      color-convert: 1.9.3
    dev: false
    engines:
      node: '>=4'
    resolution:
      integrity: sha512-VT0ZI6kZRdTh8YyJw3SMbYm/u+NqfsAxEpWO0Pf9sq8/e94WxxOpPKx9FR1FlyCtOVDNOQ+8ntlqFxiRc+r5qA==
  /ansi-wrap/0.1.0:
    dev: false
    engines:
      node: '>=0.10.0'
    resolution:
      integrity: sha1-qCJQ3bABXponyoLoLqYDu/pF768=
  /anymatch/2.0.0:
    dependencies:
      micromatch: 3.1.10
      normalize-path: 2.1.1
    dev: false
    resolution:
      integrity: sha512-5teOsQWABXHHBFP9y3skS5P3d/WfWXpv3FUpy+LorMrNYaT9pI4oLMQX7jzQ2KklNpGpWHzdCXTDT2Y3XGlZBw==
  /anymatch/3.0.3:
    dependencies:
      normalize-path: 3.0.0
      picomatch: 2.0.7
    dev: false
    resolution:
      integrity: sha512-c6IvoeBECQlMVuYUjSwimnhmztImpErfxJzWZhIQinIvQWoGOnB0dLIgifbPHQt5heS6mNlaZG16f06H3C8t1g==
  /anymatch/3.1.1:
    dependencies:
      normalize-path: 3.0.0
      picomatch: 2.0.7
    dev: false
    engines:
      node: '>= 8'
    resolution:
      integrity: sha512-mM8522psRCqzV+6LhomX5wgp25YVibjh8Wj23I5RPkPppSVSjyKD2A2mBJmWGa+KN7f2D6LNh9jkBCeyLktzjg==
  /append-buffer/1.0.2:
    dependencies:
      buffer-equal: 1.0.0
    dev: false
    engines:
      node: '>=0.10.0'
    resolution:
      integrity: sha1-2CIM9GYIFSXv6lBhTz3mUU36WPE=
  /append-transform/1.0.0:
    dependencies:
      default-require-extensions: 2.0.0
    dev: false
    engines:
      node: '>=4'
    resolution:
      integrity: sha512-P009oYkeHyU742iSZJzZZywj4QRJdnTWffaKuJQLablCZ1uz6/cW4yaRgcDaoQ+uwOxxnt0gRUcwfsNP2ri0gw==
  /aproba/1.2.0:
    dev: false
    resolution:
      integrity: sha512-Y9J6ZjXtoYh8RnXVCMOU/ttDmk1aBjunq9vO0ta5x85WDQiQfUF9sIPBITdbiiIVcBo03Hi3jMxigBtsddlXRw==
  /archy/1.0.0:
    dev: false
    resolution:
      integrity: sha1-+cjBN1fMHde8N5rHeyxipcKGjEA=
  /arg/4.1.1:
    dev: false
    resolution:
      integrity: sha512-SlmP3fEA88MBv0PypnXZ8ZfJhwmDeIE3SP71j37AiXQBXYosPV0x6uISAaHYSlSVhmHOVkomen0tbGk6Anlebw==
  /argparse/1.0.10:
    dependencies:
      sprintf-js: 1.0.3
    dev: false
    resolution:
      integrity: sha512-o5Roy6tNG4SL/FOkCAN6RzjiakZS25RLYFrcMttJqbdd8BWrnA+fGz57iN5Pb06pvBGvl5gQ0B48dJlslXvoTg==
  /arr-diff/1.1.0:
    dependencies:
      arr-flatten: 1.1.0
      array-slice: 0.2.3
    dev: false
    engines:
      node: '>=0.10.0'
    resolution:
      integrity: sha1-aHwydYFjWI/vfeezb6vklesaOZo=
  /arr-diff/4.0.0:
    dev: false
    engines:
      node: '>=0.10.0'
    resolution:
      integrity: sha1-1kYQdP6/7HHn4VI1dhoyml3HxSA=
  /arr-filter/1.1.2:
    dependencies:
      make-iterator: 1.0.1
    dev: false
    engines:
      node: '>=0.10.0'
    resolution:
      integrity: sha1-Q/3d0JHo7xGqTEXZzcGOLf8XEe4=
  /arr-flatten/1.1.0:
    dev: false
    engines:
      node: '>=0.10.0'
    resolution:
      integrity: sha512-L3hKV5R/p5o81R7O02IGnwpDmkp6E982XhtbuwSe3O4qOtMMMtodicASA1Cny2U+aCXcNpml+m4dPsvsJ3jatg==
  /arr-map/2.0.2:
    dependencies:
      make-iterator: 1.0.1
    dev: false
    engines:
      node: '>=0.10.0'
    resolution:
      integrity: sha1-Onc0X/wc814qkYJWAfnljy4kysQ=
  /arr-union/2.1.0:
    dev: false
    engines:
      node: '>=0.10.0'
    resolution:
      integrity: sha1-IPnqtexw9cfSFbEHexw5Fh0pLH0=
  /arr-union/3.1.0:
    dev: false
    engines:
      node: '>=0.10.0'
    resolution:
      integrity: sha1-45sJrqne+Gao8gbiiK9jkZuuOcQ=
  /array-each/1.0.1:
    dev: false
    engines:
      node: '>=0.10.0'
    resolution:
      integrity: sha1-p5SvDAWrF1KEbudTofIRoFugxE8=
  /array-find-index/1.0.2:
    dev: false
    engines:
      node: '>=0.10.0'
    resolution:
      integrity: sha1-3wEKoSh+Fku9pvlyOwqWoexBh6E=
  /array-flatten/1.1.1:
    dev: false
    resolution:
      integrity: sha1-ml9pkFGx5wczKPKgCJaLZOopVdI=
  /array-from/2.1.1:
    dev: false
    resolution:
      integrity: sha1-z+nYwmYoudxa7MYqn12PHzUsEZU=
  /array-initial/1.1.0:
    dependencies:
      array-slice: 1.1.0
      is-number: 4.0.0
    dev: false
    engines:
      node: '>=0.10.0'
    resolution:
      integrity: sha1-L6dLJnOTccOUe9enrcc74zSz15U=
  /array-last/1.3.0:
    dependencies:
      is-number: 4.0.0
    dev: false
    engines:
      node: '>=0.10.0'
    resolution:
      integrity: sha512-eOCut5rXlI6aCOS7Z7kCplKRKyiFQ6dHFBem4PwlwKeNFk2/XxTrhRh5T9PyaEWGy/NHTZWbY+nsZlNFJu9rYg==
  /array-slice/0.2.3:
    dev: false
    engines:
      node: '>=0.10.0'
    resolution:
      integrity: sha1-3Tz7gO15c6dRF82sabC5nshhhvU=
  /array-slice/1.1.0:
    dev: false
    engines:
      node: '>=0.10.0'
    resolution:
      integrity: sha512-B1qMD3RBP7O8o0H2KbrXDyB0IccejMF15+87Lvlor12ONPRHP6gTjXMNkt/d3ZuOGbAe66hFmaCfECI24Ufp6w==
  /array-sort/1.0.0:
    dependencies:
      default-compare: 1.0.0
      get-value: 2.0.6
      kind-of: 5.1.0
    dev: false
    engines:
      node: '>=0.10.0'
    resolution:
      integrity: sha512-ihLeJkonmdiAsD7vpgN3CRcx2J2S0TiYW+IS/5zHBI7mKUq3ySvBdzzBfD236ubDBQFiiyG3SWCPc+msQ9KoYg==
  /array-unique/0.3.2:
    dev: false
    engines:
      node: '>=0.10.0'
    resolution:
      integrity: sha1-qJS3XUvE9s1nnvMkSp/Y9Gri1Cg=
  /arraybuffer.slice/0.0.7:
    dev: false
    resolution:
      integrity: sha512-wGUIVQXuehL5TCqQun8OW81jGzAWycqzFF8lFp+GOM5BXLYj3bKNsYC4daB7n6XjCqxQA/qgTJ+8ANR3acjrog==
  /arrify/1.0.1:
    dev: false
    engines:
      node: '>=0.10.0'
    resolution:
      integrity: sha1-iYUI2iIm84DfkEcoRWhJwVAaSw0=
  /asap/2.0.6:
    dev: false
    resolution:
      integrity: sha1-5QNHYR1+aQlDIIu9r+vLwvuGbUY=
  /asn1.js/4.10.1:
    dependencies:
      bn.js: 4.11.8
      inherits: 2.0.4
      minimalistic-assert: 1.0.1
    dev: false
    resolution:
      integrity: sha512-p32cOF5q0Zqs9uBiONKYLm6BClCoBCM5O9JfeUSlnQLBTxYdTK+pW+nXflm8UkKd2UYlEbYz5qEi0JuZR9ckSw==
  /asn1/0.2.4:
    dependencies:
      safer-buffer: 2.1.2
    dev: false
    resolution:
      integrity: sha512-jxwzQpLQjSmWXgwaCZE9Nz+glAG01yF1QnWgbhGwHI5A6FRIEY6IVqtHhIepHqI7/kyEyQEagBC5mBEFlIYvdg==
  /assert-plus/1.0.0:
    dev: false
    engines:
      node: '>=0.8'
    resolution:
      integrity: sha1-8S4PPF13sLHN2RRpQuTpbB5N1SU=
  /assert/1.5.0:
    dependencies:
      object-assign: 4.1.1
      util: 0.10.3
    dev: false
    resolution:
      integrity: sha512-EDsgawzwoun2CZkCgtxJbv392v4nbk9XDD06zI+kQYoBM/3RBWLlEyJARDOmhAAosBjWACEkKL6S+lIZtcAubA==
  /assertion-error/1.1.0:
    dev: false
    resolution:
      integrity: sha512-jgsaNduz+ndvGyFt3uSuWqvy4lCnIJiovtouQN5JZHOKCS2QuhEdbcQHFhVksz2N2U9hXJo8odG7ETyWlEeuDw==
  /assign-symbols/1.0.0:
    dev: false
    engines:
      node: '>=0.10.0'
    resolution:
      integrity: sha1-WWZ/QfrdTyDMvCu5a41Pf3jsA2c=
  /ast-types/0.13.2:
    dev: false
    engines:
      node: '>=4'
    resolution:
      integrity: sha512-uWMHxJxtfj/1oZClOxDEV1sQ1HCDkA4MG8Gr69KKeBjEVH0R84WlejZ0y2DcwyBlpAEMltmVYkVgqfLFb2oyiA==
  /astral-regex/1.0.0:
    dev: false
    engines:
      node: '>=4'
    resolution:
      integrity: sha512-+Ryf6g3BKoRc7jfp7ad8tM4TtMiaWvbF/1/sQcZPkkS7ag3D5nMBCe2UfOTONtAkaG0tO0ij3C5Lwmf1EiyjHg==
  /async-array-reduce/0.2.1:
    dev: false
    engines:
      node: '>=0.10.0'
    resolution:
      integrity: sha1-yL4BCitc0A3qlsgRFgNGk9/dgtE=
  /async-done/1.3.2:
    dependencies:
      end-of-stream: 1.4.1
      once: 1.4.0
      process-nextick-args: 2.0.1
      stream-exhaust: 1.0.2
    dev: false
    engines:
      node: '>= 0.10'
    resolution:
      integrity: sha512-uYkTP8dw2og1tu1nmza1n1CMW0qb8gWWlwqMmLb7MhBVs4BXrFziT6HXUd+/RlRA/i4H9AkofYloUbs1fwMqlw==
  /async-each/1.0.3:
    dev: false
    resolution:
      integrity: sha512-z/WhQ5FPySLdvREByI2vZiTWwCnF0moMJ1hK9YQwDTHKh6I7/uSckMetoRGb5UBZPC1z0jlw+n/XCgjeH7y1AQ==
  /async-limiter/1.0.1:
    dev: false
    resolution:
      integrity: sha512-csOlWGAcRFJaI6m+F2WKdnMKr4HhdhFVBk0H/QbJFMCr+uO2kwohwXQPxw/9OCxp05r5ghVBFSyioixx3gfkNQ==
  /async-lock/1.2.2:
    dev: false
    resolution:
      integrity: sha512-uczz62z2fMWOFbyo6rG4NlV2SdxugJT6sZA2QcfB1XaSjEiOh8CuOb/TttyMnYQCda6nkWecJe465tGQDPJiKw==
  /async-settle/1.0.0:
    dependencies:
      async-done: 1.3.2
    dev: false
    engines:
      node: '>= 0.10'
    resolution:
      integrity: sha1-HQqRS7Aldb7IqPOnTlCA9yssDGs=
  /async/1.5.2:
    dev: false
    resolution:
      integrity: sha1-7GphrlZIDAw8skHJVhjiCJL5Zyo=
  /async/2.6.3:
    dependencies:
      lodash: 4.17.15
    dev: false
    resolution:
      integrity: sha512-zflvls11DCy+dQWzTW2dzuilv8Z5X/pjfmZOWba6TNIVDm+2UDaJmXSOXlasHKfNBs8oo3M0aT50fDEWfKZjXg==
  /async/3.1.0:
    dev: false
    resolution:
      integrity: sha512-4vx/aaY6j/j3Lw3fbCHNWP0pPaTCew3F6F3hYyl/tHs/ndmV1q7NW9T5yuJ2XAGwdQrP+6Wu20x06U4APo/iQQ==
  /asynckit/0.4.0:
    dev: false
    resolution:
      integrity: sha1-x57Zf380y48robyXkLzDZkdLS3k=
  /atob/2.1.2:
    dev: false
    engines:
      node: '>= 4.5.0'
    hasBin: true
    resolution:
      integrity: sha512-Wm6ukoaOGJi/73p/cl2GvLjTI5JM1k/O14isD73YML8StrH/7/lRFgmg8nICZgD3bZZvjwCGxtMOD3wWNAu8cg==
  /aws-sign2/0.7.0:
    dev: false
    resolution:
      integrity: sha1-tG6JCTSpWR8tL2+G1+ap8bP+dqg=
  /aws4/1.8.0:
    dev: false
    resolution:
      integrity: sha512-ReZxvNHIOv88FlT7rxcXIIC0fPt4KZqZbOlivyWtXLt8ESx84zd3kMC6iK5jVeS2qt+g7ftS7ye4fi06X5rtRQ==
  /axios/0.19.0:
    dependencies:
      follow-redirects: 1.5.10
      is-buffer: 2.0.3
    dev: false
    resolution:
      integrity: sha512-1uvKqKQta3KBxIz14F2v06AEHZ/dIoeKfbTRkK1E5oqjDnuEerLmYTgJB5AiQZHJcljpg1TuRzdjDR06qNk0DQ==
  /azure-storage/2.10.3:
    dependencies:
      browserify-mime: 1.2.9
      extend: 3.0.2
      json-edm-parser: 0.1.2
      md5.js: 1.3.4
      readable-stream: 2.0.6
      request: 2.88.0
      underscore: 1.8.3
      uuid: 3.3.3
      validator: 9.4.1
      xml2js: 0.2.8
      xmlbuilder: 9.0.7
    dev: false
    engines:
      node: '>= 0.8.26'
    resolution:
      integrity: sha512-IGLs5Xj6kO8Ii90KerQrrwuJKexLgSwYC4oLWmc11mzKe7Jt2E5IVg+ZQ8K53YWZACtVTMBNO3iGuA+4ipjJxQ==
  /babel-code-frame/6.26.0:
    dependencies:
      chalk: 1.1.3
      esutils: 2.0.3
      js-tokens: 3.0.2
    dev: false
    resolution:
      integrity: sha1-Y/1D99weO7fONZR9uP42mj9Yx0s=
  /babel-core/6.26.3:
    dependencies:
      babel-code-frame: 6.26.0
      babel-generator: 6.26.1
      babel-helpers: 6.24.1
      babel-messages: 6.23.0
      babel-register: 6.26.0
      babel-runtime: 6.26.0
      babel-template: 6.26.0
      babel-traverse: 6.26.0
      babel-types: 6.26.0
      babylon: 6.18.0
      convert-source-map: 1.6.0
      debug: 2.6.9
      json5: 0.5.1
      lodash: 4.17.15
      minimatch: 3.0.4
      path-is-absolute: 1.0.1
      private: 0.1.8
      slash: 1.0.0
      source-map: 0.5.7
    dev: false
    resolution:
      integrity: sha512-6jyFLuDmeidKmUEb3NM+/yawG0M2bDZ9Z1qbZP59cyHLz8kYGKYwpJP0UwUKKUiTRNvxfLesJnTedqczP7cTDA==
  /babel-generator/6.26.1:
    dependencies:
      babel-messages: 6.23.0
      babel-runtime: 6.26.0
      babel-types: 6.26.0
      detect-indent: 4.0.0
      jsesc: 1.3.0
      lodash: 4.17.15
      source-map: 0.5.7
      trim-right: 1.0.1
    dev: false
    resolution:
      integrity: sha512-HyfwY6ApZj7BYTcJURpM5tznulaBvyio7/0d4zFOeMPUmfxkCjHocCuoLa2SAGzBI8AREcH3eP3758F672DppA==
  /babel-helper-builder-binary-assignment-operator-visitor/6.24.1:
    dependencies:
      babel-helper-explode-assignable-expression: 6.24.1
      babel-runtime: 6.26.0
      babel-types: 6.26.0
    dev: false
    resolution:
      integrity: sha1-zORReto1b0IgvK6KAsKzRvmlZmQ=
  /babel-helper-call-delegate/6.24.1:
    dependencies:
      babel-helper-hoist-variables: 6.24.1
      babel-runtime: 6.26.0
      babel-traverse: 6.26.0
      babel-types: 6.26.0
    dev: false
    resolution:
      integrity: sha1-7Oaqzdx25Bw0YfiL/Fdb0Nqi340=
  /babel-helper-define-map/6.26.0:
    dependencies:
      babel-helper-function-name: 6.24.1
      babel-runtime: 6.26.0
      babel-types: 6.26.0
      lodash: 4.17.15
    dev: false
    resolution:
      integrity: sha1-pfVtq0GiX5fstJjH66ypgZ+Vvl8=
  /babel-helper-explode-assignable-expression/6.24.1:
    dependencies:
      babel-runtime: 6.26.0
      babel-traverse: 6.26.0
      babel-types: 6.26.0
    dev: false
    resolution:
      integrity: sha1-8luCz33BBDPFX3BZLVdGQArCLKo=
  /babel-helper-function-name/6.24.1:
    dependencies:
      babel-helper-get-function-arity: 6.24.1
      babel-runtime: 6.26.0
      babel-template: 6.26.0
      babel-traverse: 6.26.0
      babel-types: 6.26.0
    dev: false
    resolution:
      integrity: sha1-00dbjAPtmCQqJbSDUasYOZ01gKk=
  /babel-helper-get-function-arity/6.24.1:
    dependencies:
      babel-runtime: 6.26.0
      babel-types: 6.26.0
    dev: false
    resolution:
      integrity: sha1-j3eCqpNAfEHTqlCQj4mwMbG2hT0=
  /babel-helper-hoist-variables/6.24.1:
    dependencies:
      babel-runtime: 6.26.0
      babel-types: 6.26.0
    dev: false
    resolution:
      integrity: sha1-HssnaJydJVE+rbyZFKc/VAi+enY=
  /babel-helper-optimise-call-expression/6.24.1:
    dependencies:
      babel-runtime: 6.26.0
      babel-types: 6.26.0
    dev: false
    resolution:
      integrity: sha1-96E0J7qfc/j0+pk8VKl4gtEkQlc=
  /babel-helper-regex/6.26.0:
    dependencies:
      babel-runtime: 6.26.0
      babel-types: 6.26.0
      lodash: 4.17.15
    dev: false
    resolution:
      integrity: sha1-MlxZ+QL4LyS3T6zu0DY5VPZJXnI=
  /babel-helper-remap-async-to-generator/6.24.1:
    dependencies:
      babel-helper-function-name: 6.24.1
      babel-runtime: 6.26.0
      babel-template: 6.26.0
      babel-traverse: 6.26.0
      babel-types: 6.26.0
    dev: false
    resolution:
      integrity: sha1-XsWBgnrXI/7N04HxySg5BnbkVRs=
  /babel-helper-replace-supers/6.24.1:
    dependencies:
      babel-helper-optimise-call-expression: 6.24.1
      babel-messages: 6.23.0
      babel-runtime: 6.26.0
      babel-template: 6.26.0
      babel-traverse: 6.26.0
      babel-types: 6.26.0
    dev: false
    resolution:
      integrity: sha1-v22/5Dk40XNpohPKiov3S2qQqxo=
  /babel-helpers/6.24.1:
    dependencies:
      babel-runtime: 6.26.0
      babel-template: 6.26.0
    dev: false
    resolution:
      integrity: sha1-NHHenK7DiOXIUOWX5Yom3fN2ArI=
  /babel-messages/6.23.0:
    dependencies:
      babel-runtime: 6.26.0
    dev: false
    resolution:
      integrity: sha1-8830cDhYA1sqKVHG7F7fbGLyYw4=
  /babel-plugin-check-es2015-constants/6.22.0:
    dependencies:
      babel-runtime: 6.26.0
    dev: false
    resolution:
      integrity: sha1-NRV7EBQm/S/9PaP3XH0ekYNbv4o=
  /babel-plugin-syntax-async-functions/6.13.0:
    dev: false
    resolution:
      integrity: sha1-ytnK0RkbWtY0vzCuCHI5HgZHvpU=
  /babel-plugin-syntax-exponentiation-operator/6.13.0:
    dev: false
    resolution:
      integrity: sha1-nufoM3KQ2pUoggGmpX9BcDF4MN4=
  /babel-plugin-syntax-trailing-function-commas/6.22.0:
    dev: false
    resolution:
      integrity: sha1-ugNgk3+NBuQBgKQ/4NVhb/9TLPM=
  /babel-plugin-transform-async-to-generator/6.24.1:
    dependencies:
      babel-helper-remap-async-to-generator: 6.24.1
      babel-plugin-syntax-async-functions: 6.13.0
      babel-runtime: 6.26.0
    dev: false
    resolution:
      integrity: sha1-ZTbjeK/2yx1VF6wOQOs+n8jQh2E=
  /babel-plugin-transform-es2015-arrow-functions/6.22.0:
    dependencies:
      babel-runtime: 6.26.0
    dev: false
    resolution:
      integrity: sha1-RSaSy3EdX3ncf4XkQM5BufJE0iE=
  /babel-plugin-transform-es2015-block-scoped-functions/6.22.0:
    dependencies:
      babel-runtime: 6.26.0
    dev: false
    resolution:
      integrity: sha1-u8UbSflk1wy42OC5ToICRs46YUE=
  /babel-plugin-transform-es2015-block-scoping/6.26.0:
    dependencies:
      babel-runtime: 6.26.0
      babel-template: 6.26.0
      babel-traverse: 6.26.0
      babel-types: 6.26.0
      lodash: 4.17.15
    dev: false
    resolution:
      integrity: sha1-1w9SmcEwjQXBL0Y4E7CgnnOxiV8=
  /babel-plugin-transform-es2015-classes/6.24.1:
    dependencies:
      babel-helper-define-map: 6.26.0
      babel-helper-function-name: 6.24.1
      babel-helper-optimise-call-expression: 6.24.1
      babel-helper-replace-supers: 6.24.1
      babel-messages: 6.23.0
      babel-runtime: 6.26.0
      babel-template: 6.26.0
      babel-traverse: 6.26.0
      babel-types: 6.26.0
    dev: false
    resolution:
      integrity: sha1-WkxYpQyclGHlZLSyo7+ryXolhNs=
  /babel-plugin-transform-es2015-computed-properties/6.24.1:
    dependencies:
      babel-runtime: 6.26.0
      babel-template: 6.26.0
    dev: false
    resolution:
      integrity: sha1-b+Ko0WiV1WNPTNmZttNICjCBWbM=
  /babel-plugin-transform-es2015-destructuring/6.23.0:
    dependencies:
      babel-runtime: 6.26.0
    dev: false
    resolution:
      integrity: sha1-mXux8auWf2gtKwh2/jWNYOdlxW0=
  /babel-plugin-transform-es2015-duplicate-keys/6.24.1:
    dependencies:
      babel-runtime: 6.26.0
      babel-types: 6.26.0
    dev: false
    resolution:
      integrity: sha1-c+s9MQypaePvnskcU3QabxV2Qj4=
  /babel-plugin-transform-es2015-for-of/6.23.0:
    dependencies:
      babel-runtime: 6.26.0
    dev: false
    resolution:
      integrity: sha1-9HyVsrYT3x0+zC/bdXNiPHUkhpE=
  /babel-plugin-transform-es2015-function-name/6.24.1:
    dependencies:
      babel-helper-function-name: 6.24.1
      babel-runtime: 6.26.0
      babel-types: 6.26.0
    dev: false
    resolution:
      integrity: sha1-g0yJhTvDaxrw86TF26qU/Y6sqos=
  /babel-plugin-transform-es2015-literals/6.22.0:
    dependencies:
      babel-runtime: 6.26.0
    dev: false
    resolution:
      integrity: sha1-T1SgLWzWbPkVKAAZox0xklN3yi4=
  /babel-plugin-transform-es2015-modules-amd/6.24.1:
    dependencies:
      babel-plugin-transform-es2015-modules-commonjs: 6.26.2
      babel-runtime: 6.26.0
      babel-template: 6.26.0
    dev: false
    resolution:
      integrity: sha1-Oz5UAXI5hC1tGcMBHEvS8AoA0VQ=
  /babel-plugin-transform-es2015-modules-commonjs/6.26.2:
    dependencies:
      babel-plugin-transform-strict-mode: 6.24.1
      babel-runtime: 6.26.0
      babel-template: 6.26.0
      babel-types: 6.26.0
    dev: false
    resolution:
      integrity: sha512-CV9ROOHEdrjcwhIaJNBGMBCodN+1cfkwtM1SbUHmvyy35KGT7fohbpOxkE2uLz1o6odKK2Ck/tz47z+VqQfi9Q==
  /babel-plugin-transform-es2015-modules-systemjs/6.24.1:
    dependencies:
      babel-helper-hoist-variables: 6.24.1
      babel-runtime: 6.26.0
      babel-template: 6.26.0
    dev: false
    resolution:
      integrity: sha1-/4mhQrkRmpBhlfXxBuzzBdlAfSM=
  /babel-plugin-transform-es2015-modules-umd/6.24.1:
    dependencies:
      babel-plugin-transform-es2015-modules-amd: 6.24.1
      babel-runtime: 6.26.0
      babel-template: 6.26.0
    dev: false
    resolution:
      integrity: sha1-rJl+YoXNGO1hdq22B9YCNErThGg=
  /babel-plugin-transform-es2015-object-super/6.24.1:
    dependencies:
      babel-helper-replace-supers: 6.24.1
      babel-runtime: 6.26.0
    dev: false
    resolution:
      integrity: sha1-JM72muIcuDp/hgPa0CH1cusnj40=
  /babel-plugin-transform-es2015-parameters/6.24.1:
    dependencies:
      babel-helper-call-delegate: 6.24.1
      babel-helper-get-function-arity: 6.24.1
      babel-runtime: 6.26.0
      babel-template: 6.26.0
      babel-traverse: 6.26.0
      babel-types: 6.26.0
    dev: false
    resolution:
      integrity: sha1-V6w1GrScrxSpfNE7CfZv3wpiXys=
  /babel-plugin-transform-es2015-shorthand-properties/6.24.1:
    dependencies:
      babel-runtime: 6.26.0
      babel-types: 6.26.0
    dev: false
    resolution:
      integrity: sha1-JPh11nIch2YbvZmkYi5R8U3jiqA=
  /babel-plugin-transform-es2015-spread/6.22.0:
    dependencies:
      babel-runtime: 6.26.0
    dev: false
    resolution:
      integrity: sha1-1taKmfia7cRTbIGlQujdnxdG+NE=
  /babel-plugin-transform-es2015-sticky-regex/6.24.1:
    dependencies:
      babel-helper-regex: 6.26.0
      babel-runtime: 6.26.0
      babel-types: 6.26.0
    dev: false
    resolution:
      integrity: sha1-AMHNsaynERLN8M9hJsLta0V8zbw=
  /babel-plugin-transform-es2015-template-literals/6.22.0:
    dependencies:
      babel-runtime: 6.26.0
    dev: false
    resolution:
      integrity: sha1-qEs0UPfp+PH2g51taH2oS7EjbY0=
  /babel-plugin-transform-es2015-typeof-symbol/6.23.0:
    dependencies:
      babel-runtime: 6.26.0
    dev: false
    resolution:
      integrity: sha1-3sCfHN3/lLUqxz1QXITfWdzOs3I=
  /babel-plugin-transform-es2015-unicode-regex/6.24.1:
    dependencies:
      babel-helper-regex: 6.26.0
      babel-runtime: 6.26.0
      regexpu-core: 2.0.0
    dev: false
    resolution:
      integrity: sha1-04sS9C6nMj9yk4fxinxa4frrNek=
  /babel-plugin-transform-exponentiation-operator/6.24.1:
    dependencies:
      babel-helper-builder-binary-assignment-operator-visitor: 6.24.1
      babel-plugin-syntax-exponentiation-operator: 6.13.0
      babel-runtime: 6.26.0
    dev: false
    resolution:
      integrity: sha1-KrDJx/MJj6SJB3cruBP+QejeOg4=
  /babel-plugin-transform-regenerator/6.26.0:
    dependencies:
      regenerator-transform: 0.10.1
    dev: false
    resolution:
      integrity: sha1-4HA2lvveJ/Cj78rPi03KL3s6jy8=
  /babel-plugin-transform-strict-mode/6.24.1:
    dependencies:
      babel-runtime: 6.26.0
      babel-types: 6.26.0
    dev: false
    resolution:
      integrity: sha1-1fr3qleKZbvlkc9e2uBKDGcCB1g=
  /babel-polyfill/6.26.0:
    dependencies:
      babel-runtime: 6.26.0
      core-js: 2.6.9
      regenerator-runtime: 0.10.5
    dev: false
    resolution:
      integrity: sha1-N5k3q8Z9eJWXCtxiHyhM2WbPIVM=
  /babel-preset-env/1.7.0:
    dependencies:
      babel-plugin-check-es2015-constants: 6.22.0
      babel-plugin-syntax-trailing-function-commas: 6.22.0
      babel-plugin-transform-async-to-generator: 6.24.1
      babel-plugin-transform-es2015-arrow-functions: 6.22.0
      babel-plugin-transform-es2015-block-scoped-functions: 6.22.0
      babel-plugin-transform-es2015-block-scoping: 6.26.0
      babel-plugin-transform-es2015-classes: 6.24.1
      babel-plugin-transform-es2015-computed-properties: 6.24.1
      babel-plugin-transform-es2015-destructuring: 6.23.0
      babel-plugin-transform-es2015-duplicate-keys: 6.24.1
      babel-plugin-transform-es2015-for-of: 6.23.0
      babel-plugin-transform-es2015-function-name: 6.24.1
      babel-plugin-transform-es2015-literals: 6.22.0
      babel-plugin-transform-es2015-modules-amd: 6.24.1
      babel-plugin-transform-es2015-modules-commonjs: 6.26.2
      babel-plugin-transform-es2015-modules-systemjs: 6.24.1
      babel-plugin-transform-es2015-modules-umd: 6.24.1
      babel-plugin-transform-es2015-object-super: 6.24.1
      babel-plugin-transform-es2015-parameters: 6.24.1
      babel-plugin-transform-es2015-shorthand-properties: 6.24.1
      babel-plugin-transform-es2015-spread: 6.22.0
      babel-plugin-transform-es2015-sticky-regex: 6.24.1
      babel-plugin-transform-es2015-template-literals: 6.22.0
      babel-plugin-transform-es2015-typeof-symbol: 6.23.0
      babel-plugin-transform-es2015-unicode-regex: 6.24.1
      babel-plugin-transform-exponentiation-operator: 6.24.1
      babel-plugin-transform-regenerator: 6.26.0
      browserslist: 3.2.8
      invariant: 2.2.4
      semver: 5.7.1
    dev: false
    resolution:
      integrity: sha512-9OR2afuKDneX2/q2EurSftUYM0xGu4O2D9adAhVfADDhrYDaxXV0rBbevVYoY9n6nyX1PmQW/0jtpJvUNr9CHg==
  /babel-register/6.26.0:
    dependencies:
      babel-core: 6.26.3
      babel-runtime: 6.26.0
      core-js: 2.6.9
      home-or-tmp: 2.0.0
      lodash: 4.17.15
      mkdirp: 0.5.1
      source-map-support: 0.4.18
    dev: false
    resolution:
      integrity: sha1-btAhFz4vy0htestFxgCahW9kcHE=
  /babel-runtime/6.26.0:
    dependencies:
      core-js: 2.6.9
      regenerator-runtime: 0.11.1
    dev: false
    resolution:
      integrity: sha1-llxwWGaOgrVde/4E/yM3vItWR/4=
  /babel-template/6.26.0:
    dependencies:
      babel-runtime: 6.26.0
      babel-traverse: 6.26.0
      babel-types: 6.26.0
      babylon: 6.18.0
      lodash: 4.17.15
    dev: false
    resolution:
      integrity: sha1-3gPi0WOWsGn0bdn/+FIfsaDjXgI=
  /babel-traverse/6.26.0:
    dependencies:
      babel-code-frame: 6.26.0
      babel-messages: 6.23.0
      babel-runtime: 6.26.0
      babel-types: 6.26.0
      babylon: 6.18.0
      debug: 2.6.9
      globals: 9.18.0
      invariant: 2.2.4
      lodash: 4.17.15
    dev: false
    resolution:
      integrity: sha1-RqnL1+3MYsjlwGTi0tjQ9ANXZu4=
  /babel-types/6.26.0:
    dependencies:
      babel-runtime: 6.26.0
      esutils: 2.0.3
      lodash: 4.17.15
      to-fast-properties: 1.0.3
    dev: false
    resolution:
      integrity: sha1-o7Bz+Uq0nrb6Vc1lInozQ4BjJJc=
  /babylon/6.18.0:
    dev: false
    hasBin: true
    resolution:
      integrity: sha512-q/UEjfGJ2Cm3oKV71DJz9d25TPnq5rhBVL2Q4fA5wcC3jcrdn7+SssEybFIxwAvvP+YCsCYNKughoF33GxgycQ==
  /bach/1.2.0:
    dependencies:
      arr-filter: 1.1.2
      arr-flatten: 1.1.0
      arr-map: 2.0.2
      array-each: 1.0.1
      array-initial: 1.1.0
      array-last: 1.3.0
      async-done: 1.3.2
      async-settle: 1.0.0
      now-and-later: 2.0.1
    dev: false
    engines:
      node: '>= 0.10'
    resolution:
      integrity: sha1-Szzpa/JxNPeaG0FKUcFONMO9mIA=
  /backbone/1.4.0:
    dependencies:
      underscore: 1.9.1
    dev: false
    resolution:
      integrity: sha512-RLmDrRXkVdouTg38jcgHhyQ/2zjg7a8E6sz2zxfz21Hh17xDJYUHBZimVIt5fUyS8vbfpeSmTL3gUjTEvUV3qQ==
  /backo2/1.0.2:
    dev: false
    resolution:
      integrity: sha1-MasayLEpNjRj41s+u2n038+6eUc=
  /balanced-match/1.0.0:
    dev: false
    resolution:
      integrity: sha1-ibTRmasr7kneFk6gK4nORi1xt2c=
  /base/0.11.2:
    dependencies:
      cache-base: 1.0.1
      class-utils: 0.3.6
      component-emitter: 1.3.0
      define-property: 1.0.0
      isobject: 3.0.1
      mixin-deep: 1.3.2
      pascalcase: 0.1.1
    dev: false
    engines:
      node: '>=0.10.0'
    resolution:
      integrity: sha512-5T6P4xPgpp0YDFvSWwEZ4NoE3aM4QBQXDzmVbraCkFj8zHM+mba8SyqB5DbZWyR7mYHo6Y7BdQo3MoA4m0TeQg==
  /base64-arraybuffer/0.1.5:
    dev: false
    engines:
      node: '>= 0.6.0'
    resolution:
      integrity: sha1-c5JncZI7Whl0etZmqlzUv5xunOg=
  /base64-js/1.3.1:
    dev: false
    resolution:
      integrity: sha512-mLQ4i2QO1ytvGWFWmcngKO//JXAQueZvwEKtjgQFM4jIK0kU+ytMfplL8j+n5mspOfjHwoAg+9yhb7BwAHm36g==
  /base64id/1.0.0:
    dev: false
    engines:
      node: '>= 0.4.0'
    resolution:
      integrity: sha1-R2iMuZu2gE8OBtPnY7HDLlfY5rY=
  /bcrypt-pbkdf/1.0.2:
    dependencies:
      tweetnacl: 0.14.5
    dev: false
    resolution:
      integrity: sha1-pDAdOJtqQ/m2f/PKEaP2Y342Dp4=
  /better-assert/1.0.2:
    dependencies:
      callsite: 1.0.0
    dev: false
    resolution:
      integrity: sha1-QIZrnhueC1W0gYlDEeaPr/rrxSI=
  /big.js/5.2.2:
    dev: false
    resolution:
      integrity: sha512-vyL2OymJxmarO8gxMr0mhChsO9QGwhynfuu4+MHTAW6czfq9humCB7rKpUjDd9YUiDPU4mzpyupFSvOClAwbmQ==
  /binary-extensions/1.13.1:
    dev: false
    engines:
      node: '>=0.10.0'
    resolution:
      integrity: sha512-Un7MIEDdUC5gNpcGDV97op1Ywk748MpHcFTHoYs6qnj1Z3j7I53VG3nwZhKzoBZmbdRNnb6WRdFlwl7tSDuZGw==
  /binary-extensions/2.0.0:
    dev: false
    engines:
      node: '>=8'
    resolution:
      integrity: sha512-Phlt0plgpIIBOGTT/ehfFnbNlfsDEiqmzE2KRXoX1bLIlir4X/MR+zSyBEkL05ffWgnRSf/DXv+WrUAVr93/ow==
  /binary-search-bounds/2.0.3:
    dev: false
    resolution:
      integrity: sha1-X/hhbW3SylOIvIWy1iZuK52lAtw=
  /blob/0.0.5:
    dev: false
    resolution:
      integrity: sha512-gaqbzQPqOoamawKg0LGVd7SzLgXS+JH61oWprSLH+P+abTczqJbhTR8CmJ2u9/bUYNmHTGJx/UEmn6doAvvuig==
  /bluebird/3.5.5:
    dev: false
    resolution:
      integrity: sha512-5am6HnnfN+urzt4yfg7IgTbotDjIT/u8AJpEt0sIU9FtXfVeezXAPKswrG+xKUCOYAINpSdgZVDU6QFh+cuH3w==
  /bluebird/3.7.0:
    dev: false
    resolution:
      integrity: sha512-aBQ1FxIa7kSWCcmKHlcHFlT2jt6J/l4FzC7KcPELkOJOsPOb/bccdhmIrKDfXhwFrmc7vDoDrrepFvGqjyXGJg==
  /bn.js/4.11.8:
    dev: false
    resolution:
      integrity: sha512-ItfYfPLkWHUjckQCk8xC+LwxgK8NYcXywGigJgSwOP8Y2iyWT4f2vsZnoOXTTbo+o5yXmIUJ4gn5538SO5S3gA==
  /body-parser/1.19.0:
    dependencies:
      bytes: 3.1.0
      content-type: 1.0.4
      debug: 2.6.9
      depd: 1.1.2
      http-errors: 1.7.2
      iconv-lite: 0.4.24
      on-finished: 2.3.0
      qs: 6.7.0
      raw-body: 2.4.0
      type-is: 1.6.18
    dev: false
    engines:
      node: '>= 0.8'
    resolution:
      integrity: sha512-dhEPs72UPbDnAQJ9ZKMNTP6ptJaionhP5cBb541nXPlW60Jepo9RV/a4fX4XWW9CuFNK22krhrj1+rgzifNCsw==
  /brace-expansion/1.1.11:
    dependencies:
      balanced-match: 1.0.0
      concat-map: 0.0.1
    dev: false
    resolution:
      integrity: sha512-iCuPHDFgrHX7H2vEI/5xpz07zSHB00TpugqhmYtVmMO6518mCuRMoOYFldEBl0g187ufozdaHgWKcYFb61qGiA==
  /braces/2.3.2:
    dependencies:
      arr-flatten: 1.1.0
      array-unique: 0.3.2
      extend-shallow: 2.0.1
      fill-range: 4.0.0
      isobject: 3.0.1
      repeat-element: 1.1.3
      snapdragon: 0.8.2
      snapdragon-node: 2.1.1
      split-string: 3.1.0
      to-regex: 3.0.2
    dev: false
    engines:
      node: '>=0.10.0'
    resolution:
      integrity: sha512-aNdbnj9P8PjdXU4ybaWLK2IF3jc/EoDYbC7AazW6to3TRsfXxscC9UXOB5iDiEQrkyIbWp2SLQda4+QAa7nc3w==
  /braces/3.0.2:
    dependencies:
      fill-range: 7.0.1
    dev: false
    engines:
      node: '>=8'
    resolution:
      integrity: sha512-b8um+L1RzM3WDSzvhm6gIz1yfTbBt6YTlcEKAvsmqCZZFw46z626lVj9j1yEPW33H5H+lBQpZMP1k8l+78Ha0A==
  /brorand/1.1.0:
    dev: false
    resolution:
      integrity: sha1-EsJe/kCkXjwyPrhnWgoM5XsiNx8=
  /browser-stdout/1.3.1:
    dev: false
    resolution:
      integrity: sha512-qhAVI1+Av2X7qelOfAIYwXONood6XlZE/fXaBSmW/T5SzLAmCgzi+eiWE7fUvbHaeNBQH13UftjpXxsfLkMpgw==
  /browserify-aes/1.2.0:
    dependencies:
      buffer-xor: 1.0.3
      cipher-base: 1.0.4
      create-hash: 1.2.0
      evp_bytestokey: 1.0.3
      inherits: 2.0.4
      safe-buffer: 5.2.0
    dev: false
    resolution:
      integrity: sha512-+7CHXqGuspUn/Sl5aO7Ea0xWGAtETPXNSAjHo48JfLdPWcMng33Xe4znFvQweqc/uzk5zSOI3H52CYnjCfb5hA==
  /browserify-cipher/1.0.1:
    dependencies:
      browserify-aes: 1.2.0
      browserify-des: 1.0.2
      evp_bytestokey: 1.0.3
    dev: false
    resolution:
      integrity: sha512-sPhkz0ARKbf4rRQt2hTpAHqn47X3llLkUGn+xEJzLjwY8LRs2p0v7ljvI5EyoRO/mexrNunNECisZs+gw2zz1w==
  /browserify-des/1.0.2:
    dependencies:
      cipher-base: 1.0.4
      des.js: 1.0.0
      inherits: 2.0.4
      safe-buffer: 5.2.0
    dev: false
    resolution:
      integrity: sha512-BioO1xf3hFwz4kc6iBhI3ieDFompMhrMlnDFC4/0/vd5MokpuAc3R+LYbwTA9A5Yc9pq9UYPqffKpW2ObuwX5A==
  /browserify-mime/1.2.9:
    dev: false
    resolution:
      integrity: sha1-rrGvKN5sDXpqLOQK22j/GEIq8x8=
  /browserify-rsa/4.0.1:
    dependencies:
      bn.js: 4.11.8
      randombytes: 2.1.0
    dev: false
    resolution:
      integrity: sha1-IeCr+vbyApzy+vsTNWenAdQTVSQ=
  /browserify-sign/4.0.4:
    dependencies:
      bn.js: 4.11.8
      browserify-rsa: 4.0.1
      create-hash: 1.2.0
      create-hmac: 1.1.7
      elliptic: 6.5.0
      inherits: 2.0.4
      parse-asn1: 5.1.4
    dev: false
    resolution:
      integrity: sha1-qk62jl17ZYuqa/alfmMMvXqT0pg=
  /browserify-zlib/0.2.0:
    dependencies:
      pako: 1.0.10
    dev: false
    resolution:
      integrity: sha512-Z942RysHXmJrhqk88FmKBVq/v5tqmSkDz7p54G/MGyjMnCFFnC79XWNbg+Vta8W6Wb2qtSZTSxIGkJrRpCFEiA==
  /browserslist/3.2.8:
    dependencies:
      caniuse-lite: 1.0.30000989
      electron-to-chromium: 1.3.237
    dev: false
    hasBin: true
    resolution:
      integrity: sha512-WHVocJYavUwVgVViC0ORikPHQquXwVh939TaelZ4WDqpWgTX/FsGhl/+P4qBUAGcRvtOgDgC+xftNWWp2RUTAQ==
  /buffer-alloc-unsafe/1.1.0:
    dev: false
    resolution:
      integrity: sha512-TEM2iMIEQdJ2yjPJoSIsldnleVaAk1oW3DBVUykyOLsEsFmEc9kn+SFFPz+gl54KQNxlDnAwCXosOS9Okx2xAg==
  /buffer-alloc/1.2.0:
    dependencies:
      buffer-alloc-unsafe: 1.1.0
      buffer-fill: 1.0.0
    dev: false
    resolution:
      integrity: sha512-CFsHQgjtW1UChdXgbyJGtnm+O/uLQeZdtbDo8mfUgYXCHSM1wgrVxXm6bSyrUuErEb+4sYVGCzASBRot7zyrow==
  /buffer-crc32/0.2.13:
    dev: false
    resolution:
      integrity: sha1-DTM+PwDqxQqhRUq9MO+MKl2ackI=
  /buffer-equal-constant-time/1.0.1:
    dev: false
    resolution:
      integrity: sha1-+OcRMvf/5uAaXJaXpMbz5I1cyBk=
  /buffer-equal/1.0.0:
    dev: false
    engines:
      node: '>=0.4.0'
    resolution:
      integrity: sha1-WWFrSYME1Var1GaWayLu2j7KX74=
  /buffer-es6/4.9.3:
    dev: false
    resolution:
      integrity: sha1-8mNHuC33b9N+GLy1KIxJcM/VxAQ=
  /buffer-fill/1.0.0:
    dev: false
    resolution:
      integrity: sha1-+PeLdniYiO858gXNY39o5wISKyw=
  /buffer-from/1.1.1:
    dev: false
    resolution:
      integrity: sha512-MQcXEUbCKtEo7bhqEs6560Hyd4XaovZlO/k9V3hjVUF/zwW7KBVdSK4gIt/bzwS9MbR5qob+F5jusZsb0YQK2A==
  /buffer-xor/1.0.3:
    dev: false
    resolution:
      integrity: sha1-JuYe0UIvtw3ULm42cp7VHYVf6Nk=
  /buffer/4.9.1:
    dependencies:
      base64-js: 1.3.1
      ieee754: 1.1.13
      isarray: 1.0.0
    dev: false
    resolution:
      integrity: sha1-bRu2AbB6TvztlwlBMgkwJ8lbwpg=
  /buffer/5.4.0:
    dependencies:
      base64-js: 1.3.1
      ieee754: 1.1.13
    dev: false
    resolution:
      integrity: sha512-Xpgy0IwHK2N01ncykXTy6FpCWuM+CJSHoPVBLyNqyrWxsedpLvwsYUhf0ME3WRFNUhos0dMamz9cOS/xRDtU5g==
  /builtin-modules/1.1.1:
    dev: false
    engines:
      node: '>=0.10.0'
    resolution:
      integrity: sha1-Jw8HbFpywC9bZaR9+Uxf46J4iS8=
  /builtin-modules/3.1.0:
    dev: false
    engines:
      node: '>=6'
    resolution:
      integrity: sha512-k0KL0aWZuBt2lrxrcASWDfwOLMnodeQjodT/1SxEQAXsHANgo6ZC/VEaSEHCXt7aSTZ4/4H5LKa+tBXmW7Vtvw==
  /builtin-status-codes/3.0.0:
    dev: false
    resolution:
      integrity: sha1-hZgoeOIbmOHGZCXgPQF0eI9Wnug=
  /bytes/3.1.0:
    dev: false
    engines:
      node: '>= 0.8'
    resolution:
      integrity: sha512-zauLjrfCG+xvoyaqLoV8bLVXXNGC4JqlxFCutSDWA6fJrTo2ZuvLYTqZ7aHBLZSMOopbzwv8f+wZcVzfVTI2Dg==
  /cacache/12.0.3:
    dependencies:
      bluebird: 3.5.5
      chownr: 1.1.2
      figgy-pudding: 3.5.1
      glob: 7.1.4
      graceful-fs: 4.2.2
      infer-owner: 1.0.4
      lru-cache: 5.1.1
      mississippi: 3.0.0
      mkdirp: 0.5.1
      move-concurrently: 1.0.1
      promise-inflight: 1.0.1
      rimraf: 2.7.1
      ssri: 6.0.1
      unique-filename: 1.1.1
      y18n: 4.0.0
    dev: false
    resolution:
      integrity: sha512-kqdmfXEGFepesTuROHMs3MpFLWrPkSSpRqOw80RCflZXy/khxaArvFrQ7uJxSUduzAufc6G0g1VUCOZXxWavPw==
  /cache-base/1.0.1:
    dependencies:
      collection-visit: 1.0.0
      component-emitter: 1.3.0
      get-value: 2.0.6
      has-value: 1.0.0
      isobject: 3.0.1
      set-value: 2.0.1
      to-object-path: 0.3.0
      union-value: 1.0.1
      unset-value: 1.0.0
    dev: false
    engines:
      node: '>=0.10.0'
    resolution:
      integrity: sha512-AKcdTnFSWATd5/GCPRxr2ChwIJ85CeyrEyjRHlKxQ56d4XJMGym0uAiKn0xbLOGOl3+yRpOTi484dVCEc5AUzQ==
  /caching-transform/3.0.2:
    dependencies:
      hasha: 3.0.0
      make-dir: 2.1.0
      package-hash: 3.0.0
      write-file-atomic: 2.4.3
    dev: false
    engines:
      node: '>=6'
    resolution:
      integrity: sha512-Mtgcv3lh3U0zRii/6qVgQODdPA4G3zhG+jtbCWj39RXuUFTMzH0vcdMtaJS1jPowd+It2Pqr6y3NJMQqOqCE2w==
  /callsite/1.0.0:
    dev: false
    resolution:
      integrity: sha1-KAOY5dZkvXQDi28JBRU+borxvCA=
  /callsites/3.1.0:
    dev: false
    engines:
      node: '>=6'
    resolution:
      integrity: sha512-P8BjAsXvZS+VIDUI11hHCQEv74YT67YUi5JJFNWIqL235sBmjX4+qx9Muvls5ivyNENctx46xQLQ3aTuE7ssaQ==
  /camelcase-keys/2.1.0:
    dependencies:
      camelcase: 2.1.1
      map-obj: 1.0.1
    dev: false
    engines:
      node: '>=0.10.0'
    resolution:
      integrity: sha1-MIvur/3ygRkFHvodkyITyRuPkuc=
  /camelcase-keys/4.2.0:
    dependencies:
      camelcase: 4.1.0
      map-obj: 2.0.0
      quick-lru: 1.1.0
    dev: false
    engines:
      node: '>=4'
    resolution:
      integrity: sha1-oqpfsa9oh1glnDLBQUJteJI7m3c=
  /camelcase/2.1.1:
    dev: false
    engines:
      node: '>=0.10.0'
    resolution:
      integrity: sha1-fB0W1nmhu+WcoCys7PsBHiAfWh8=
  /camelcase/3.0.0:
    dev: false
    engines:
      node: '>=0.10.0'
    resolution:
      integrity: sha1-MvxLn82vhF/N9+c7uXysImHwqwo=
  /camelcase/4.1.0:
    dev: false
    engines:
      node: '>=4'
    resolution:
      integrity: sha1-1UVjW+HjPFQmScaRc+Xeas+uNN0=
  /camelcase/5.3.1:
    dev: false
    engines:
      node: '>=6'
    resolution:
      integrity: sha512-L28STB170nwWS63UjtlEOE3dldQApaJXZkOI1uMFfzf3rRuPegHaHesyee+YxQ+W6SvRDQV6UrdOdRiR153wJg==
  /caniuse-lite/1.0.30000989:
    dev: false
    resolution:
      integrity: sha512-vrMcvSuMz16YY6GSVZ0dWDTJP8jqk3iFQ/Aq5iqblPwxSVVZI+zxDyTX0VPqtQsDnfdrBDcsmhgTEOh5R8Lbpw==
  /caseless/0.12.0:
    dev: false
    resolution:
      integrity: sha1-G2gcIf+EAzyCZUMJBolCDRhxUdw=
  /chai-as-promised/7.1.1_chai@4.2.0:
    dependencies:
      chai: 4.2.0
      check-error: 1.0.2
    dev: false
    peerDependencies:
      chai: '>= 2.1.2 < 5'
    resolution:
      integrity: sha512-azL6xMoi+uxu6z4rhWQ1jbdUhOMhis2PvscD/xjLqNMkv3BPPp2JyyuTHOrf9BOosGpNQ11v6BKv/g57RXbiaA==
  /chai-string/1.5.0_chai@4.2.0:
    dependencies:
      chai: 4.2.0
    dev: false
    peerDependencies:
      chai: ^4.1.2
    resolution:
      integrity: sha512-sydDC3S3pNAQMYwJrs6dQX0oBQ6KfIPuOZ78n7rocW0eJJlsHPh2t3kwW7xfwYA/1Bf6/arGtSUo16rxR2JFlw==
  /chai/4.2.0:
    dependencies:
      assertion-error: 1.1.0
      check-error: 1.0.2
      deep-eql: 3.0.1
      get-func-name: 2.0.0
      pathval: 1.1.0
      type-detect: 4.0.8
    dev: false
    engines:
      node: '>=4'
    resolution:
      integrity: sha512-XQU3bhBukrOsQCuwZndwGcCVQHyZi53fQ6Ys1Fym7E4olpIqqZZhhoFJoaKVvV17lWQoXYwgWN2nF5crA8J2jw==
  /chalk/1.1.3:
    dependencies:
      ansi-styles: 2.2.1
      escape-string-regexp: 1.0.5
      has-ansi: 2.0.0
      strip-ansi: 3.0.1
      supports-color: 2.0.0
    dev: false
    engines:
      node: '>=0.10.0'
    resolution:
      integrity: sha1-qBFcVeSnAv5NFQq9OHKCKn4J/Jg=
  /chalk/2.4.2:
    dependencies:
      ansi-styles: 3.2.1
      escape-string-regexp: 1.0.5
      supports-color: 5.5.0
    dev: false
    engines:
      node: '>=4'
    resolution:
      integrity: sha512-Mti+f9lpJNcwF4tWV8/OrTTtF1gZi+f8FqlyAdouralcFWFQWF2+NgCHShjkCb+IFBLq9buZwE1xckQU4peSuQ==
  /chardet/0.7.0:
    dev: false
    resolution:
      integrity: sha512-mT8iDcrh03qDGRRmoA2hmBJnxpllMR+0/0qlzjqZES6NdiWDcZkCNAk4rPFZ9Q85r27unkiNNg8ZOiwZXBHwcA==
  /charenc/0.0.2:
    dev: false
    resolution:
      integrity: sha1-wKHS86cJLgN3S/qD8UwPxXkKhmc=
  /check-error/1.0.2:
    dev: false
    resolution:
      integrity: sha1-V00xLt2Iu13YkS6Sht1sCu1KrII=
  /chokidar/2.1.8:
    dependencies:
      anymatch: 2.0.0
      async-each: 1.0.3
      braces: 2.3.2
      glob-parent: 3.1.0
      inherits: 2.0.4
      is-binary-path: 1.0.1
      is-glob: 4.0.1
      normalize-path: 3.0.0
      path-is-absolute: 1.0.1
      readdirp: 2.2.1
      upath: 1.1.2
    dev: false
    optionalDependencies:
      fsevents: 1.2.9
    resolution:
      integrity: sha512-ZmZUazfOzf0Nve7duiCKD23PFSCs4JPoYyccjUFF3aQkQadqBhfzhjkwBH2mNOG9cTBwhamM37EIsIkZw3nRgg==
  /chokidar/3.0.2:
    dependencies:
      anymatch: 3.0.3
      braces: 3.0.2
      glob-parent: 5.0.0
      is-binary-path: 2.1.0
      is-glob: 4.0.1
      normalize-path: 3.0.0
      readdirp: 3.1.2
    dev: false
    engines:
      node: '>= 8'
    optionalDependencies:
      fsevents: 2.0.7
    resolution:
      integrity: sha512-c4PR2egjNjI1um6bamCQ6bUNPDiyofNQruHvKgHQ4gDUP/ITSVSzNsiI5OWtHOsX323i5ha/kk4YmOZ1Ktg7KA==
  /chokidar/3.2.1:
    dependencies:
      anymatch: 3.1.1
      braces: 3.0.2
      glob-parent: 5.1.0
      is-binary-path: 2.1.0
      is-glob: 4.0.1
      normalize-path: 3.0.0
      readdirp: 3.1.3
    dev: false
    engines:
      node: '>= 8'
    optionalDependencies:
      fsevents: 2.1.1
    resolution:
      integrity: sha512-/j5PPkb5Feyps9e+jo07jUZGvkB5Aj953NrI4s8xSVScrAo/RHeILrtdb4uzR7N6aaFFxxJ+gt8mA8HfNpw76w==
  /chownr/1.1.2:
    dev: false
    resolution:
      integrity: sha512-GkfeAQh+QNy3wquu9oIZr6SS5x7wGdSgNQvD10X3r+AZr1Oys22HW8kAmDMvNg2+Dm0TeGaEuO8gFwdBXxwO8A==
  /chrome-launcher/0.10.7:
    dependencies:
      '@types/node': 8.10.52
      is-wsl: 1.1.0
      lighthouse-logger: 1.2.0
      mkdirp: 0.5.1
      rimraf: 2.7.1
    dev: false
    resolution:
      integrity: sha512-IoQLp64s2n8OQuvKZwt77CscVj3UlV2Dj7yZtd1EBMld9mSdGcsGy9fN5hd/r4vJuWZR09it78n1+A17gB+AIQ==
  /chrome-remote-interface/0.27.2:
    dependencies:
      commander: 2.11.0
      ws: 6.2.1
    dev: false
    hasBin: true
    resolution:
      integrity: sha512-pVLljQ29SAx8KIv5tSa9sIf8GrEsAZdPJoeWOmY3/nrIzFmE+EryNNHvDkddGod0cmAFTv+GmPG0uvzxi2NWsA==
  /chrome-trace-event/1.0.2:
    dependencies:
      tslib: 1.10.0
    dev: false
    engines:
      node: '>=6.0'
    resolution:
      integrity: sha512-9e/zx1jw7B4CO+c/RXoCsfg/x1AfUBioy4owYH0bJprEYAx5hRFLRhWBqHAG57D0ZM4H7vxbP7bPe0VwhQRYDQ==
  /chrome-unmirror/0.1.0:
    dev: false
    engines:
      node: '>=0.10.0'
      npm: '>=2.0.0'
    resolution:
      integrity: sha1-6a94ukf3/7kAYCk6cgoBzSbVC6s=
  /cipher-base/1.0.4:
    dependencies:
      inherits: 2.0.4
      safe-buffer: 5.2.0
    dev: false
    resolution:
      integrity: sha512-Kkht5ye6ZGmwv40uUDZztayT2ThLQGfnj/T71N/XzeZeo3nf8foyW7zGTsPYkEya3m5f3cAypH+qe7YOrM1U2Q==
  /circular-json/0.5.9:
    deprecated: 'CircularJSON is in maintenance only, flatted is its successor.'
    dev: false
    resolution:
      integrity: sha512-4ivwqHpIFJZBuhN3g/pEcdbnGUywkBblloGbkglyloVjjR3uT6tieI89MVOfbP2tHX5sgb01FuLgAOzebNlJNQ==
  /class-utils/0.3.6:
    dependencies:
      arr-union: 3.1.0
      define-property: 0.2.5
      isobject: 3.0.1
      static-extend: 0.1.2
    dev: false
    engines:
      node: '>=0.10.0'
    resolution:
      integrity: sha512-qOhPa/Fj7s6TY8H8esGu5QNpMMQxz79h+urzrNYN6mn+9BnxlDGf5QZ+XeCDsxSjPqsSR56XOZOJmpeurnLMeg==
  /cli-cursor/2.1.0:
    dependencies:
      restore-cursor: 2.0.0
    dev: false
    engines:
      node: '>=4'
    resolution:
      integrity: sha1-s12sN2R5+sw+lHR9QdDQ9SOP/LU=
  /cli-width/2.2.0:
    dev: false
    resolution:
      integrity: sha1-/xnt6Kml5XkyQUewwR8PvLq+1jk=
  /cliui/3.2.0:
    dependencies:
      string-width: 1.0.2
      strip-ansi: 3.0.1
      wrap-ansi: 2.1.0
    dev: false
    resolution:
      integrity: sha1-EgYBU3qRbSmUD5NNo7SNWFo5IT0=
  /cliui/4.1.0:
    dependencies:
      string-width: 2.1.1
      strip-ansi: 4.0.0
      wrap-ansi: 2.1.0
    dev: false
    resolution:
      integrity: sha512-4FG+RSG9DL7uEwRUZXZn3SS34DiDPfzP0VOiEwtUWlE+AR2EIg+hSyvrIgUUfhdgR/UkAeW2QHgeP+hWrXs7jQ==
  /cliui/5.0.0:
    dependencies:
      string-width: 3.1.0
      strip-ansi: 5.2.0
      wrap-ansi: 5.1.0
    dev: false
    resolution:
      integrity: sha512-PYeGSEmmHM6zvoef2w8TPzlrnNpXIjTipYK780YswmIP9vjxmd6Y2a3CB2Ks6/AU8NHjZugXvo8w3oWM2qnwXA==
  /clone-buffer/1.0.0:
    dev: false
    engines:
      node: '>= 0.10'
    resolution:
      integrity: sha1-4+JbIHrE5wGvch4staFnksrD3Fg=
  /clone-deep/4.0.1:
    dependencies:
      is-plain-object: 2.0.4
      kind-of: 6.0.2
      shallow-clone: 3.0.1
    dev: false
    engines:
      node: '>=6'
    resolution:
      integrity: sha512-neHB9xuzh/wk0dIHweyAXv2aPGZIVk3pLMe+/RNzINf17fe0OG96QroktYAUm7SM1PBnzTabaLboqqxDyMU+SQ==
  /clone-stats/1.0.0:
    dev: false
    resolution:
      integrity: sha1-s3gt/4u1R04Yuba/D9/ngvh3doA=
  /clone/2.1.2:
    dev: false
    engines:
      node: '>=0.8'
    resolution:
      integrity: sha1-G39Ln1kfHo+DZwQBYANFoCiHQ18=
  /cloneable-readable/1.1.3:
    dependencies:
      inherits: 2.0.4
      process-nextick-args: 2.0.1
      readable-stream: 2.3.6
    dev: false
    resolution:
      integrity: sha512-2EF8zTQOxYq70Y4XKtorQupqF0m49MBz2/yf5Bj+MHjvpG3Hy7sImifnqD6UA+TKYxeSV+u6qqQPawN5UvnpKQ==
  /co/4.6.0:
    dev: false
    engines:
      iojs: '>= 1.0.0'
      node: '>= 0.12.0'
    resolution:
      integrity: sha1-bqa989hTrlTMuOR7+gvz+QMfsYQ=
  /code-point-at/1.1.0:
    dev: false
    engines:
      node: '>=0.10.0'
    resolution:
      integrity: sha1-DQcLTQQ6W+ozovGkDi7bPZpMz3c=
  /collection-map/1.0.0:
    dependencies:
      arr-map: 2.0.2
      for-own: 1.0.0
      make-iterator: 1.0.1
    dev: false
    engines:
      node: '>=0.10.0'
    resolution:
      integrity: sha1-rqDwb40mx4DCt1SUOFVEsiVa8Yw=
  /collection-visit/1.0.0:
    dependencies:
      map-visit: 1.0.0
      object-visit: 1.0.1
    dev: false
    engines:
      node: '>=0.10.0'
    resolution:
      integrity: sha1-S8A3PBZLwykbTTaMgpzxqApZ3KA=
  /color-convert/1.9.3:
    dependencies:
      color-name: 1.1.3
    dev: false
    resolution:
      integrity: sha512-QfAUtd+vFdAtFQcC8CCyYt1fYWxSqAiK2cSD6zDB8N3cpsEBAvRxp9zOGg6G/SHHJYAT88/az/IuDGALsNVbGg==
  /color-name/1.1.3:
    dev: false
    resolution:
      integrity: sha1-p9BVi9icQveV3UIyj3QIMcpTvCU=
  /color-support/1.1.3:
    dev: false
    hasBin: true
    resolution:
      integrity: sha512-qiBjkpbMLO/HL68y+lh4q0/O1MZFj2RX6X/KmMa3+gJD3z+WwI1ZzDHysvqHGS3mP6mznPckpXmw1nI9cJjyRg==
  /colors/1.2.5:
    dev: false
    engines:
      node: '>=0.1.90'
    resolution:
      integrity: sha512-erNRLao/Y3Fv54qUa0LBB+//Uf3YwMUmdJinN20yMXm9zdKKqH9wt7R9IIVZ+K7ShzfpLV/Zg8+VyrBJYB4lpg==
  /colors/1.3.3:
    dev: false
    engines:
      node: '>=0.1.90'
    resolution:
      integrity: sha512-mmGt/1pZqYRjMxB1axhTo16/snVZ5krrKkcmMeVKxzECMMXoCgnvTPp10QgHfcbQZw8Dq2jMNG6je4JlWU0gWg==
  /colors/1.4.0:
    dev: false
    engines:
      node: '>=0.1.90'
    resolution:
      integrity: sha512-a+UqTh4kgZg/SlGvfbzDHpgRu7AAQOmmqRHJnxhRZICKFUT91brVhNNt58CMWU9PsBbv3PDCZUHbVxuDiH2mtA==
  /combined-stream/1.0.8:
    dependencies:
      delayed-stream: 1.0.0
    dev: false
    engines:
      node: '>= 0.8'
    resolution:
      integrity: sha512-FQN4MRfuJeHf7cBbBMJFXhKSDq+2kAArBlmRBvcvFE5BB1HZKXtSFASDhdlz9zOYwxh8lDdnvmMOe/+5cdoEdg==
  /commander/2.11.0:
    dev: false
    resolution:
      integrity: sha512-b0553uYA5YAEGgyYIGYROzKQ7X5RAqedkfjiZxwi0kL1g3bOaBNNZfYkzt/CL0umgD5wc9Jec2FbB98CjkMRvQ==
  /commander/2.20.0:
    dev: false
    resolution:
      integrity: sha512-7j2y+40w61zy6YC2iRNpUe/NwhNyoXrYpHMrSunaMG64nRnaf96zO/KMQR4OyN/UnE5KLyEBnKHd4aG3rskjpQ==
  /commander/2.20.1:
    dev: false
    resolution:
      integrity: sha512-cCuLsMhJeWQ/ZpsFTbE765kvVfoeSddc4nU3up4fV+fDBcfUXnbITJ+JzhkdjzOqhURjZgujxaioam4RM9yGUg==
  /commondir/1.0.1:
    dev: false
    resolution:
      integrity: sha1-3dgA2gxmEnOTzKWVDqloo6rxJTs=
  /component-bind/1.0.0:
    dev: false
    resolution:
      integrity: sha1-AMYIq33Nk4l8AAllGx06jh5zu9E=
  /component-emitter/1.2.1:
    dev: false
    resolution:
      integrity: sha1-E3kY1teCg/ffemt8WmPhQOaUJeY=
  /component-emitter/1.3.0:
    dev: false
    resolution:
      integrity: sha512-Rd3se6QB+sO1TwqZjscQrurpEPIfO0/yYnSin6Q/rD3mOutHvUrCAhJub3r90uNb+SESBuE0QYoB90YdfatsRg==
  /component-inherit/0.0.3:
    dev: false
    resolution:
      integrity: sha1-ZF/ErfWLcrZJ1crmUTVhnbJv8UM=
  /concat-map/0.0.1:
    dev: false
    resolution:
      integrity: sha1-2Klr13/Wjfd5OnMDajug1UBdR3s=
  /concat-stream/1.6.2:
    dependencies:
      buffer-from: 1.1.1
      inherits: 2.0.4
      readable-stream: 2.3.6
      typedarray: 0.0.6
    dev: false
    engines:
      '0': node >= 0.8
    resolution:
      integrity: sha512-27HBghJxjiZtIk3Ycvn/4kbJk/1uZuJFfuPEns6LaEvpvG1f0hTea8lilrouyo9mVc2GWdcEZ8OLoGmSADlrCw==
  /connect/3.7.0:
    dependencies:
      debug: 2.6.9
      finalhandler: 1.1.2
      parseurl: 1.3.3
      utils-merge: 1.0.1
    dev: false
    engines:
      node: '>= 0.10.0'
    resolution:
      integrity: sha512-ZqRXc+tZukToSNmh5C2iWMSoV3X1YUcPbqEM4DkEG5tNQXrQUZCNVGGv3IuicnkMtPfGf3Xtp8WCXs295iQ1pQ==
  /console-browserify/1.1.0:
    dependencies:
      date-now: 0.1.4
    dev: false
    resolution:
      integrity: sha1-8CQcRXMKn8YyOyBtvzjtx0HQuxA=
  /constants-browserify/1.0.0:
    dev: false
    resolution:
      integrity: sha1-wguW2MYXdIqvHBYCF2DNJ/y4y3U=
  /content-disposition/0.5.3:
    dependencies:
      safe-buffer: 5.1.2
    dev: false
    engines:
      node: '>= 0.6'
    resolution:
      integrity: sha512-ExO0774ikEObIAEV9kDo50o+79VCUdEB6n6lzKgGwupcVeRlhrj3qGAfwq8G6uBJjkqLrhT0qEYFcWng8z1z0g==
  /content-type/1.0.4:
    dev: false
    engines:
      node: '>= 0.6'
    resolution:
      integrity: sha512-hIP3EEPs8tB9AT1L+NUqtwOAps4mk2Zob89MWXMHjHWg9milF/j4osnnQLXBCBFBk/tvIG/tUc9mOUJiPBhPXA==
  /convert-source-map/1.6.0:
    dependencies:
      safe-buffer: 5.1.2
    dev: false
    resolution:
      integrity: sha512-eFu7XigvxdZ1ETfbgPBohgyQ/Z++C0eEhTor0qRwBw9unw+L0/6V8wkSuGgzdThkiS5lSpdptOQPD8Ak40a+7A==
  /cookie-signature/1.0.6:
    dev: false
    resolution:
      integrity: sha1-4wOogrNCzD7oylE6eZmXNNqzriw=
  /cookie/0.3.1:
    dev: false
    engines:
      node: '>= 0.6'
    resolution:
      integrity: sha1-5+Ch+e9DtMi6klxcWpboBtFoc7s=
  /cookie/0.4.0:
    dev: false
    engines:
      node: '>= 0.6'
    resolution:
      integrity: sha512-+Hp8fLp57wnUSt0tY0tHEXh4voZRDnoIrZPqlo3DPiI4y9lwg/jqx+1Om94/W6ZaPDOUbnjOt/99w66zk+l1Xg==
  /copy-concurrently/1.0.5:
    dependencies:
      aproba: 1.2.0
      fs-write-stream-atomic: 1.0.10
      iferr: 0.1.5
      mkdirp: 0.5.1
      rimraf: 2.7.1
      run-queue: 1.0.3
    dev: false
    resolution:
      integrity: sha512-f2domd9fsVDFtaFcbaRZuYXwtdmnzqbADSwhSWYxYB/Q8zsdUUFMXVRwXGDMWmbEzAn1kdRrtI1T/KTFOL4X2A==
  /copy-descriptor/0.1.1:
    dev: false
    engines:
      node: '>=0.10.0'
    resolution:
      integrity: sha1-Z29us8OZl8LuGsOpJP1hJHSPV40=
  /copy-props/2.0.4:
    dependencies:
      each-props: 1.3.2
      is-plain-object: 2.0.4
    dev: false
    resolution:
      integrity: sha512-7cjuUME+p+S3HZlbllgsn2CDwS+5eCCX16qBgNC4jgSTf49qR1VKy/Zhl400m0IQXl/bPGEVqncgUUMjrr4s8A==
  /core-js/2.6.9:
    dev: false
    requiresBuild: true
    resolution:
      integrity: sha512-HOpZf6eXmnl7la+cUdMnLvUxKNqLUzJvgIziQ0DiF3JwSImNphIqdGqzj6hIKyX04MmV0poclQ7+wjWvxQyR2A==
  /core-js/3.2.1:
    dev: false
    requiresBuild: true
    resolution:
      integrity: sha512-Qa5XSVefSVPRxy2XfUC13WbvqkxhkwB3ve+pgCQveNgYzbM/UxZeu1dcOX/xr4UmfUd+muuvsaxilQzCyUurMw==
  /core-js/3.3.2:
    dev: false
    requiresBuild: true
    resolution:
      integrity: sha512-S1FfZpeBchkhyoY76YAdFzKS4zz9aOK7EeFaNA2aJlyXyA+sgqz6xdxmLPGXEAf0nF44MVN1kSjrA9Kt3ATDQg==
  /core-util-is/1.0.2:
    dev: false
    resolution:
      integrity: sha1-tf1UIgqivFq1eqtxQMlAdUUDwac=
  /cp-file/6.2.0:
    dependencies:
      graceful-fs: 4.2.2
      make-dir: 2.1.0
      nested-error-stacks: 2.1.0
      pify: 4.0.1
      safe-buffer: 5.2.0
    dev: false
    engines:
      node: '>=6'
    resolution:
      integrity: sha512-fmvV4caBnofhPe8kOcitBwSn2f39QLjnAnGq3gO9dfd75mUytzKNZB1hde6QHunW2Rt+OwuBOMc3i1tNElbszA==
  /create-ecdh/4.0.3:
    dependencies:
      bn.js: 4.11.8
      elliptic: 6.5.0
    dev: false
    resolution:
      integrity: sha512-GbEHQPMOswGpKXM9kCWVrremUcBmjteUaQ01T9rkKCPDXfUHX0IoP9LpHYo2NPFampa4e+/pFDc3jQdxrxQLaw==
  /create-hash/1.2.0:
    dependencies:
      cipher-base: 1.0.4
      inherits: 2.0.4
      md5.js: 1.3.5
      ripemd160: 2.0.2
      sha.js: 2.4.11
    dev: false
    resolution:
      integrity: sha512-z00bCGNHDG8mHAkP7CtT1qVu+bFQUPjYq/4Iv3C3kWjTFV10zIjfSoeqXo9Asws8gwSHDGj/hl2u4OGIjapeCg==
  /create-hmac/1.1.7:
    dependencies:
      cipher-base: 1.0.4
      create-hash: 1.2.0
      inherits: 2.0.4
      ripemd160: 2.0.2
      safe-buffer: 5.2.0
      sha.js: 2.4.11
    dev: false
    resolution:
      integrity: sha512-MJG9liiZ+ogc4TzUwuvbER1JRdgvUFSB5+VR/g5h82fGaIRWMWddtKBHi7/sVhfjQZ6SehlyhvQYrcYkaUIpLg==
  /cross-env/5.2.0:
    dependencies:
      cross-spawn: 6.0.5
      is-windows: 1.0.2
    dev: false
    engines:
      node: '>=4.0'
    hasBin: true
    resolution:
      integrity: sha512-jtdNFfFW1hB7sMhr/H6rW1Z45LFqyI431m3qU6bFXcQ3Eh7LtBuG3h74o7ohHZ3crrRkkqHlo4jYHFPcjroANg==
  /cross-env/5.2.1:
    dependencies:
      cross-spawn: 6.0.5
    dev: false
    engines:
      node: '>=4.0'
    hasBin: true
    resolution:
      integrity: sha512-1yHhtcfAd1r4nwQgknowuUNfIT9E8dOMMspC36g45dN+iD1blloi7xp8X/xAIDnjHWyt1uQ8PHk2fkNaym7soQ==
  /cross-spawn/4.0.2:
    dependencies:
      lru-cache: 4.1.5
      which: 1.3.1
    dev: false
    resolution:
      integrity: sha1-e5JHYhwjrf3ThWAEqCPL45dCTUE=
  /cross-spawn/6.0.5:
    dependencies:
      nice-try: 1.0.5
      path-key: 2.0.1
      semver: 5.7.1
      shebang-command: 1.2.0
      which: 1.3.1
    dev: false
    engines:
      node: '>=4.8'
    resolution:
      integrity: sha512-eTVLrBSt7fjbDygz805pMnstIs2VTBNkRm0qxZd+M7A5XDdxVRWO5MxGBXZhjY4cqLYLdtrGqRf8mBPmzwSpWQ==
  /crypt/0.0.2:
    dev: false
    resolution:
      integrity: sha1-iNf/fsDfuG9xPch7u0LQRNPmxBs=
  /crypto-browserify/3.12.0:
    dependencies:
      browserify-cipher: 1.0.1
      browserify-sign: 4.0.4
      create-ecdh: 4.0.3
      create-hash: 1.2.0
      create-hmac: 1.1.7
      diffie-hellman: 5.0.3
      inherits: 2.0.4
      pbkdf2: 3.0.17
      public-encrypt: 4.0.3
      randombytes: 2.1.0
      randomfill: 1.0.4
    dev: false
    resolution:
      integrity: sha512-fz4spIh+znjO2VjL+IdhEpRJ3YN6sMzITSBijk6FK2UvTqruSQW+/cCZTSNsMiZNvUeq0CqurF+dAbyiGOY6Wg==
  /crypto-hash/1.1.0:
    dev: false
    engines:
      node: '>=8'
    resolution:
      integrity: sha512-5DWmfCxQZHWocCpkOXVFmfYj7v5vZXF3ZNzMeyyJ6OzGfDTEEOm2CWA8KzZ578eA7j5VPCLOdGjOU8sGgi8BYw==
  /crypto-js/3.1.9-1:
    dev: false
    resolution:
      integrity: sha1-/aGedh/Ad+Af+/3G6f38WeiAbNg=
  /currently-unhandled/0.4.1:
    dependencies:
      array-find-index: 1.0.2
    dev: false
    engines:
      node: '>=0.10.0'
    resolution:
      integrity: sha1-mI3zP+qxke95mmE2nddsF635V+o=
  /custom-event/1.0.1:
    dev: false
    resolution:
      integrity: sha1-XQKkaFCt8bSjF5RqOSj8y1v9BCU=
  /cyclist/0.2.2:
    dev: false
    resolution:
      integrity: sha1-GzN5LhHpFKL9bW7WRHRkRE5fpkA=
  /d/1.0.1:
    dependencies:
      es5-ext: 0.10.50
      type: 1.0.3
    dev: false
    resolution:
      integrity: sha512-m62ShEObQ39CfralilEQRjH6oAMtNCV1xJyEx5LpRYUVN+EviphDgUc/F3hnYbADmkiNs67Y+3ylmlG7Lnu+FA==
  /dashdash/1.14.1:
    dependencies:
      assert-plus: 1.0.0
    dev: false
    engines:
      node: '>=0.10'
    resolution:
      integrity: sha1-hTz6D3y+L+1d4gMmuN1YEDX24vA=
  /data-uri-to-buffer/2.0.1:
    dependencies:
      '@types/node': 8.10.52
    dev: false
    resolution:
      integrity: sha512-OkVVLrerfAKZlW2ZZ3Ve2y65jgiWqBKsTfUIAFbn8nVbPcCZg6l6gikKlEYv0kXcmzqGm6mFq/Jf2vriuEkv8A==
  /date-format/1.2.0:
    dev: false
    engines:
      node: '>=4.0'
    resolution:
      integrity: sha1-YV6CjiM90aubua4JUODOzPpuytg=
  /date-format/2.1.0:
    dev: false
    engines:
      node: '>=4.0'
    resolution:
      integrity: sha512-bYQuGLeFxhkxNOF3rcMtiZxvCBAquGzZm6oWA1oZ0g2THUzivaRhv8uOhdr19LmoobSOLoIAxeUK2RdbM8IFTA==
  /date-now/0.1.4:
    dev: false
    resolution:
      integrity: sha1-6vQ5/U1ISK105cx9vvIAZyueNFs=
  /date-utils/1.2.21:
    dev: false
    engines:
      node: '>0.4.0'
    resolution:
      integrity: sha1-YfsWzcEnSzyayq/+n8ad+HIKK2Q=
  /dateformat/1.0.12:
    dependencies:
      get-stdin: 4.0.1
      meow: 3.7.0
    dev: false
    hasBin: true
    resolution:
      integrity: sha1-nxJLZ1lMk3/3BpMuSmQsyo27/uk=
  /death/1.1.0:
    dev: false
    resolution:
      integrity: sha1-AaqcQB7dknUFFEcLgmY5DGbGcxg=
  /debounce/1.2.0:
    dev: false
    resolution:
      integrity: sha512-mYtLl1xfZLi1m4RtQYlZgJUNQjl4ZxVnHzIR8nLLgi4q1YT8o/WM+MK/f8yfcc9s5Ir5zRaPZyZU6xs1Syoocg==
  /debug/2.6.9:
    dependencies:
      ms: 2.0.0
    dev: false
    resolution:
      integrity: sha512-bC7ElrdJaJnPbAP+1EotYvqZsb3ecl5wi6Bfi6BJTUcNowp6cvspg0jXznRTKDjm/E7AdgFBVeAPVMNcKGsHMA==
  /debug/3.1.0:
    dependencies:
      ms: 2.0.0
    dev: false
    resolution:
      integrity: sha512-OX8XqP7/1a9cqkxYw2yXss15f26NKWBpDXQd0/uK/KPqdQhxbPa994hnzjcE2VqQpDslf55723cKPUOGSmMY3g==
  /debug/3.2.6:
    dependencies:
      ms: 2.1.2
    dev: false
    resolution:
      integrity: sha512-mel+jf7nrtEl5Pn1Qx46zARXKDpBbvzezse7p7LqINmdoIk8PYP5SySaxEmYv6TZ0JyEKA1hsCId6DIhgITtWQ==
  /debug/4.1.1:
    dependencies:
      ms: 2.1.2
    dev: false
    resolution:
      integrity: sha512-pYAIzeRo8J6KPEaJ0VWOh5Pzkbw/RetuzehGM7QRRX5he4fPHx2rdKMB256ehJCkX+XRQm16eZLqLNS8RSZXZw==
  /decamelize-keys/1.1.0:
    dependencies:
      decamelize: 1.2.0
      map-obj: 1.0.1
    dev: false
    engines:
      node: '>=0.10.0'
    resolution:
      integrity: sha1-0XGoeTMlKAfrPLYdwcFEXQeN8tk=
  /decamelize/1.2.0:
    dev: false
    engines:
      node: '>=0.10.0'
    resolution:
      integrity: sha1-9lNNFRSCabIDUue+4m9QH5oZEpA=
  /decode-uri-component/0.2.0:
    dev: false
    engines:
      node: '>=0.10'
    resolution:
      integrity: sha1-6zkTMzRYd1y4TNGh+uBiEGu4dUU=
  /deep-assign/3.0.0:
    dependencies:
      is-obj: 1.0.1
    deprecated: Check out `lodash.merge` or `merge-options` instead.
    dev: false
    engines:
      node: '>=0.10.0'
    resolution:
      integrity: sha512-YX2i9XjJ7h5q/aQ/IM9PEwEnDqETAIYbggmdDB3HLTlSgo1CxPsj6pvhPG68rq6SVE0+p+6Ywsm5fTYNrYtBWw==
  /deep-eql/3.0.1:
    dependencies:
      type-detect: 4.0.8
    dev: false
    engines:
      node: '>=0.12'
    resolution:
      integrity: sha512-+QeIQyN5ZuO+3Uk5DYh6/1eKO0m0YmJFGNmFHGACpf1ClL1nmlV/p4gNgbl2pJGxgXb4faqo6UE+M5ACEMyVcw==
  /deep-is/0.1.3:
    dev: false
    resolution:
      integrity: sha1-s2nW+128E+7PUk+RsHD+7cNXzzQ=
  /deepmerge/2.2.1:
    dev: false
    engines:
      node: '>=0.10.0'
    optional: true
    resolution:
      integrity: sha512-R9hc1Xa/NOBi9WRVUWg19rl1UB7Tt4kuPd+thNJgFZoxXsTz7ncaPaeIm+40oSGuP33DfMb4sZt1QIGiJzC4EA==
  /default-compare/1.0.0:
    dependencies:
      kind-of: 5.1.0
    dev: false
    engines:
      node: '>=0.10.0'
    resolution:
      integrity: sha512-QWfXlM0EkAbqOCbD/6HjdwT19j7WCkMyiRhWilc4H9/5h/RzTF9gv5LYh1+CmDV5d1rki6KAWLtQale0xt20eQ==
  /default-require-extensions/2.0.0:
    dependencies:
      strip-bom: 3.0.0
    dev: false
    engines:
      node: '>=4'
    resolution:
      integrity: sha1-9fj7sYp9bVCyH2QfZJ67Uiz+JPc=
  /default-resolution/2.0.0:
    dev: false
    engines:
      node: '>= 0.10'
    resolution:
      integrity: sha1-vLgrqnKtebQmp2cy8aga1t8m1oQ=
  /define-properties/1.1.3:
    dependencies:
      object-keys: 1.1.1
    dev: false
    engines:
      node: '>= 0.4'
    resolution:
      integrity: sha512-3MqfYKj2lLzdMSf8ZIZE/V+Zuy+BgD6f164e8K2w7dgnpKArBDerGYpM46IYYcjnkdPNMjPk9A6VFB8+3SKlXQ==
  /define-property/0.2.5:
    dependencies:
      is-descriptor: 0.1.6
    dev: false
    engines:
      node: '>=0.10.0'
    resolution:
      integrity: sha1-w1se+RjsPJkPmlvFe+BKrOxcgRY=
  /define-property/1.0.0:
    dependencies:
      is-descriptor: 1.0.2
    dev: false
    engines:
      node: '>=0.10.0'
    resolution:
      integrity: sha1-dp66rz9KY6rTr56NMEybvnm/sOY=
  /define-property/2.0.2:
    dependencies:
      is-descriptor: 1.0.2
      isobject: 3.0.1
    dev: false
    engines:
      node: '>=0.10.0'
    resolution:
      integrity: sha512-jwK2UV4cnPpbcG7+VRARKTZPUWowwXA8bzH5NP6ud0oeAxyYPuGZUAC7hMugpCdz4BeSZl2Dl9k66CHJ/46ZYQ==
  /degenerator/1.0.4:
    dependencies:
      ast-types: 0.13.2
      escodegen: 1.12.0
      esprima: 3.1.3
    dev: false
    resolution:
      integrity: sha1-/PSQo37OJmRk2cxDGrmMWBnO0JU=
  /delay/4.3.0:
    dev: false
    engines:
      node: '>=6'
    resolution:
      integrity: sha512-Lwaf3zVFDMBop1yDuFZ19F9WyGcZcGacsbdlZtWjQmM50tOcMntm1njF/Nb/Vjij3KaSvCF+sEYGKrrjObu2NA==
  /delayed-stream/1.0.0:
    dev: false
    engines:
      node: '>=0.4.0'
    resolution:
      integrity: sha1-3zrhmayt+31ECqrgsp4icrJOxhk=
  /depd/1.1.2:
    dev: false
    engines:
      node: '>= 0.6'
    resolution:
      integrity: sha1-m81S4UwJd2PnSbJ0xDRu0uVgtak=
  /des.js/1.0.0:
    dependencies:
      inherits: 2.0.4
      minimalistic-assert: 1.0.1
    dev: false
    resolution:
      integrity: sha1-wHTS4qpqipoH29YfmhXCzYPsjsw=
  /destroy/1.0.4:
    dev: false
    resolution:
      integrity: sha1-l4hXRCxEdJ5CBmE+N5RiBYJqvYA=
  /detect-file/1.0.0:
    dev: false
    engines:
      node: '>=0.10.0'
    resolution:
      integrity: sha1-8NZtA2cqglyxtzvbP+YjEMjlUrc=
  /detect-indent/4.0.0:
    dependencies:
      repeating: 2.0.1
    dev: false
    engines:
      node: '>=0.10.0'
    resolution:
      integrity: sha1-920GQ1LN9Docts5hnE7jqUdd4gg=
  /di/0.0.1:
    dev: false
    resolution:
      integrity: sha1-gGZJMmzqp8qjMG112YXqJ0i6kTw=
  /diff/3.5.0:
    dev: false
    engines:
      node: '>=0.3.1'
    resolution:
      integrity: sha512-A46qtFgd+g7pDZinpnwiRJtxbC1hpgf0uzP3iG89scHk0AUC7A1TGxf5OiiOUv/JMZR8GOt8hL900hV0bOy5xA==
  /diff/4.0.1:
    dev: false
    engines:
      node: '>=0.3.1'
    resolution:
      integrity: sha512-s2+XdvhPCOF01LRQBC8hf4vhbVmI2CGS5aZnxLJlT5FtdhPCDFq80q++zK2KlrVorVDdL5BOGZ/VfLrVtYNF+Q==
  /diffie-hellman/5.0.3:
    dependencies:
      bn.js: 4.11.8
      miller-rabin: 4.0.1
      randombytes: 2.1.0
    dev: false
    resolution:
      integrity: sha512-kqag/Nl+f3GwyK25fhUMYj81BUOrZ9IuJsjIcDE5icNM9FJHAVm3VcUDxdLPoQtTuUylWm6ZIknYJwwaPxsUzg==
  /doctrine/3.0.0:
    dependencies:
      esutils: 2.0.3
    dev: false
    engines:
      node: '>=6.0.0'
    resolution:
      integrity: sha512-yS+Q5i3hBf7GBkd4KG8a7eBNNWNGLTaEwwYWUijIYM7zrlYDM0BFXHjjPWlWZ1Rg7UaddZeIDmi9jF3HmqiQ2w==
  /dom-serialize/2.2.1:
    dependencies:
      custom-event: 1.0.1
      ent: 2.2.0
      extend: 3.0.2
      void-elements: 2.0.1
    dev: false
    resolution:
      integrity: sha1-ViromZ9Evl6jB29UGdzVnrQ6yVs=
  /dom-walk/0.1.1:
    dev: false
    resolution:
      integrity: sha1-ZyIm3HTI95mtNTB9+TaroRrNYBg=
  /domain-browser/1.2.0:
    dev: false
    engines:
      node: '>=0.4'
      npm: '>=1.2'
    resolution:
      integrity: sha512-jnjyiM6eRyZl2H+W8Q/zLMA481hzi0eszAaBUzIVnmYVDBbnLxVNnfu1HgEBvCbL+71FrxMl3E6lpKH7Ge3OXA==
  /dotenv/8.1.0:
    dev: false
    engines:
      node: '>=8'
    resolution:
      integrity: sha512-GUE3gqcDCaMltj2++g6bRQ5rBJWtkWTmqmD0fo1RnnMuUqHNCt2oTPeDnS9n6fKYvlhn7AeBkb38lymBtWBQdA==
  /duplexify/3.7.1:
    dependencies:
      end-of-stream: 1.4.1
      inherits: 2.0.4
      readable-stream: 2.3.6
      stream-shift: 1.0.0
    dev: false
    resolution:
      integrity: sha512-07z8uv2wMyS51kKhD1KsdXJg5WQ6t93RneqRxUHnskXVtlYYkLqM0gqStQZ3pj073g687jPCHrqNfCzawLYh5g==
  /each-props/1.3.2:
    dependencies:
      is-plain-object: 2.0.4
      object.defaults: 1.1.0
    dev: false
    resolution:
      integrity: sha512-vV0Hem3zAGkJAyU7JSjixeU66rwdynTAa1vofCrSA5fEln+m67Az9CcnkVD776/fsN/UjIWmBDoNRS6t6G9RfA==
  /ecc-jsbn/0.1.2:
    dependencies:
      jsbn: 0.1.1
      safer-buffer: 2.1.2
    dev: false
    resolution:
      integrity: sha1-OoOpBOVDUyh4dMVkt1SThoSamMk=
  /ecdsa-sig-formatter/1.0.11:
    dependencies:
      safe-buffer: 5.2.0
    dev: false
    resolution:
      integrity: sha512-nagl3RYrbNv6kQkeJIpt6NJZy8twLB/2vtz6yN9Z4vRKHN4/QZJIEbqohALSgwKdnksuY3k5Addp5lg8sVoVcQ==
  /edge-launcher/1.2.2:
    dev: false
    resolution:
      integrity: sha1-60Cq+9Bnpup27/+rBke81VCbN7I=
  /ee-first/1.1.1:
    dev: false
    resolution:
      integrity: sha1-WQxhFWsK4vTwJVcyoViyZrxWsh0=
  /electron-to-chromium/1.3.237:
    dev: false
    resolution:
      integrity: sha512-SPAFjDr/7iiVK2kgTluwxela6eaWjjFkS9rO/iYpB/KGXgccUom5YC7OIf19c8m8GGptWxLU0Em8xM64A/N7Fg==
  /elliptic/6.5.0:
    dependencies:
      bn.js: 4.11.8
      brorand: 1.1.0
      hash.js: 1.1.7
      hmac-drbg: 1.0.1
      inherits: 2.0.4
      minimalistic-assert: 1.0.1
      minimalistic-crypto-utils: 1.0.1
    dev: false
    resolution:
      integrity: sha512-eFOJTMyCYb7xtE/caJ6JJu+bhi67WCYNbkGSknu20pmM8Ke/bqOfdnZWxyoGN26JgfxTbXrsCkEw4KheCT/KGg==
  /emoji-regex/7.0.3:
    dev: false
    resolution:
      integrity: sha512-CwBLREIQ7LvYFB0WyRvwhq5N5qPhc6PMjD6bYggFlI5YyDgl+0vxq5VHbMOFqLg7hfWzmu8T5Z1QofhmTIhItA==
  /emojis-list/2.1.0:
    dev: false
    engines:
      node: '>= 0.10'
    resolution:
      integrity: sha1-TapNnbAPmBmIDHn6RXrlsJof04k=
  /encodeurl/1.0.2:
    dev: false
    engines:
      node: '>= 0.8'
    resolution:
      integrity: sha1-rT/0yG7C0CkyL1oCw6mmBslbP1k=
  /end-of-stream/1.4.1:
    dependencies:
      once: 1.4.0
    dev: false
    resolution:
      integrity: sha512-1MkrZNvWTKCaigbn+W15elq2BB/L22nqrSY5DKlo3X6+vclJm8Bb5djXJBmEX6fS3+zCh/F4VBK5Z2KxJt4s2Q==
  /engine.io-client/3.2.1:
    dependencies:
      component-emitter: 1.2.1
      component-inherit: 0.0.3
      debug: 3.1.0
      engine.io-parser: 2.1.3
      has-cors: 1.1.0
      indexof: 0.0.1
      parseqs: 0.0.5
      parseuri: 0.0.5
      ws: 3.3.3
      xmlhttprequest-ssl: 1.5.5
      yeast: 0.1.2
    dev: false
    resolution:
      integrity: sha512-y5AbkytWeM4jQr7m/koQLc5AxpRKC1hEVUb/s1FUAWEJq5AzJJ4NLvzuKPuxtDi5Mq755WuDvZ6Iv2rXj4PTzw==
  /engine.io-parser/2.1.3:
    dependencies:
      after: 0.8.2
      arraybuffer.slice: 0.0.7
      base64-arraybuffer: 0.1.5
      blob: 0.0.5
      has-binary2: 1.0.3
    dev: false
    resolution:
      integrity: sha512-6HXPre2O4Houl7c4g7Ic/XzPnHBvaEmN90vtRO9uLmwtRqQmTOw0QMevL1TOfL2Cpu1VzsaTmMotQgMdkzGkVA==
  /engine.io/3.2.1:
    dependencies:
      accepts: 1.3.7
      base64id: 1.0.0
      cookie: 0.3.1
      debug: 3.1.0
      engine.io-parser: 2.1.3
      ws: 3.3.3
    dev: false
    resolution:
      integrity: sha512-+VlKzHzMhaU+GsCIg4AoXF1UdDFjHHwMmMKqMJNDNLlUlejz58FCy4LBqB2YVJskHGYl06BatYWKP2TVdVXE5w==
  /enhanced-resolve/4.1.0:
    dependencies:
      graceful-fs: 4.2.2
      memory-fs: 0.4.1
      tapable: 1.1.3
    dev: false
    engines:
      node: '>=6.9.0'
    resolution:
      integrity: sha512-F/7vkyTtyc/llOIn8oWclcB25KdRaiPBpZYDgJHgh/UHtpgT2p2eldQgtQnLtUvfMKPKxbRaQM/hHkvLHt1Vng==
  /ent/2.2.0:
    dev: false
    resolution:
      integrity: sha1-6WQhkyWiHQX0RGai9obtbOX13R0=
  /errno/0.1.7:
    dependencies:
      prr: 1.0.1
    dev: false
    hasBin: true
    resolution:
      integrity: sha512-MfrRBDWzIWifgq6tJj60gkAwtLNb6sQPlcFrSOflcP1aFmmruKQ2wRnze/8V6kgyz7H3FF8Npzv78mZ7XLLflg==
  /error-ex/1.3.2:
    dependencies:
      is-arrayish: 0.2.1
    dev: false
    resolution:
      integrity: sha512-7dFHNmqeFSEt2ZBsCriorKnn3Z2pj+fd9kmI6QoWw4//DL+icEBfc0U7qJCisqrTsKTjw4fNFy2pW9OqStD84g==
  /es-abstract/1.13.0:
    dependencies:
      es-to-primitive: 1.2.0
      function-bind: 1.1.1
      has: 1.0.3
      is-callable: 1.1.4
      is-regex: 1.0.4
      object-keys: 1.1.1
    dev: false
    engines:
      node: '>= 0.4'
    resolution:
      integrity: sha512-vDZfg/ykNxQVwup/8E1BZhVzFfBxs9NqMzGcvIJrqg5k2/5Za2bWo40dK2J1pgLngZ7c+Shh8lwYtLGyrwPutg==
  /es-abstract/1.14.2:
    dependencies:
      es-to-primitive: 1.2.0
      function-bind: 1.1.1
      has: 1.0.3
      has-symbols: 1.0.0
      is-callable: 1.1.4
      is-regex: 1.0.4
      object-inspect: 1.6.0
      object-keys: 1.1.1
      string.prototype.trimleft: 2.1.0
      string.prototype.trimright: 2.1.0
    dev: false
    engines:
      node: '>= 0.4'
    resolution:
      integrity: sha512-DgoQmbpFNOofkjJtKwr87Ma5EW4Dc8fWhD0R+ndq7Oc456ivUfGOOP6oAZTTKl5/CcNMP+EN+e3/iUzgE0veZg==
  /es-to-primitive/1.2.0:
    dependencies:
      is-callable: 1.1.4
      is-date-object: 1.0.1
      is-symbol: 1.0.2
    dev: false
    engines:
      node: '>= 0.4'
    resolution:
      integrity: sha512-qZryBOJjV//LaxLTV6UC//WewneB3LcXOL9NP++ozKVXsIIIpm/2c13UDiD9Jp2eThsecw9m3jPqDwTyobcdbg==
  /es5-ext/0.10.50:
    dependencies:
      es6-iterator: 2.0.3
      es6-symbol: 3.1.1
      next-tick: 1.0.0
    dev: false
    resolution:
      integrity: sha512-KMzZTPBkeQV/JcSQhI5/z6d9VWJ3EnQ194USTUwIYZ2ZbpN8+SGXQKt1h68EX44+qt+Fzr8DO17vnxrw7c3agw==
  /es6-error/4.1.1:
    dev: false
    resolution:
      integrity: sha512-Um/+FxMr9CISWh0bi5Zv0iOD+4cFh5qLeks1qhAopKVAJw3drgKbKySikp7wGhDL0HPeaja0P5ULZrxLkniUVg==
  /es6-iterator/2.0.3:
    dependencies:
      d: 1.0.1
      es5-ext: 0.10.50
      es6-symbol: 3.1.1
    dev: false
    resolution:
      integrity: sha1-p96IkUGgWpSwhUQDstCg+/qY87c=
  /es6-object-assign/1.1.0:
    dev: false
    resolution:
      integrity: sha1-wsNYJlYkfDnqEHyx5mUrb58kUjw=
  /es6-promise/4.2.8:
    dev: false
    resolution:
      integrity: sha512-HJDGx5daxeIvxdBxvG2cb9g4tEvwIk3i8+nhX0yGrYmZUzbkdg8QbDevheDB8gd0//uPj4c1EQua8Q+MViT0/w==
  /es6-promisify/5.0.0:
    dependencies:
      es6-promise: 4.2.8
    dev: false
    resolution:
      integrity: sha1-UQnWLz5W6pZ8S2NQWu8IKRyKUgM=
  /es6-symbol/3.1.1:
    dependencies:
      d: 1.0.1
      es5-ext: 0.10.50
    dev: false
    resolution:
      integrity: sha1-vwDvT9q2uhtG7Le2KbTH7VcVzHc=
  /es6-weak-map/2.0.3:
    dependencies:
      d: 1.0.1
      es5-ext: 0.10.50
      es6-iterator: 2.0.3
      es6-symbol: 3.1.1
    dev: false
    resolution:
      integrity: sha512-p5um32HOTO1kP+w7PRnB+5lQ43Z6muuMuIMffvDN8ZB4GcnjLBV6zGStpbASIMk4DCAvEaamhe2zhyCb/QXXsA==
  /escape-goat/2.1.1:
    dev: false
    engines:
      node: '>=8'
    resolution:
      integrity: sha512-8/uIhbG12Csjy2JEW7D9pHbreaVaS/OpN3ycnyvElTdwM5n6GY6W6e2IPemfvGZeUMqZ9A/3GqIZMgKnBhAw/Q==
  /escape-html/1.0.3:
    dev: false
    resolution:
      integrity: sha1-Aljq5NPQwJdN4cFpGI7wBR0dGYg=
  /escape-string-regexp/1.0.5:
    dev: false
    engines:
      node: '>=0.8.0'
    resolution:
      integrity: sha1-G2HAViGQqN/2rjuyzwIAyhMLhtQ=
  /escodegen/1.12.0:
    dependencies:
      esprima: 3.1.3
      estraverse: 4.3.0
      esutils: 2.0.3
      optionator: 0.8.2
    dev: false
    engines:
      node: '>=4.0'
    hasBin: true
    optionalDependencies:
      source-map: 0.6.1
    resolution:
      integrity: sha512-TuA+EhsanGcme5T3R0L80u4t8CpbXQjegRmf7+FPTJrtCTErXFeelblRgHQa1FofEzqYYJmJ/OqjTwREp9qgmg==
  /escodegen/1.8.1:
    dependencies:
      esprima: 2.7.3
      estraverse: 1.9.3
      esutils: 2.0.3
      optionator: 0.8.2
    dev: false
    engines:
      node: '>=0.12.0'
    hasBin: true
    optionalDependencies:
      source-map: 0.2.0
    resolution:
      integrity: sha1-WltTr0aTEQvrsIZ6o0MN07cKEBg=
  /eslint-config-prettier/6.1.0_eslint@6.2.1:
    dependencies:
      eslint: 6.2.1
      get-stdin: 6.0.0
    dev: false
    hasBin: true
    peerDependencies:
      eslint: '>=3.14.1'
    resolution:
      integrity: sha512-k9fny9sPjIBQ2ftFTesJV21Rg4R/7a7t7LCtZVrYQiHEp8Nnuk3EGaDmsKSAnsPj0BYcgB2zxzHa2NTkIxcOLg==
  /eslint-config-prettier/6.2.0_eslint@6.3.0:
    dependencies:
      eslint: 6.3.0
      get-stdin: 6.0.0
    dev: false
    hasBin: true
    peerDependencies:
      eslint: '>=3.14.1'
    resolution:
      integrity: sha512-VLsgK/D+S/FEsda7Um1+N8FThec6LqE3vhcMyp8mlmto97y3fGf3DX7byJexGuOb1QY0Z/zz222U5t+xSfcZDQ==
  /eslint-config-prettier/6.3.0_eslint@6.5.1:
    dependencies:
      eslint: 6.5.1
      get-stdin: 6.0.0
    dev: false
    hasBin: true
    peerDependencies:
      eslint: '>=3.14.1'
    resolution:
      integrity: sha512-EWaGjlDAZRzVFveh2Jsglcere2KK5CJBhkNSa1xs3KfMUGdRiT7lG089eqPdvlzWHpAqaekubOsOMu8W8Yk71A==
  /eslint-config-prettier/6.4.0_eslint@6.5.1:
    dependencies:
      eslint: 6.5.1
      get-stdin: 6.0.0
    dev: false
    hasBin: true
    peerDependencies:
      eslint: '>=3.14.1'
    resolution:
      integrity: sha512-YrKucoFdc7SEko5Sxe4r6ixqXPDP1tunGw91POeZTTRKItf/AMFYt/YLEQtZMkR2LVpAVhcAcZgcWpm1oGPW7w==
  /eslint-plugin-no-null/1.0.2_eslint@6.2.1:
    dependencies:
      eslint: 6.2.1
    dev: false
    engines:
      node: '>=5.0.0'
    peerDependencies:
      eslint: '>=3.0.0'
    resolution:
      integrity: sha1-EjaoEjkTkKGHetQAfCbnRTQclR8=
  /eslint-plugin-no-null/1.0.2_eslint@6.3.0:
    dependencies:
      eslint: 6.3.0
    dev: false
    engines:
      node: '>=5.0.0'
    peerDependencies:
      eslint: '>=3.0.0'
    resolution:
      integrity: sha1-EjaoEjkTkKGHetQAfCbnRTQclR8=
  /eslint-plugin-no-null/1.0.2_eslint@6.5.1:
    dependencies:
      eslint: 6.5.1
    dev: false
    engines:
      node: '>=5.0.0'
    peerDependencies:
      eslint: '>=3.0.0'
    resolution:
      integrity: sha1-EjaoEjkTkKGHetQAfCbnRTQclR8=
  /eslint-plugin-no-only-tests/2.3.1:
    dev: false
    engines:
      node: '>=4.0.0'
    resolution:
      integrity: sha512-LzCzeQrlkNjEwUWEoGhfjz+Kgqe0080W6qC8I8eFwSMXIsr1zShuIQnRuSZc4Oi7k1vdUaNGDc+/GFvg6IHSHA==
  /eslint-plugin-promise/4.2.1:
    dev: false
    engines:
      node: '>=6'
    resolution:
      integrity: sha512-VoM09vT7bfA7D+upt+FjeBO5eHIJQBUWki1aPvB+vbNiHS3+oGIJGIeyBtKQTME6UPXXy3vV07OL1tHd3ANuDw==
  /eslint-scope/4.0.3:
    dependencies:
      esrecurse: 4.2.1
      estraverse: 4.3.0
    dev: false
    engines:
      node: '>=4.0.0'
    resolution:
      integrity: sha512-p7VutNr1O/QrxysMo3E45FjYDTeXBy0iTltPFNSqKAIfjDSXC+4dj+qfyuD8bfAXrW/y6lW3O76VaYNPKfpKrg==
  /eslint-scope/5.0.0:
    dependencies:
      esrecurse: 4.2.1
      estraverse: 4.3.0
    dev: false
    engines:
      node: '>=8.0.0'
    resolution:
      integrity: sha512-oYrhJW7S0bxAFDvWqzvMPRm6pcgcnWc4QnofCAqRTRfQC0JcwenzGglTtsLyIuuWFfkqDG9vz67cnttSd53djw==
  /eslint-utils/1.4.2:
    dependencies:
      eslint-visitor-keys: 1.1.0
    dev: false
    engines:
      node: '>=6'
    resolution:
      integrity: sha512-eAZS2sEUMlIeCjBeubdj45dmBHQwPHWyBcT1VSYB7o9x9WRRqKxyUoiXlRjyAwzN7YEzHJlYg0NmzDRWx6GP4Q==
  /eslint-visitor-keys/1.1.0:
    dev: false
    engines:
      node: '>=4'
    resolution:
      integrity: sha512-8y9YjtM1JBJU/A9Kc+SbaOV4y29sSWckBwMHa+FGtVj5gN/sbnKDf6xJUl+8g7FAij9LVaP8C24DUiH/f/2Z9A==
  /eslint/6.2.1:
    dependencies:
      '@babel/code-frame': 7.5.5
      ajv: 6.10.2
      chalk: 2.4.2
      cross-spawn: 6.0.5
      debug: 4.1.1
      doctrine: 3.0.0
      eslint-scope: 5.0.0
      eslint-utils: 1.4.2
      eslint-visitor-keys: 1.1.0
      espree: 6.1.0
      esquery: 1.0.1
      esutils: 2.0.3
      file-entry-cache: 5.0.1
      functional-red-black-tree: 1.0.1
      glob-parent: 5.0.0
      globals: 11.12.0
      ignore: 4.0.6
      import-fresh: 3.1.0
      imurmurhash: 0.1.4
      inquirer: 6.5.2
      is-glob: 4.0.1
      js-yaml: 3.13.1
      json-stable-stringify-without-jsonify: 1.0.1
      levn: 0.3.0
      lodash: 4.17.15
      minimatch: 3.0.4
      mkdirp: 0.5.1
      natural-compare: 1.4.0
      optionator: 0.8.2
      progress: 2.0.3
      regexpp: 2.0.1
      semver: 6.3.0
      strip-ansi: 5.2.0
      strip-json-comments: 3.0.1
      table: 5.4.6
      text-table: 0.2.0
      v8-compile-cache: 2.1.0
    dev: false
    engines:
      node: ^8.10.0 || ^10.13.0 || >=11.10.1
    hasBin: true
    resolution:
      integrity: sha512-ES7BzEzr0Q6m5TK9i+/iTpKjclXitOdDK4vT07OqbkBT2/VcN/gO9EL1C4HlK3TAOXYv2ItcmbVR9jO1MR0fJg==
  /eslint/6.3.0:
    dependencies:
      '@babel/code-frame': 7.5.5
      ajv: 6.10.2
      chalk: 2.4.2
      cross-spawn: 6.0.5
      debug: 4.1.1
      doctrine: 3.0.0
      eslint-scope: 5.0.0
      eslint-utils: 1.4.2
      eslint-visitor-keys: 1.1.0
      espree: 6.1.1
      esquery: 1.0.1
      esutils: 2.0.3
      file-entry-cache: 5.0.1
      functional-red-black-tree: 1.0.1
      glob-parent: 5.0.0
      globals: 11.12.0
      ignore: 4.0.6
      import-fresh: 3.1.0
      imurmurhash: 0.1.4
      inquirer: 6.5.2
      is-glob: 4.0.1
      js-yaml: 3.13.1
      json-stable-stringify-without-jsonify: 1.0.1
      levn: 0.3.0
      lodash: 4.17.15
      minimatch: 3.0.4
      mkdirp: 0.5.1
      natural-compare: 1.4.0
      optionator: 0.8.2
      progress: 2.0.3
      regexpp: 2.0.1
      semver: 6.3.0
      strip-ansi: 5.2.0
      strip-json-comments: 3.0.1
      table: 5.4.6
      text-table: 0.2.0
      v8-compile-cache: 2.1.0
    dev: false
    engines:
      node: ^8.10.0 || ^10.13.0 || >=11.10.1
    hasBin: true
    resolution:
      integrity: sha512-ZvZTKaqDue+N8Y9g0kp6UPZtS4FSY3qARxBs7p4f0H0iof381XHduqVerFWtK8DPtKmemqbqCFENWSQgPR/Gow==
  /eslint/6.5.1:
    dependencies:
      '@babel/code-frame': 7.5.5
      ajv: 6.10.2
      chalk: 2.4.2
      cross-spawn: 6.0.5
      debug: 4.1.1
      doctrine: 3.0.0
      eslint-scope: 5.0.0
      eslint-utils: 1.4.2
      eslint-visitor-keys: 1.1.0
      espree: 6.1.1
      esquery: 1.0.1
      esutils: 2.0.3
      file-entry-cache: 5.0.1
      functional-red-black-tree: 1.0.1
      glob-parent: 5.1.0
      globals: 11.12.0
      ignore: 4.0.6
      import-fresh: 3.1.0
      imurmurhash: 0.1.4
      inquirer: 6.5.2
      is-glob: 4.0.1
      js-yaml: 3.13.1
      json-stable-stringify-without-jsonify: 1.0.1
      levn: 0.3.0
      lodash: 4.17.15
      minimatch: 3.0.4
      mkdirp: 0.5.1
      natural-compare: 1.4.0
      optionator: 0.8.2
      progress: 2.0.3
      regexpp: 2.0.1
      semver: 6.3.0
      strip-ansi: 5.2.0
      strip-json-comments: 3.0.1
      table: 5.4.6
      text-table: 0.2.0
      v8-compile-cache: 2.1.0
    dev: false
    engines:
      node: ^8.10.0 || ^10.13.0 || >=11.10.1
    hasBin: true
    resolution:
      integrity: sha512-32h99BoLYStT1iq1v2P9uwpyznQ4M2jRiFB6acitKz52Gqn+vPaMDUTB1bYi1WN4Nquj2w+t+bimYUG83DC55A==
  /esm/3.2.18:
    dev: false
    engines:
      node: '>=6'
    resolution:
      integrity: sha512-1UENjnnI37UDp7KuOqKYjfqdaMim06eBWnDv37smaxTIzDl0ZWnlgoXwsVwD9+Lidw+q/f1gUf2diVMDCycoVw==
  /esm/3.2.25:
    dev: false
    engines:
      node: '>=6'
    resolution:
      integrity: sha512-U1suiZ2oDVWv4zPO56S0NcR5QriEahGtdN2OR6FiOG4WJvcjBVFB0qI4+eKoWFH483PKGuLuu6V8Z4T5g63UVA==
  /espree/6.1.0:
    dependencies:
      acorn: 7.0.0
      acorn-jsx: 5.0.2_acorn@7.0.0
      eslint-visitor-keys: 1.1.0
    dev: false
    engines:
      node: '>=6.0.0'
    resolution:
      integrity: sha512-boA7CHRLlVWUSg3iL5Kmlt/xT3Q+sXnKoRYYzj1YeM10A76TEJBbotV5pKbnK42hEUIr121zTv+QLRM5LsCPXQ==
  /espree/6.1.1:
    dependencies:
      acorn: 7.0.0
      acorn-jsx: 5.0.2_acorn@7.0.0
      eslint-visitor-keys: 1.1.0
    dev: false
    engines:
      node: '>=6.0.0'
    resolution:
      integrity: sha512-EYbr8XZUhWbYCqQRW0duU5LxzL5bETN6AjKBGy1302qqzPaCH10QbRg3Wvco79Z8x9WbiE8HYB4e75xl6qUYvQ==
  /esprima/2.7.3:
    dev: false
    engines:
      node: '>=0.10.0'
    hasBin: true
    resolution:
      integrity: sha1-luO3DVd59q1JzQMmc9HDEnZ7pYE=
  /esprima/3.1.3:
    dev: false
    engines:
      node: '>=4'
    hasBin: true
    resolution:
      integrity: sha1-/cpRzuYTOJXjyI1TXOSdv/YqRjM=
  /esprima/4.0.1:
    dev: false
    engines:
      node: '>=4'
    hasBin: true
    resolution:
      integrity: sha512-eGuFFw7Upda+g4p+QHvnW0RyTX/SVeJBDM/gCtMARO0cLuT2HcEKnTPvhjV6aGeqrCB/sbNop0Kszm0jsaWU4A==
  /esquery/1.0.1:
    dependencies:
      estraverse: 4.3.0
    dev: false
    engines:
      node: '>=0.6'
    resolution:
      integrity: sha512-SmiyZ5zIWH9VM+SRUReLS5Q8a7GxtRdxEBVZpm98rJM7Sb+A9DVCndXfkeFUd3byderg+EbDkfnevfCwynWaNA==
  /esrecurse/4.2.1:
    dependencies:
      estraverse: 4.3.0
    dev: false
    engines:
      node: '>=4.0'
    resolution:
      integrity: sha512-64RBB++fIOAXPw3P9cy89qfMlvZEXZkqqJkjqqXIvzP5ezRZjW+lPWjw35UX/3EhUPFYbg5ER4JYgDw4007/DQ==
  /estraverse/1.9.3:
    dev: false
    engines:
      node: '>=0.10.0'
    resolution:
      integrity: sha1-r2fy3JIlgkFZUJJgkaQAXSnJu0Q=
  /estraverse/4.3.0:
    dev: false
    engines:
      node: '>=4.0'
    resolution:
      integrity: sha512-39nnKffWz8xN1BU/2c79n9nB9HDzo0niYUqx6xyqUnyoAnQyyWpOTdZEeiCch8BBu515t4wp9ZmgVfVhn9EBpw==
  /estree-walker/0.5.2:
    dev: false
    resolution:
      integrity: sha512-XpCnW/AE10ws/kDAs37cngSkvgIR8aN3G0MS85m7dUpuK2EREo9VJ00uvw6Dg/hXEpfsE1I1TvJOJr+Z+TL+ig==
  /estree-walker/0.6.1:
    dev: false
    resolution:
      integrity: sha512-SqmZANLWS0mnatqbSfRP5g8OXZC12Fgg1IwNtLsyHDzJizORW4khDfjPqJZsemPWBB2uqykUah5YpQ6epsqC/w==
  /esutils/2.0.3:
    dev: false
    engines:
      node: '>=0.10.0'
    resolution:
      integrity: sha512-kVscqXk4OCp68SZ0dkgEKVi6/8ij300KBWTJq32P/dYeWTSwK41WyTxalN1eRmA5Z9UU/LX9D7FWSmV9SAYx6g==
  /etag/1.8.1:
    dev: false
    engines:
      node: '>= 0.6'
    resolution:
      integrity: sha1-Qa4u62XvpiJorr/qg6x9eSmbCIc=
  /event-target-shim/5.0.1:
    dev: false
    engines:
      node: '>=6'
    resolution:
      integrity: sha512-i/2XbnSz/uxRCU6+NdVJgKWDTM427+MqYbkQzD321DuCQJUqOuJKIA0IM2+W2xtYHdKOmZ4dR6fExsd4SXL+WQ==
  /eventemitter3/3.1.2:
    dev: false
    resolution:
      integrity: sha512-tvtQIeLVHjDkJYnzf2dgVMxfuSGJeM/7UCG17TT4EumTfNtF+0nebF/4zWOIkCreAbtNqhGEboB6BWrwqNaw4Q==
  /eventemitter3/4.0.0:
    dev: false
    resolution:
      integrity: sha512-qerSRB0p+UDEssxTtm6EDKcE7W4OaoisfIMl4CngyEhjpYglocpNg6UEqCvemdGhosAsg4sO2dXJOdyBifPGCg==
  /events/3.0.0:
    dev: false
    engines:
      node: '>=0.8.x'
    resolution:
      integrity: sha512-Dc381HFWJzEOhQ+d8pkNon++bk9h6cdAoAj4iE6Q4y6xgTzySWXlKn05/TVNpjnfRqi/X0EpJEJohPjNI3zpVA==
  /evp_bytestokey/1.0.3:
    dependencies:
      md5.js: 1.3.5
      safe-buffer: 5.2.0
    dev: false
    resolution:
      integrity: sha512-/f2Go4TognH/KvCISP7OUsHn85hT9nUkxxA9BEWxFn+Oj9o8ZNLm/40hdlgSLyuOimsrTKLUMEorQexp/aPQeA==
  /execa/1.0.0:
    dependencies:
      cross-spawn: 6.0.5
      get-stream: 4.1.0
      is-stream: 1.1.0
      npm-run-path: 2.0.2
      p-finally: 1.0.0
      signal-exit: 3.0.2
      strip-eof: 1.0.0
    dev: false
    engines:
      node: '>=6'
    resolution:
      integrity: sha512-adbxcyWV46qiHyvSp50TKt05tB4tK3HcmF7/nxfAdhnox83seTDbwnaqKO4sXRy7roHAIFqJP/Rw/AuEbX61LA==
  /expand-brackets/2.1.4:
    dependencies:
      debug: 2.6.9
      define-property: 0.2.5
      extend-shallow: 2.0.1
      posix-character-classes: 0.1.1
      regex-not: 1.0.2
      snapdragon: 0.8.2
      to-regex: 3.0.2
    dev: false
    engines:
      node: '>=0.10.0'
    resolution:
      integrity: sha1-t3c14xXOMPa27/D4OwQVGiJEliI=
  /expand-tilde/2.0.2:
    dependencies:
      homedir-polyfill: 1.0.3
    dev: false
    engines:
      node: '>=0.10.0'
    resolution:
      integrity: sha1-l+gBqgUt8CRU3kawK/YhZCzchQI=
  /express/4.17.1:
    dependencies:
      accepts: 1.3.7
      array-flatten: 1.1.1
      body-parser: 1.19.0
      content-disposition: 0.5.3
      content-type: 1.0.4
      cookie: 0.4.0
      cookie-signature: 1.0.6
      debug: 2.6.9
      depd: 1.1.2
      encodeurl: 1.0.2
      escape-html: 1.0.3
      etag: 1.8.1
      finalhandler: 1.1.2
      fresh: 0.5.2
      merge-descriptors: 1.0.1
      methods: 1.1.2
      on-finished: 2.3.0
      parseurl: 1.3.3
      path-to-regexp: 0.1.7
      proxy-addr: 2.0.5
      qs: 6.7.0
      range-parser: 1.2.1
      safe-buffer: 5.1.2
      send: 0.17.1
      serve-static: 1.14.1
      setprototypeof: 1.1.1
      statuses: 1.5.0
      type-is: 1.6.18
      utils-merge: 1.0.1
      vary: 1.1.2
    dev: false
    engines:
      node: '>= 0.10.0'
    resolution:
      integrity: sha512-mHJ9O79RqluphRrcw2X/GTh3k9tVv8YcoyY4Kkh4WDMUYKRZUq0h1o0w2rrrxBqM7VoeUVqgb27xlEMXTnYt4g==
  /extend-shallow/1.1.4:
    dependencies:
      kind-of: 1.1.0
    dev: false
    engines:
      node: '>=0.10.0'
    resolution:
      integrity: sha1-Gda/lN/AnXa6cR85uHLSH/TdkHE=
  /extend-shallow/2.0.1:
    dependencies:
      is-extendable: 0.1.1
    dev: false
    engines:
      node: '>=0.10.0'
    resolution:
      integrity: sha1-Ua99YUrZqfYQ6huvu5idaxxWiQ8=
  /extend-shallow/3.0.2:
    dependencies:
      assign-symbols: 1.0.0
      is-extendable: 1.0.1
    dev: false
    engines:
      node: '>=0.10.0'
    resolution:
      integrity: sha1-Jqcarwc7OfshJxcnRhMcJwQCjbg=
  /extend/3.0.2:
    dev: false
    resolution:
      integrity: sha512-fjquC59cD7CyW6urNXK0FBufkZcoiGG80wTuPujX590cB5Ttln20E2UB4S/WARVqhXffZl2LNgS+gQdPIIim/g==
  /external-editor/3.1.0:
    dependencies:
      chardet: 0.7.0
      iconv-lite: 0.4.24
      tmp: 0.0.33
    dev: false
    engines:
      node: '>=4'
    resolution:
      integrity: sha512-hMQ4CX1p1izmuLYyZqLMO/qGNw10wSv9QDCPfzXfyFrOaCSSoRfqE1Kf1s5an66J5JZC62NewG+mK49jOCtQew==
  /extglob/2.0.4:
    dependencies:
      array-unique: 0.3.2
      define-property: 1.0.0
      expand-brackets: 2.1.4
      extend-shallow: 2.0.1
      fragment-cache: 0.2.1
      regex-not: 1.0.2
      snapdragon: 0.8.2
      to-regex: 3.0.2
    dev: false
    engines:
      node: '>=0.10.0'
    resolution:
      integrity: sha512-Nmb6QXkELsuBr24CJSkilo6UHHgbekK5UiZgfE6UHD3Eb27YC6oD+bhcT+tJ6cl8dmsgdQxnWlcry8ksBIBLpw==
  /extract-zip/1.6.7:
    dependencies:
      concat-stream: 1.6.2
      debug: 2.6.9
      mkdirp: 0.5.1
      yauzl: 2.4.1
    dev: false
    hasBin: true
    resolution:
      integrity: sha1-qEC0uK9kAyZMjbV/Txp0Mz74H+k=
  /extsprintf/1.3.0:
    dev: false
    engines:
      '0': node >=0.6.0
    resolution:
      integrity: sha1-lpGEQOMEGnpBT4xS48V06zw+HgU=
  /extsprintf/1.4.0:
    dev: false
    engines:
      '0': node >=0.6.0
    resolution:
      integrity: sha1-4mifjzVvrWLMplo6kcXfX5VRaS8=
  /fancy-log/1.3.3:
    dependencies:
      ansi-gray: 0.1.1
      color-support: 1.1.3
      parse-node-version: 1.0.1
      time-stamp: 1.1.0
    dev: false
    engines:
      node: '>= 0.10'
    resolution:
      integrity: sha512-k9oEhlyc0FrVh25qYuSELjr8oxsCoc4/LEZfg2iJJrfEk/tZL9bCoJE47gqAvI2m/AUjluCS4+3I0eTx8n3AEw==
  /fast-deep-equal/2.0.1:
    dev: false
    resolution:
      integrity: sha1-ewUhjd+WZ79/Nwv3/bLLFf3Qqkk=
  /fast-json-stable-stringify/2.0.0:
    dev: false
    resolution:
      integrity: sha1-1RQsDK7msRifh9OnYREGT4bIu/I=
  /fast-levenshtein/2.0.6:
    dev: false
    resolution:
      integrity: sha1-PYpcZog6FqMMqGQ+hR8Zuqd5eRc=
  /fd-slicer/1.0.1:
    dependencies:
      pend: 1.2.0
    dev: false
    resolution:
      integrity: sha1-i1vL2ewyfFBBv5qwI/1nUPEXfmU=
  /fetch-mock/7.3.9:
    dependencies:
      babel-polyfill: 6.26.0
      core-js: 2.6.9
      glob-to-regexp: 0.4.1
      path-to-regexp: 2.4.0
      whatwg-url: 6.5.0
    dev: false
    engines:
      node: '>=4.0.0'
    requiresBuild: true
    resolution:
      integrity: sha512-PgsTbiQBNapFz2P2UwDl3gowK3nZqfV4HdyDZ1dI4eTGGH9MLAeBglIPbyDbbNQoGYBOfla6/9uaiq7az2z4Aw==
  /figgy-pudding/3.5.1:
    dev: false
    resolution:
      integrity: sha512-vNKxJHTEKNThjfrdJwHc7brvM6eVevuO5nTj6ez8ZQ1qbXTvGthucRF7S4vf2cr71QVnT70V34v0S1DyQsti0w==
  /figures/2.0.0:
    dependencies:
      escape-string-regexp: 1.0.5
    dev: false
    engines:
      node: '>=4'
    resolution:
      integrity: sha1-OrGi0qYsi/tDGgyUy3l6L84nyWI=
  /file-entry-cache/5.0.1:
    dependencies:
      flat-cache: 2.0.1
    dev: false
    engines:
      node: '>=4'
    resolution:
      integrity: sha512-bCg29ictuBaKUwwArK4ouCaqDgLZcysCFLmM/Yn/FDoqndh/9vNuQfXRDvTuXKLxfD/JtZQGKFT8MGcJBK644g==
  /file-uri-to-path/1.0.0:
    dev: false
    resolution:
      integrity: sha512-0Zt+s3L7Vf1biwWZ29aARiVYLx7iMGnEUl9x33fbB/j3jR81u/O2LbqK+Bm1CDSNDKVtJ/YjwY7TUd5SkeLQLw==
  /fill-range/4.0.0:
    dependencies:
      extend-shallow: 2.0.1
      is-number: 3.0.0
      repeat-string: 1.6.1
      to-regex-range: 2.1.1
    dev: false
    engines:
      node: '>=0.10.0'
    resolution:
      integrity: sha1-1USBHUKPmOsGpj3EAtJAPDKMOPc=
  /fill-range/7.0.1:
    dependencies:
      to-regex-range: 5.0.1
    dev: false
    engines:
      node: '>=8'
    resolution:
      integrity: sha512-qOo9F+dMUmC2Lcb4BbVvnKJxTPjCm+RRpe4gDuGrzkL7mEVl/djYSu2OdQ2Pa302N4oqkSg9ir6jaLWJ2USVpQ==
  /finalhandler/1.1.2:
    dependencies:
      debug: 2.6.9
      encodeurl: 1.0.2
      escape-html: 1.0.3
      on-finished: 2.3.0
      parseurl: 1.3.3
      statuses: 1.5.0
      unpipe: 1.0.0
    dev: false
    engines:
      node: '>= 0.8'
    resolution:
      integrity: sha512-aAWcW57uxVNrQZqFXjITpW3sIUQmHGG3qSb9mUah9MgMC4NeWhNOlNjXEYq3HjRAvL6arUviZGGJsBg6z0zsWA==
  /find-cache-dir/2.1.0:
    dependencies:
      commondir: 1.0.1
      make-dir: 2.1.0
      pkg-dir: 3.0.0
    dev: false
    engines:
      node: '>=6'
    resolution:
      integrity: sha512-Tq6PixE0w/VMFfCgbONnkiQIVol/JJL7nRMi20fqzA4NRs9AfeqMGeRdPi3wIhYkxjeBaWh2rxwapn5Tu3IqOQ==
  /find-up/1.1.2:
    dependencies:
      path-exists: 2.1.0
      pinkie-promise: 2.0.1
    dev: false
    engines:
      node: '>=0.10.0'
    resolution:
      integrity: sha1-ay6YIrGizgpgq2TWEOzK1TyyTQ8=
  /find-up/2.1.0:
    dependencies:
      locate-path: 2.0.0
    dev: false
    engines:
      node: '>=4'
    resolution:
      integrity: sha1-RdG35QbHF93UgndaK3eSCjwMV6c=
  /find-up/3.0.0:
    dependencies:
      locate-path: 3.0.0
    dev: false
    engines:
      node: '>=6'
    resolution:
      integrity: sha512-1yD6RmLI1XBfxugvORwlck6f75tYL+iR0jqwsOrOxMZyGYqUuDhJ0l4AXdO1iX/FTs9cBAMEk1gWSEx1kSbylg==
  /findup-sync/2.0.0:
    dependencies:
      detect-file: 1.0.0
      is-glob: 3.1.0
      micromatch: 3.1.10
      resolve-dir: 1.0.1
    dev: false
    engines:
      node: '>= 0.10'
    resolution:
      integrity: sha1-kyaxSIwi0aYIhlCoaQGy2akKLLw=
  /findup-sync/3.0.0:
    dependencies:
      detect-file: 1.0.0
      is-glob: 4.0.1
      micromatch: 3.1.10
      resolve-dir: 1.0.1
    dev: false
    engines:
      node: '>= 0.10'
    resolution:
      integrity: sha512-YbffarhcicEhOrm4CtrwdKBdCuz576RLdhJDsIfvNtxUuhdRet1qZcsMjqbePtAseKdAnDyM/IyXbu7PRPRLYg==
  /fined/1.2.0:
    dependencies:
      expand-tilde: 2.0.2
      is-plain-object: 2.0.4
      object.defaults: 1.1.0
      object.pick: 1.3.0
      parse-filepath: 1.0.2
    dev: false
    engines:
      node: '>= 0.10'
    resolution:
      integrity: sha512-ZYDqPLGxDkDhDZBjZBb+oD1+j0rA4E0pXY50eplAAOPg2N/gUBSSk5IM1/QhPfyVo19lJ+CvXpqfvk+b2p/8Ng==
  /flagged-respawn/1.0.1:
    dev: false
    engines:
      node: '>= 0.10'
    resolution:
      integrity: sha512-lNaHNVymajmk0OJMBn8fVUAU1BtDeKIqKoVhk4xAALB57aALg6b4W0MfJ/cUE0g9YBXy5XhSlPIpYIJ7HaY/3Q==
  /flat-cache/2.0.1:
    dependencies:
      flatted: 2.0.1
      rimraf: 2.6.3
      write: 1.0.3
    dev: false
    engines:
      node: '>=4'
    resolution:
      integrity: sha512-LoQe6yDuUMDzQAEH8sgmh4Md6oZnc/7PjtwjNFSzveXqSHt6ka9fPBuso7IGf9Rz4uqnSnWiFH2B/zj24a5ReA==
  /flat/4.1.0:
    dependencies:
      is-buffer: 2.0.3
    dev: false
    hasBin: true
    resolution:
      integrity: sha512-Px/TiLIznH7gEDlPXcUD4KnBusa6kR6ayRUVcnEAbreRIuhkqow/mun59BuRXwoYk7ZQOLW1ZM05ilIvK38hFw==
  /flatted/2.0.1:
    dev: false
    resolution:
      integrity: sha512-a1hQMktqW9Nmqr5aktAux3JMNqaucxGcjtjWnZLHX7yyPCmlSV3M54nGYbqT8K+0GhF3NBgmJCc3ma+WOgX8Jg==
  /flush-write-stream/1.1.1:
    dependencies:
      inherits: 2.0.4
      readable-stream: 2.3.6
    dev: false
    resolution:
      integrity: sha512-3Z4XhFZ3992uIq0XOqb9AreonueSYphE6oYbpt5+3u06JWklbsPkNv3ZKkP9Bz/r+1MWCaMoSQ28P85+1Yc77w==
  /follow-redirects/1.5.10:
    dependencies:
      debug: 3.1.0
    dev: false
    engines:
      node: '>=4.0'
    resolution:
      integrity: sha512-0V5l4Cizzvqt5D44aTXbFZz+FtyXV1vrDN6qrelxtfYQKW0KO0W2T/hkE8xvGa/540LkZlkaUjO4ailYTFtHVQ==
  /follow-redirects/1.9.0:
    dependencies:
      debug: 3.2.6
    dev: false
    engines:
      node: '>=4.0'
    resolution:
      integrity: sha512-CRcPzsSIbXyVDl0QI01muNDu69S8trU4jArW9LpOt2WtC6LyUJetcIrmfHsRBx7/Jb6GHJUiuqyYxPooFfNt6A==
  /for-in/1.0.2:
    dev: false
    engines:
      node: '>=0.10.0'
    resolution:
      integrity: sha1-gQaNKVqBQuwKxybG4iAMMPttXoA=
  /for-own/1.0.0:
    dependencies:
      for-in: 1.0.2
    dev: false
    engines:
      node: '>=0.10.0'
    resolution:
      integrity: sha1-xjMy9BXO3EsE2/5wz4NklMU8tEs=
  /foreground-child/1.5.6:
    dependencies:
      cross-spawn: 4.0.2
      signal-exit: 3.0.2
    dev: false
    resolution:
      integrity: sha1-T9ca0t/elnibmApcCilZN8svXOk=
  /forever-agent/0.6.1:
    dev: false
    resolution:
      integrity: sha1-+8cfDEGt6zf5bFd60e1C2P2sypE=
  /form-data/2.3.3:
    dependencies:
      asynckit: 0.4.0
      combined-stream: 1.0.8
      mime-types: 2.1.24
    dev: false
    engines:
      node: '>= 0.12'
    resolution:
      integrity: sha512-1lLKB2Mu3aGP1Q/2eCOx0fNbRMe7XdwktwOruhfqqd0rIJWwN4Dh+E3hrPSlDCXnSR7UtZ1N38rVXm+6+MEhJQ==
  /form-data/2.5.0:
    dependencies:
      asynckit: 0.4.0
      combined-stream: 1.0.8
      mime-types: 2.1.24
    dev: false
    engines:
      node: '>= 0.12'
    resolution:
      integrity: sha512-WXieX3G/8side6VIqx44ablyULoGruSde5PNTxoUyo5CeyAMX6nVWUd0rgist/EuX655cjhUhTo1Fo3tRYqbcA==
  /form-data/2.5.1:
    dependencies:
      asynckit: 0.4.0
      combined-stream: 1.0.8
      mime-types: 2.1.24
    dev: false
    engines:
      node: '>= 0.12'
    resolution:
      integrity: sha512-m21N3WOmEEURgk6B9GLOE4RuWOFf28Lhh9qGYeNlGq4VDXUlJy2th2slBNU8Gp8EzloYZOibZJ7t5ecIrFSjVA==
  /forwarded/0.1.2:
    dev: false
    engines:
      node: '>= 0.6'
    resolution:
      integrity: sha1-mMI9qxF1ZXuMBXPozszZGw/xjIQ=
  /fragment-cache/0.2.1:
    dependencies:
      map-cache: 0.2.2
    dev: false
    engines:
      node: '>=0.10.0'
    resolution:
      integrity: sha1-QpD60n8T6Jvn8zeZxrxaCr//DRk=
  /fresh/0.5.2:
    dev: false
    engines:
      node: '>= 0.6'
    resolution:
      integrity: sha1-PYyt2Q2XZWn6g1qx+OSyOhBWBac=
  /from2/2.3.0:
    dependencies:
      inherits: 2.0.4
      readable-stream: 2.3.6
    dev: false
    resolution:
      integrity: sha1-i/tVAr3kpNNs/e6gB/zKIdfjgq8=
  /fs-extra/7.0.1:
    dependencies:
      graceful-fs: 4.2.2
      jsonfile: 4.0.0
      universalify: 0.1.2
    dev: false
    engines:
      node: '>=6 <7 || >=8'
    resolution:
      integrity: sha512-YJDaCJZEnBmcbw13fvdAM9AwNOJwOzrE4pqMqBq5nFiEqXUqHwlK4B+3pUw6JNvfSPtX05xFHtYy/1ni01eGCw==
  /fs-extra/8.1.0:
    dependencies:
      graceful-fs: 4.2.2
      jsonfile: 4.0.0
      universalify: 0.1.2
    dev: false
    engines:
      node: '>=6 <7 || >=8'
    resolution:
      integrity: sha512-yhlQgA6mnOJUKOsRUFsgJdQCvkKhcz8tlZG5HBQfReYZy46OwLcY+Zia0mtdHsOo9y/hP+CxMN0TU9QxoOtG4g==
  /fs-mkdirp-stream/1.0.0:
    dependencies:
      graceful-fs: 4.2.2
      through2: 2.0.5
    dev: false
    engines:
      node: '>= 0.10'
    resolution:
      integrity: sha1-C3gV/DIBxqaeFNuYzgmMFpNSWes=
  /fs-write-stream-atomic/1.0.10:
    dependencies:
      graceful-fs: 4.2.2
      iferr: 0.1.5
      imurmurhash: 0.1.4
      readable-stream: 2.3.6
    dev: false
    resolution:
      integrity: sha1-tH31NJPvkR33VzHnCp3tAYnbQMk=
  /fs.realpath/1.0.0:
    dev: false
    resolution:
      integrity: sha1-FQStJSMVjKpA20onh8sBQRmU6k8=
  /fsevents/1.2.9:
    bundledDependencies:
      - node-pre-gyp
    dependencies:
      nan: 2.14.0
    dev: false
    engines:
      node: '>=4.0'
    optional: true
    requiresBuild: true
    resolution:
      integrity: sha512-oeyj2H3EjjonWcFjD5NvZNE9Rqe4UW+nQBU2HNeKw0koVLEFIhtyETyAakeAM3de7Z/SW5kcA+fZUait9EApnw==
  /fsevents/2.0.7:
    dev: false
    engines:
      node: ^8.16.0 || ^10.6.0 || >=11.0.0
    optional: true
    resolution:
      integrity: sha512-a7YT0SV3RB+DjYcppwVDLtn13UQnmg0SWZS7ezZD0UjnLwXmy8Zm21GMVGLaFGimIqcvyMQaOJBrop8MyOp1kQ==
  /fsevents/2.1.1:
    dev: false
    engines:
      node: ^8.16.0 || ^10.6.0 || >=11.0.0
    optional: true
    resolution:
      integrity: sha512-4FRPXWETxtigtJW/gxzEDsX1LVbPAM93VleB83kZB+ellqbHMkyt2aJfuzNLRvFPnGi6bcE5SvfxgbXPeKteJw==
  /ftp/0.3.10:
    dependencies:
      readable-stream: 1.1.14
      xregexp: 2.0.0
    dev: false
    engines:
      node: '>=0.8.0'
    resolution:
      integrity: sha1-kZfYYa2BQvPmPVqDv+TFn3MwiF0=
  /function-bind/1.1.1:
    dev: false
    resolution:
      integrity: sha512-yIovAzMX49sF8Yl58fSCWJ5svSLuaibPxXQJFLmBObTuCr0Mf1KiPopGM9NiFjiYBCbfaa2Fh6breQ6ANVTI0A==
  /functional-red-black-tree/1.0.1:
    dev: false
    resolution:
      integrity: sha1-GwqzvVU7Kg1jmdKcDj6gslIHgyc=
  /get-caller-file/1.0.3:
    dev: false
    resolution:
      integrity: sha512-3t6rVToeoZfYSGd8YoLFR2DJkiQrIiUrGcjvFX2mDw3bn6k2OtwHN0TNCLbBO+w8qTvimhDkv+LSscbJY1vE6w==
  /get-caller-file/2.0.5:
    dev: false
    engines:
      node: 6.* || 8.* || >= 10.*
    resolution:
      integrity: sha512-DyFP3BM/3YHTQOCUL/w0OZHR0lpKeGrxotcHWcqNEdnltqFwXVfhEBQ94eIo34AfQpo0rGki4cyIiftY06h2Fg==
  /get-func-name/2.0.0:
    dev: false
    resolution:
      integrity: sha1-6td0q+5y4gQJQzoGY2YCPdaIekE=
  /get-stdin/4.0.1:
    dev: false
    engines:
      node: '>=0.10.0'
    resolution:
      integrity: sha1-uWjGsKBDhDJJAui/Gl3zJXmkUP4=
  /get-stdin/6.0.0:
    dev: false
    engines:
      node: '>=4'
    resolution:
      integrity: sha512-jp4tHawyV7+fkkSKyvjuLZswblUtz+SQKzSWnBbii16BuZksJlU1wuBYXY75r+duh/llF1ur6oNwi+2ZzjKZ7g==
  /get-stream/4.1.0:
    dependencies:
      pump: 3.0.0
    dev: false
    engines:
      node: '>=6'
    resolution:
      integrity: sha512-GMat4EJ5161kIy2HevLlr4luNjBgvmj413KaQA7jt4V8B4RDsfpHk7WQ9GVqfYyyx8OS/L66Kox+rJRNklLK7w==
  /get-stream/5.1.0:
    dependencies:
      pump: 3.0.0
    dev: false
    engines:
      node: '>=8'
    resolution:
      integrity: sha512-EXr1FOzrzTfGeL0gQdeFEvOMm2mzMOglyiOXSTpPC+iAjAKftbr3jpCMWynogwYnM+eSj9sHGc6wjIcDvYiygw==
  /get-uri/2.0.3:
    dependencies:
      data-uri-to-buffer: 2.0.1
      debug: 4.1.1
      extend: 3.0.2
      file-uri-to-path: 1.0.0
      ftp: 0.3.10
      readable-stream: 3.4.0
    dev: false
    resolution:
      integrity: sha512-x5j6Ks7FOgLD/GlvjKwgu7wdmMR55iuRHhn8hj/+gA+eSbxQvZ+AEomq+3MgVEZj1vpi738QahGbCCSIDtXtkw==
  /get-value/2.0.6:
    dev: false
    engines:
      node: '>=0.10.0'
    resolution:
      integrity: sha1-3BXKHGcjh8p2vTesCjlbogQqLCg=
  /getpass/0.1.7:
    dependencies:
      assert-plus: 1.0.0
    dev: false
    resolution:
      integrity: sha1-Xv+OPmhNVprkyysSgmBOi6YhSfo=
  /glob-parent/3.1.0:
    dependencies:
      is-glob: 3.1.0
      path-dirname: 1.0.2
    dev: false
    resolution:
      integrity: sha1-nmr2KZ2NO9K9QEMIMr0RPfkGxa4=
  /glob-parent/5.0.0:
    dependencies:
      is-glob: 4.0.1
    dev: false
    engines:
      node: '>= 6'
    resolution:
      integrity: sha512-Z2RwiujPRGluePM6j699ktJYxmPpJKCfpGA13jz2hmFZC7gKetzrWvg5KN3+OsIFmydGyZ1AVwERCq1w/ZZwRg==
  /glob-parent/5.1.0:
    dependencies:
      is-glob: 4.0.1
    dev: false
    engines:
      node: '>= 6'
    resolution:
      integrity: sha512-qjtRgnIVmOfnKUE3NJAQEdk+lKrxfw8t5ke7SXtfMTHcjsBfOfWXCQfdb30zfDoZQ2IRSIiidmjtbHZPZ++Ihw==
  /glob-stream/6.1.0:
    dependencies:
      extend: 3.0.2
      glob: 7.1.4
      glob-parent: 3.1.0
      is-negated-glob: 1.0.0
      ordered-read-streams: 1.0.1
      pumpify: 1.5.1
      readable-stream: 2.3.6
      remove-trailing-separator: 1.1.0
      to-absolute-glob: 2.0.2
      unique-stream: 2.3.1
    dev: false
    engines:
      node: '>= 0.10'
    resolution:
      integrity: sha1-cEXJlBOz65SIjYOrRtC0BMx73eQ=
  /glob-to-regexp/0.4.1:
    dev: false
    resolution:
      integrity: sha512-lkX1HJXwyMcprw/5YUZc2s7DrpAiHB21/V+E1rHUrVNokkvB6bqMzT0VfV6/86ZNabt1k14YOIaT7nDvOX3Iiw==
  /glob-watcher/5.0.3:
    dependencies:
      anymatch: 2.0.0
      async-done: 1.3.2
      chokidar: 2.1.8
      is-negated-glob: 1.0.0
      just-debounce: 1.0.0
      object.defaults: 1.1.0
    dev: false
    engines:
      node: '>= 0.10'
    resolution:
      integrity: sha512-8tWsULNEPHKQ2MR4zXuzSmqbdyV5PtwwCaWSGQ1WwHsJ07ilNeN1JB8ntxhckbnpSHaf9dXFUHzIWvm1I13dsg==
  /glob/5.0.15:
    dependencies:
      inflight: 1.0.6
      inherits: 2.0.4
      minimatch: 3.0.4
      once: 1.4.0
      path-is-absolute: 1.0.1
    dev: false
    resolution:
      integrity: sha1-G8k2ueAvSmA/zCIuz3Yz0wuLk7E=
  /glob/7.1.3:
    dependencies:
      fs.realpath: 1.0.0
      inflight: 1.0.6
      inherits: 2.0.4
      minimatch: 3.0.4
      once: 1.4.0
      path-is-absolute: 1.0.1
    dev: false
    resolution:
      integrity: sha512-vcfuiIxogLV4DlGBHIUOwI0IbrJ8HWPc4MU7HzviGeNho/UJDfi6B5p3sHeWIQ0KGIU0Jpxi5ZHxemQfLkkAwQ==
  /glob/7.1.4:
    dependencies:
      fs.realpath: 1.0.0
      inflight: 1.0.6
      inherits: 2.0.4
      minimatch: 3.0.4
      once: 1.4.0
      path-is-absolute: 1.0.1
    dev: false
    resolution:
      integrity: sha512-hkLPepehmnKk41pUGm3sYxoFs/umurYfYJCerbXEyFIWcAzvpipAgVkBqqT9RBKMGjnq6kMuyYwha6csxbiM1A==
  /global-modules/1.0.0:
    dependencies:
      global-prefix: 1.0.2
      is-windows: 1.0.2
      resolve-dir: 1.0.1
    dev: false
    engines:
      node: '>=0.10.0'
    resolution:
      integrity: sha512-sKzpEkf11GpOFuw0Zzjzmt4B4UZwjOcG757PPvrfhxcLFbq0wpsgpOqxpxtxFiCG4DtG93M6XRVbF2oGdev7bg==
  /global-modules/2.0.0:
    dependencies:
      global-prefix: 3.0.0
    dev: false
    engines:
      node: '>=6'
    resolution:
      integrity: sha512-NGbfmJBp9x8IxyJSd1P+otYK8vonoJactOogrVfFRIAEY1ukil8RSKDz2Yo7wh1oihl51l/r6W4epkeKJHqL8A==
  /global-prefix/1.0.2:
    dependencies:
      expand-tilde: 2.0.2
      homedir-polyfill: 1.0.3
      ini: 1.3.5
      is-windows: 1.0.2
      which: 1.3.1
    dev: false
    engines:
      node: '>=0.10.0'
    resolution:
      integrity: sha1-2/dDxsFJklk8ZVVoy2btMsASLr4=
  /global-prefix/3.0.0:
    dependencies:
      ini: 1.3.5
      kind-of: 6.0.2
      which: 1.3.1
    dev: false
    engines:
      node: '>=6'
    resolution:
      integrity: sha512-awConJSVCHVGND6x3tmMaKcQvwXLhjdkmomy2W+Goaui8YPgYgXJZewhg3fWC+DlfqqQuWg8AwqjGTD2nAPVWg==
  /global/4.4.0:
    dependencies:
      min-document: 2.19.0
      process: 0.11.10
    dev: false
    resolution:
      integrity: sha512-wv/LAoHdRE3BeTGz53FAamhGlPLhlssK45usmGFThIi4XqnBmjKQ16u+RNbP7WvigRZDxUsM0J3gcQ5yicaL0w==
  /globals/11.12.0:
    dev: false
    engines:
      node: '>=4'
    resolution:
      integrity: sha512-WOBp/EEGUiIsJSp7wcv/y6MO+lV9UoncWqxuFfm8eBwzWNgyfBd6Gz+IeKQ9jCmyhoH99g15M3T+QaVHFjizVA==
  /globals/9.18.0:
    dev: false
    engines:
      node: '>=0.10.0'
    resolution:
      integrity: sha512-S0nG3CLEQiY/ILxqtztTWH/3iRRdyBLw6KMDxnKMchrtbj2OFmehVh0WUCfW3DUrIgx/qFrJPICrq4Z4sTR9UQ==
  /glogg/1.0.2:
    dependencies:
      sparkles: 1.0.1
    dev: false
    engines:
      node: '>= 0.10'
    resolution:
      integrity: sha512-5mwUoSuBk44Y4EshyiqcH95ZntbDdTQqA3QYSrxmzj28Ai0vXBGMH1ApSANH14j2sIRtqCEyg6PfsuP7ElOEDA==
  /graceful-fs/4.2.2:
    dev: false
    resolution:
      integrity: sha512-IItsdsea19BoLC7ELy13q1iJFNmd7ofZH5+X/pJr90/nRoPEX0DJo1dHDbgtYWOhJhcCgMDTOw84RZ72q6lB+Q==
  /growl/1.10.5:
    dev: false
    engines:
      node: '>=4.x'
    resolution:
      integrity: sha512-qBr4OuELkhPenW6goKVXiv47US3clb3/IbuWF9KNKEijAy9oeHxU9IgzjvJhHkUzhaj7rOUD7+YGWqUjLp5oSA==
  /guid-typescript/1.0.9:
    dev: false
    resolution:
      integrity: sha512-Y8T4vYhEfwJOTbouREvG+3XDsjr8E3kIr7uf+JZ0BYloFsttiHU0WfvANVsR7TxNUJa/WpCnw/Ino/p+DeBhBQ==
  /gulp-cli/2.2.0:
    dependencies:
      ansi-colors: 1.1.0
      archy: 1.0.0
      array-sort: 1.0.0
      color-support: 1.1.3
      concat-stream: 1.6.2
      copy-props: 2.0.4
      fancy-log: 1.3.3
      gulplog: 1.0.0
      interpret: 1.2.0
      isobject: 3.0.1
      liftoff: 3.1.0
      matchdep: 2.0.0
      mute-stdout: 1.0.1
      pretty-hrtime: 1.0.3
      replace-homedir: 1.0.0
      semver-greatest-satisfied-range: 1.1.0
      v8flags: 3.1.3
      yargs: 7.1.0
    dev: false
    engines:
      node: '>= 0.10'
    hasBin: true
    resolution:
      integrity: sha512-rGs3bVYHdyJpLqR0TUBnlcZ1O5O++Zs4bA0ajm+zr3WFCfiSLjGwoCBqFs18wzN+ZxahT9DkOK5nDf26iDsWjA==
  /gulp-zip/5.0.0_gulp@4.0.2:
    dependencies:
      get-stream: 5.1.0
      gulp: 4.0.2
      plugin-error: 1.0.1
      through2: 3.0.1
      vinyl: 2.2.0
      yazl: 2.5.1
    dev: false
    engines:
      node: '>=8'
    peerDependencies:
      gulp: '>=4'
    resolution:
      integrity: sha512-oR3t8kn+ccHkSyRcBV5kBLPXrhqTh5d6wBAR7r7wqjNQNBhYvOwPedCwlAaGcNl1qSeXNDn6qOk1Qyxvx9Wrow==
  /gulp/4.0.2:
    dependencies:
      glob-watcher: 5.0.3
      gulp-cli: 2.2.0
      undertaker: 1.2.1
      vinyl-fs: 3.0.3
    dev: false
    engines:
      node: '>= 0.10'
    hasBin: true
    resolution:
      integrity: sha512-dvEs27SCZt2ibF29xYgmnwwCYZxdxhQ/+LFWlbAW8y7jt68L/65402Lz3+CKy0Ov4rOs+NERmDq7YlZaDqUIfA==
  /gulplog/1.0.0:
    dependencies:
      glogg: 1.0.2
    dev: false
    engines:
      node: '>= 0.10'
    resolution:
      integrity: sha1-4oxNRdBey77YGDY86PnFkmIp/+U=
  /handlebars/4.2.0:
    dependencies:
      neo-async: 2.6.1
      optimist: 0.6.1
      source-map: 0.6.1
    dev: false
    engines:
      node: '>=0.4.7'
    hasBin: true
    optionalDependencies:
      uglify-js: 3.6.0
    resolution:
      integrity: sha512-Kb4xn5Qh1cxAKvQnzNWZ512DhABzyFNmsaJf3OAkWNa4NkaqWcNI8Tao8Tasi0/F4JD9oyG0YxuFyvyR57d+Gw==
  /har-schema/2.0.0:
    dev: false
    engines:
      node: '>=4'
    resolution:
      integrity: sha1-qUwiJOvKwEeCoNkDVSHyRzW37JI=
  /har-validator/5.1.3:
    dependencies:
      ajv: 6.10.2
      har-schema: 2.0.0
    dev: false
    engines:
      node: '>=6'
    resolution:
      integrity: sha512-sNvOCzEQNr/qrvJgc3UG/kD4QtlHycrzwS+6mfTrrSq97BvaYcPZZI1ZSqGSPR73Cxn4LKTD4PttRwfU7jWq5g==
  /has-ansi/2.0.0:
    dependencies:
      ansi-regex: 2.1.1
    dev: false
    engines:
      node: '>=0.10.0'
    resolution:
      integrity: sha1-NPUEnOHs3ysGSa8+8k5F7TVBbZE=
  /has-binary2/1.0.3:
    dependencies:
      isarray: 2.0.1
    dev: false
    resolution:
      integrity: sha512-G1LWKhDSvhGeAQ8mPVQlqNcOB2sJdwATtZKl2pDKKHfpf/rYj24lkinxf69blJbnsvtqqNU+L3SL50vzZhXOnw==
  /has-cors/1.1.0:
    dev: false
    resolution:
      integrity: sha1-XkdHk/fqmEPRu5nCPu9J/xJv/zk=
  /has-flag/1.0.0:
    dev: false
    engines:
      node: '>=0.10.0'
    resolution:
      integrity: sha1-nZ55MWXOAXoA8AQYxD+UKnsdEfo=
  /has-flag/3.0.0:
    dev: false
    engines:
      node: '>=4'
    resolution:
      integrity: sha1-tdRU3CGZriJWmfNGfloH87lVuv0=
  /has-glob/1.0.0:
    dependencies:
      is-glob: 3.1.0
    dev: false
    engines:
      node: '>=0.10.0'
    resolution:
      integrity: sha1-mqqe7b/7G6OZCnsAEPtnjuAIEgc=
  /has-symbols/1.0.0:
    dev: false
    engines:
      node: '>= 0.4'
    resolution:
      integrity: sha1-uhqPGvKg/DllD1yFA2dwQSIGO0Q=
  /has-value/0.3.1:
    dependencies:
      get-value: 2.0.6
      has-values: 0.1.4
      isobject: 2.1.0
    dev: false
    engines:
      node: '>=0.10.0'
    resolution:
      integrity: sha1-ex9YutpiyoJ+wKIHgCVlSEWZXh8=
  /has-value/1.0.0:
    dependencies:
      get-value: 2.0.6
      has-values: 1.0.0
      isobject: 3.0.1
    dev: false
    engines:
      node: '>=0.10.0'
    resolution:
      integrity: sha1-GLKB2lhbHFxR3vJMkw7SmgvmsXc=
  /has-values/0.1.4:
    dev: false
    engines:
      node: '>=0.10.0'
    resolution:
      integrity: sha1-bWHeldkd/Km5oCCJrThL/49it3E=
  /has-values/1.0.0:
    dependencies:
      is-number: 3.0.0
      kind-of: 4.0.0
    dev: false
    engines:
      node: '>=0.10.0'
    resolution:
      integrity: sha1-lbC2P+whRmGab+V/51Yo1aOe/k8=
  /has/1.0.3:
    dependencies:
      function-bind: 1.1.1
    dev: false
    engines:
      node: '>= 0.4.0'
    resolution:
      integrity: sha512-f2dvO0VU6Oej7RkWJGrehjbzMAjFp5/VKPp5tTpWIV4JHHZK1/BxbFRtf/siA2SWTe09caDmVtYYzWEIbBS4zw==
  /hash-base/3.0.4:
    dependencies:
      inherits: 2.0.4
      safe-buffer: 5.2.0
    dev: false
    engines:
      node: '>=4'
    resolution:
      integrity: sha1-X8hoaEfs1zSZQDMZprCj8/auSRg=
  /hash.js/1.1.7:
    dependencies:
      inherits: 2.0.4
      minimalistic-assert: 1.0.1
    dev: false
    resolution:
      integrity: sha512-taOaskGt4z4SOANNseOviYDvjEJinIkRgmp7LbKP2YTTmVxWBl87s/uzK9r+44BclBSp2X7K1hqeNfz9JbBeXA==
  /hasha/3.0.0:
    dependencies:
      is-stream: 1.1.0
    dev: false
    engines:
      node: '>=4'
    resolution:
      integrity: sha1-UqMvq4Vp1BymmmH/GiFPjrfIvTk=
  /he/1.2.0:
    dev: false
    hasBin: true
    resolution:
      integrity: sha512-F/1DnUGPopORZi0ni+CvrCgHQ5FyEAHRLSApuYWMmrbSwoN2Mn/7k+Gl38gJnR7yyDZk6WLXwiGod1JOWNDKGw==
  /highlight.js/9.15.10:
    dev: false
    resolution:
      integrity: sha512-RoV7OkQm0T3os3Dd2VHLNMoaoDVx77Wygln3n9l5YV172XonWG6rgQD3XnF/BuFFZw9A0TJgmMSO8FEWQgvcXw==
  /hmac-drbg/1.0.1:
    dependencies:
      hash.js: 1.1.7
      minimalistic-assert: 1.0.1
      minimalistic-crypto-utils: 1.0.1
    dev: false
    resolution:
      integrity: sha1-0nRXAQJabHdabFRXk+1QL8DGSaE=
  /home-or-tmp/2.0.0:
    dependencies:
      os-homedir: 1.0.2
      os-tmpdir: 1.0.2
    dev: false
    engines:
      node: '>=0.10.0'
    resolution:
      integrity: sha1-42w/LSyufXRqhX440Y1fMqeILbg=
  /homedir-polyfill/1.0.3:
    dependencies:
      parse-passwd: 1.0.0
    dev: false
    engines:
      node: '>=0.10.0'
    resolution:
      integrity: sha512-eSmmWE5bZTK2Nou4g0AI3zZ9rswp7GRKoKXS1BLUkvPviOqs4YTN1djQIqrXy9k5gEtdLPy86JjRwsNM9tnDcA==
  /hosted-git-info/2.8.4:
    dev: false
    resolution:
      integrity: sha512-pzXIvANXEFrc5oFFXRMkbLPQ2rXRoDERwDLyrcUxGhaZhgP54BBSl9Oheh7Vv0T090cszWBxPjkQQ5Sq1PbBRQ==
  /http-errors/1.7.2:
    dependencies:
      depd: 1.1.2
      inherits: 2.0.3
      setprototypeof: 1.1.1
      statuses: 1.5.0
      toidentifier: 1.0.0
    dev: false
    engines:
      node: '>= 0.6'
    resolution:
      integrity: sha512-uUQBt3H/cSIVfch6i1EuPNy/YsRSOUBXTVfZ+yR7Zjez3qjBz6i9+i4zjNaoqcoFVI4lQJ5plg63TvGfRSDCRg==
  /http-errors/1.7.3:
    dependencies:
      depd: 1.1.2
      inherits: 2.0.4
      setprototypeof: 1.1.1
      statuses: 1.5.0
      toidentifier: 1.0.0
    dev: false
    engines:
      node: '>= 0.6'
    resolution:
      integrity: sha512-ZTTX0MWrsQ2ZAhA1cejAwDLycFsd7I7nVtnkT3Ol0aqodaKW+0CTZDQ1uBv5whptCnc8e8HeRRJxRs0kmm/Qfw==
  /http-proxy-agent/2.1.0:
    dependencies:
      agent-base: 4.3.0
      debug: 3.1.0
    dev: false
    engines:
      node: '>= 4.5.0'
    resolution:
      integrity: sha512-qwHbBLV7WviBl0rQsOzH6o5lwyOIvwp/BdFnvVxXORldu5TmjFfjzBcWUWS5kWAZhmv+JtiDhSuQCp4sBfbIgg==
  /http-proxy/1.17.0:
    dependencies:
      eventemitter3: 3.1.2
      follow-redirects: 1.9.0
      requires-port: 1.0.0
    dev: false
    engines:
      node: '>=4.0.0'
    resolution:
      integrity: sha512-Taqn+3nNvYRfJ3bGvKfBSRwy1v6eePlm3oc/aWVxZp57DQr5Eq3xhKJi7Z4hZpS8PC3H4qI+Yly5EmFacGuA/g==
  /http-proxy/1.18.0:
    dependencies:
      eventemitter3: 4.0.0
      follow-redirects: 1.9.0
      requires-port: 1.0.0
    dev: false
    engines:
      node: '>=6.0.0'
    resolution:
      integrity: sha512-84I2iJM/n1d4Hdgc6y2+qY5mDaz2PUVjlg9znE9byl+q0uC3DeByqBGReQu5tpLK0TAqTIXScRUV+dg7+bUPpQ==
  /http-signature/1.2.0:
    dependencies:
      assert-plus: 1.0.0
      jsprim: 1.4.1
      sshpk: 1.16.1
    dev: false
    engines:
      node: '>=0.8'
      npm: '>=1.3.7'
    resolution:
      integrity: sha1-muzZJRFHcvPZW2WmCruPfBj7rOE=
  /https-browserify/1.0.0:
    dev: false
    resolution:
      integrity: sha1-7AbBDgo0wPL68Zn3/X/Hj//QPHM=
  /https-proxy-agent/2.2.2:
    dependencies:
      agent-base: 4.3.0
      debug: 3.2.6
    dev: false
    engines:
      node: '>= 4.5.0'
    resolution:
      integrity: sha512-c8Ndjc9Bkpfx/vCJueCPy0jlP4ccCCSNDp8xwCZzPjKJUm+B+u9WX2x98Qx4n1PiMNTWo3D7KK5ifNV/yJyRzg==
  /iconv-lite/0.4.24:
    dependencies:
      safer-buffer: 2.1.2
    dev: false
    engines:
      node: '>=0.10.0'
    resolution:
      integrity: sha512-v3MXnZAcvnywkTUEZomIActle7RXXeedOR31wwl7VlyoXO4Qi9arvSenNQWne1TcRwhCL1HwLI21bEqdpj8/rA==
  /ieee754/1.1.13:
    dev: false
    resolution:
      integrity: sha512-4vf7I2LYV/HaWerSo3XmlMkp5eZ83i+/CDluXi/IGTs/O1sejBNhTtnxzmRZfvOUqj7lZjqHkeTvpgSFDlWZTg==
  /iferr/0.1.5:
    dev: false
    resolution:
      integrity: sha1-xg7taebY/bazEEofy8ocGS3FtQE=
  /ignore/4.0.6:
    dev: false
    engines:
      node: '>= 4'
    resolution:
      integrity: sha512-cyFDKrqc/YdcWFniJhzI42+AzS+gNwmUzOSFcRCQYwySuBBBy/KjuxWLZ/FHEH6Moq1NizMOBWyTcv8O4OZIMg==
  /import-fresh/3.1.0:
    dependencies:
      parent-module: 1.0.1
      resolve-from: 4.0.0
    dev: false
    engines:
      node: '>=6'
    resolution:
      integrity: sha512-PpuksHKGt8rXfWEr9m9EHIpgyyaltBy8+eF6GJM0QCAxMgxCfucMF3mjecK2QsJr0amJW7gTqh5/wht0z2UhEQ==
  /import-local/2.0.0:
    dependencies:
      pkg-dir: 3.0.0
      resolve-cwd: 2.0.0
    dev: false
    engines:
      node: '>=6'
    hasBin: true
    resolution:
      integrity: sha512-b6s04m3O+s3CGSbqDIyP4R6aAwAeYlVq9+WUWep6iHa8ETRf9yei1U48C5MmfJmV9AiLYYBKPMq/W+/WRpQmCQ==
  /imurmurhash/0.1.4:
    dev: false
    engines:
      node: '>=0.8.19'
    resolution:
      integrity: sha1-khi5srkoojixPcT7a21XbyMUU+o=
  /indent-string/2.1.0:
    dependencies:
      repeating: 2.0.1
    dev: false
    engines:
      node: '>=0.10.0'
    resolution:
      integrity: sha1-ji1INIdCEhtKghi3oTfppSBJ3IA=
  /indent-string/3.2.0:
    dev: false
    engines:
      node: '>=4'
    resolution:
      integrity: sha1-Sl/W0nzDMvN+VBmlBNu4NxBckok=
  /indexof/0.0.1:
    dev: false
    resolution:
      integrity: sha1-gtwzbSMrkGIXnQWrMpOmYFn9Q10=
  /infer-owner/1.0.4:
    dev: false
    resolution:
      integrity: sha512-IClj+Xz94+d7irH5qRyfJonOdfTzuDaifE6ZPWfx0N0+/ATZCbuTPq2prFl526urkQd90WyUKIh1DfBQ2hMz9A==
  /inflight/1.0.6:
    dependencies:
      once: 1.4.0
      wrappy: 1.0.2
    dev: false
    resolution:
      integrity: sha1-Sb1jMdfQLQwJvJEKEHW6gWW1bfk=
  /inherits/2.0.1:
    dev: false
    resolution:
      integrity: sha1-sX0I0ya0Qj5Wjv9xn5GwscvfafE=
  /inherits/2.0.3:
    dev: false
    resolution:
      integrity: sha1-Yzwsg+PaQqUC9SRmAiSA9CCCYd4=
  /inherits/2.0.4:
    dev: false
    resolution:
      integrity: sha512-k/vGaX4/Yla3WzyMCvTQOXYeIHvqOKtnqBduzTHpzpQZzAskKMhZ2K+EnBiSM9zGSoIFeMpXKxa4dYeZIQqewQ==
  /ini/1.3.5:
    dev: false
    resolution:
      integrity: sha512-RZY5huIKCMRWDUqZlEi72f/lmXKMvuszcMBduliQ3nnWbx9X/ZBQO7DijMEYS9EhHBb2qacRUMtC7svLwe0lcw==
  /inquirer/6.5.2:
    dependencies:
      ansi-escapes: 3.2.0
      chalk: 2.4.2
      cli-cursor: 2.1.0
      cli-width: 2.2.0
      external-editor: 3.1.0
      figures: 2.0.0
      lodash: 4.17.15
      mute-stream: 0.0.7
      run-async: 2.3.0
      rxjs: 6.5.3
      string-width: 2.1.1
      strip-ansi: 5.2.0
      through: 2.3.8
    dev: false
    engines:
      node: '>=6.0.0'
    resolution:
      integrity: sha512-cntlB5ghuB0iuO65Ovoi8ogLHiWGs/5yNrtUcKjFhSSiVeAIVpD7koaSU9RM8mpXw5YDi9RdYXGQMaOURB7ycQ==
  /interpret/1.2.0:
    dev: false
    engines:
      node: '>= 0.10'
    resolution:
      integrity: sha512-mT34yGKMNceBQUoVn7iCDKDntA7SC6gycMAWzGx1z/CMCTV7b2AAtXlo3nRyHZ1FelRkQbQjprHSYGwzLtkVbw==
  /invariant/2.2.4:
    dependencies:
      loose-envify: 1.4.0
    dev: false
    resolution:
      integrity: sha512-phJfQVBuaJM5raOpJjSfkiD6BpbCE4Ns//LaXl6wGYtUBY83nWS6Rf9tXm2e8VaK60JEjYldbPif/A2B1C2gNA==
  /invert-kv/1.0.0:
    dev: false
    engines:
      node: '>=0.10.0'
    resolution:
      integrity: sha1-EEqOSqym09jNFXqO+L+rLXo//bY=
  /invert-kv/2.0.0:
    dev: false
    engines:
      node: '>=4'
    resolution:
      integrity: sha512-wPVv/y/QQ/Uiirj/vh3oP+1Ww+AWehmi1g5fFWGPF6IpCBCDVrhgHRMvrLfdYcwDh3QJbGXDW4JAuzxElLSqKA==
  /ip-regex/2.1.0:
    dev: false
    engines:
      node: '>=4'
    resolution:
      integrity: sha1-+ni/XS5pE8kRzp+BnuUUa7bYROk=
  /ip/1.1.5:
    dev: false
    resolution:
      integrity: sha1-vd7XARQpCCjAoDnnLvJfWq7ENUo=
  /ipaddr.js/1.9.0:
    dev: false
    engines:
      node: '>= 0.10'
    resolution:
      integrity: sha512-M4Sjn6N/+O6/IXSJseKqHoFc+5FdGJ22sXqnjTpdZweHK64MzEPAyQZyEU3R/KRv2GLoa7nNtg/C2Ev6m7z+eA==
  /is-absolute/1.0.0:
    dependencies:
      is-relative: 1.0.0
      is-windows: 1.0.2
    dev: false
    engines:
      node: '>=0.10.0'
    resolution:
      integrity: sha512-dOWoqflvcydARa360Gvv18DZ/gRuHKi2NU/wU5X1ZFzdYfH29nkiNZsF3mp4OJ3H4yo9Mx8A/uAGNzpzPN3yBA==
  /is-accessor-descriptor/0.1.6:
    dependencies:
      kind-of: 3.2.2
    dev: false
    engines:
      node: '>=0.10.0'
    resolution:
      integrity: sha1-qeEss66Nh2cn7u84Q/igiXtcmNY=
  /is-accessor-descriptor/1.0.0:
    dependencies:
      kind-of: 6.0.2
    dev: false
    engines:
      node: '>=0.10.0'
    resolution:
      integrity: sha512-m5hnHTkcVsPfqx3AKlyttIPb7J+XykHvJP2B9bZDjlhLIoEq4XoK64Vg7boZlVWYK6LUY94dYPEE7Lh0ZkZKcQ==
  /is-arguments/1.0.4:
    dev: false
    engines:
      node: '>= 0.4'
    resolution:
      integrity: sha512-xPh0Rmt8NE65sNzvyUmWgI1tz3mKq74lGA0mL8LYZcoIzKOzDh6HmrYm3d18k60nHerC8A9Km8kYu87zfSFnLA==
  /is-arrayish/0.2.1:
    dev: false
    resolution:
      integrity: sha1-d8mYQFJ6qOyxqLppe4BkWnqSap0=
  /is-binary-path/1.0.1:
    dependencies:
      binary-extensions: 1.13.1
    dev: false
    engines:
      node: '>=0.10.0'
    resolution:
      integrity: sha1-dfFmQrSA8YenEcgUFh/TpKdlWJg=
  /is-binary-path/2.1.0:
    dependencies:
      binary-extensions: 2.0.0
    dev: false
    engines:
      node: '>=8'
    resolution:
      integrity: sha512-ZMERYes6pDydyuGidse7OsHxtbI7WVeUEozgR/g7rd0xUimYNlvZRE/K2MgZTjWy725IfelLeVcEM97mmtRGXw==
  /is-buffer/1.1.6:
    dev: false
    resolution:
      integrity: sha512-NcdALwpXkTm5Zvvbk7owOUSvVvBKDgKP5/ewfXEznmQFfs4ZRmanOeKBTjRVjka3QFoN6XJ+9F3USqfHqTaU5w==
  /is-buffer/2.0.3:
    dev: false
    engines:
      node: '>=4'
    resolution:
      integrity: sha512-U15Q7MXTuZlrbymiz95PJpZxu8IlipAp4dtS3wOdgPXx3mqBnslrWU14kxfHB+Py/+2PVKSr37dMAgM2A4uArw==
  /is-callable/1.1.4:
    dev: false
    engines:
      node: '>= 0.4'
    resolution:
      integrity: sha512-r5p9sxJjYnArLjObpjA4xu5EKI3CuKHkJXMhT7kwbpUyIFD1n5PMAsoPvWnvtZiNz7LjkYDRZhd7FlI0eMijEA==
  /is-data-descriptor/0.1.4:
    dependencies:
      kind-of: 3.2.2
    dev: false
    engines:
      node: '>=0.10.0'
    resolution:
      integrity: sha1-C17mSDiOLIYCgueT8YVv7D8wG1Y=
  /is-data-descriptor/1.0.0:
    dependencies:
      kind-of: 6.0.2
    dev: false
    engines:
      node: '>=0.10.0'
    resolution:
      integrity: sha512-jbRXy1FmtAoCjQkVmIVYwuuqDFUbaOeDjmed1tOGPrsMhtJA4rD9tkgA0F1qJ3gRFRXcHYVkdeaP50Q5rE/jLQ==
  /is-date-object/1.0.1:
    dev: false
    engines:
      node: '>= 0.4'
    resolution:
      integrity: sha1-mqIOtq7rv/d/vTPnTKAbM1gdOhY=
  /is-descriptor/0.1.6:
    dependencies:
      is-accessor-descriptor: 0.1.6
      is-data-descriptor: 0.1.4
      kind-of: 5.1.0
    dev: false
    engines:
      node: '>=0.10.0'
    resolution:
      integrity: sha512-avDYr0SB3DwO9zsMov0gKCESFYqCnE4hq/4z3TdUlukEy5t9C0YRq7HLrsN52NAcqXKaepeCD0n+B0arnVG3Hg==
  /is-descriptor/1.0.2:
    dependencies:
      is-accessor-descriptor: 1.0.0
      is-data-descriptor: 1.0.0
      kind-of: 6.0.2
    dev: false
    engines:
      node: '>=0.10.0'
    resolution:
      integrity: sha512-2eis5WqQGV7peooDyLmNEPUrps9+SXX5c9pL3xEB+4e9HnGuDa7mB7kHxHw4CbqS9k1T2hOH3miL8n8WtiYVtg==
  /is-extendable/0.1.1:
    dev: false
    engines:
      node: '>=0.10.0'
    resolution:
      integrity: sha1-YrEQ4omkcUGOPsNqYX1HLjAd/Ik=
  /is-extendable/1.0.1:
    dependencies:
      is-plain-object: 2.0.4
    dev: false
    engines:
      node: '>=0.10.0'
    resolution:
      integrity: sha512-arnXMxT1hhoKo9k1LZdmlNyJdDDfy2v0fXjFlmok4+i8ul/6WlbVge9bhM74OpNPQPMGUToDtz+KXa1PneJxOA==
  /is-extglob/2.1.1:
    dev: false
    engines:
      node: '>=0.10.0'
    resolution:
      integrity: sha1-qIwCU1eR8C7TfHahueqXc8gz+MI=
  /is-finite/1.0.2:
    dependencies:
      number-is-nan: 1.0.1
    dev: false
    engines:
      node: '>=0.10.0'
    resolution:
      integrity: sha1-zGZ3aVYCvlUO8R6LSqYwU0K20Ko=
  /is-fullwidth-code-point/1.0.0:
    dependencies:
      number-is-nan: 1.0.1
    dev: false
    engines:
      node: '>=0.10.0'
    resolution:
      integrity: sha1-754xOG8DGn8NZDr4L95QxFfvAMs=
  /is-fullwidth-code-point/2.0.0:
    dev: false
    engines:
      node: '>=4'
    resolution:
      integrity: sha1-o7MKXE8ZkYMWeqq5O+764937ZU8=
  /is-generator-function/1.0.7:
    dev: false
    engines:
      node: '>= 0.4'
    resolution:
      integrity: sha512-YZc5EwyO4f2kWCax7oegfuSr9mFz1ZvieNYBEjmukLxgXfBUbxAWGVF7GZf0zidYtoBl3WvC07YK0wT76a+Rtw==
  /is-glob/3.1.0:
    dependencies:
      is-extglob: 2.1.1
    dev: false
    engines:
      node: '>=0.10.0'
    resolution:
      integrity: sha1-e6WuJCF4BKxwcHuWkiVnSGzD6Eo=
  /is-glob/4.0.1:
    dependencies:
      is-extglob: 2.1.1
    dev: false
    engines:
      node: '>=0.10.0'
    resolution:
      integrity: sha512-5G0tKtBTFImOqDnLB2hG6Bp2qcKEFduo4tZu9MT/H6NQv/ghhy30o55ufafxJ/LdH79LLs2Kfrn85TLKyA7BUg==
  /is-module/1.0.0:
    dev: false
    resolution:
      integrity: sha1-Mlj7afeMFNW4FdZkM2tM/7ZEFZE=
  /is-negated-glob/1.0.0:
    dev: false
    engines:
      node: '>=0.10.0'
    resolution:
      integrity: sha1-aRC8pdqMleeEtXUbl2z1oQ/uNtI=
  /is-number/3.0.0:
    dependencies:
      kind-of: 3.2.2
    dev: false
    engines:
      node: '>=0.10.0'
    resolution:
      integrity: sha1-JP1iAaR4LPUFYcgQJ2r8fRLXEZU=
  /is-number/4.0.0:
    dev: false
    engines:
      node: '>=0.10.0'
    resolution:
      integrity: sha512-rSklcAIlf1OmFdyAqbnWTLVelsQ58uvZ66S/ZyawjWqIviTWCjg2PzVGw8WUA+nNuPTqb4wgA+NszrJ+08LlgQ==
  /is-number/7.0.0:
    dev: false
    engines:
      node: '>=0.12.0'
    resolution:
      integrity: sha512-41Cifkg6e8TylSpdtTpeLVMqvSBEVzTttHvERD741+pnZ8ANv0004MRL43QKPDlK9cGvNp6NZWZUBlbGXYxxng==
  /is-obj/1.0.1:
    dev: false
    engines:
      node: '>=0.10.0'
    resolution:
      integrity: sha1-PkcprB9f3gJc19g6iW2rn09n2w8=
  /is-plain-obj/1.1.0:
    dev: false
    engines:
      node: '>=0.10.0'
    resolution:
      integrity: sha1-caUMhCnfync8kqOQpKA7OfzVHT4=
  /is-plain-object/2.0.4:
    dependencies:
      isobject: 3.0.1
    dev: false
    engines:
      node: '>=0.10.0'
    resolution:
      integrity: sha512-h5PpgXkWitc38BBMYawTYMWJHFZJVnBquFE57xFpjB8pJFiF6gZ+bU+WyI/yqXiFR5mdLsgYNaPe8uao6Uv9Og==
  /is-promise/2.1.0:
    dev: false
    resolution:
      integrity: sha1-eaKp7OfwlugPNtKy87wWwf9L8/o=
  /is-reference/1.1.3:
    dependencies:
      '@types/estree': 0.0.39
    dev: false
    resolution:
      integrity: sha512-W1iHHv/oyBb2pPxkBxtaewxa1BC58Pn5J0hogyCdefwUIvb6R+TGbAcIa4qPNYLqLhb3EnOgUf2MQkkF76BcKw==
  /is-reference/1.1.4:
    dependencies:
      '@types/estree': 0.0.39
    dev: false
    resolution:
      integrity: sha512-uJA/CDPO3Tao3GTrxYn6AwkM4nUPJiGGYu5+cB8qbC7WGFlrKZbiRo7SFKxUAEpFUfiHofWCXBUNhvYJMh+6zw==
  /is-regex/1.0.4:
    dependencies:
      has: 1.0.3
    dev: false
    engines:
      node: '>= 0.4'
    resolution:
      integrity: sha1-VRdIm1RwkbCTDglWVM7SXul+lJE=
  /is-relative/1.0.0:
    dependencies:
      is-unc-path: 1.0.0
    dev: false
    engines:
      node: '>=0.10.0'
    resolution:
      integrity: sha512-Kw/ReK0iqwKeu0MITLFuj0jbPAmEiOsIwyIXvvbfa6QfmN9pkD1M+8pdk7Rl/dTKbH34/XBFMbgD4iMJhLQbGA==
  /is-stream/1.1.0:
    dev: false
    engines:
      node: '>=0.10.0'
    resolution:
      integrity: sha1-EtSj3U5o4Lec6428hBc66A2RykQ=
  /is-string/1.0.4:
    dev: false
    engines:
      node: '>= 0.4'
    resolution:
      integrity: sha1-zDqbaYV9Yh6WNyWiTK7shzuCbmQ=
  /is-symbol/1.0.2:
    dependencies:
      has-symbols: 1.0.0
    dev: false
    engines:
      node: '>= 0.4'
    resolution:
      integrity: sha512-HS8bZ9ox60yCJLH9snBpIwv9pYUAkcuLhSA1oero1UB5y9aiQpRA8y2ex945AOtCZL1lJDeIk3G5LthswI46Lw==
  /is-typedarray/1.0.0:
    dev: false
    resolution:
      integrity: sha1-5HnICFjfDBsR3dppQPlgEfzaSpo=
  /is-unc-path/1.0.0:
    dependencies:
      unc-path-regex: 0.1.2
    dev: false
    engines:
      node: '>=0.10.0'
    resolution:
      integrity: sha512-mrGpVd0fs7WWLfVsStvgF6iEJnbjDFZh9/emhRDcGWTduTfNHd9CHeUwH3gYIjdbwo4On6hunkztwOaAw0yllQ==
  /is-utf8/0.2.1:
    dev: false
    resolution:
      integrity: sha1-Sw2hRCEE0bM2NA6AeX6GXPOffXI=
  /is-valid-glob/1.0.0:
    dev: false
    engines:
      node: '>=0.10.0'
    resolution:
      integrity: sha1-Kb8+/3Ab4tTTFdusw5vDn+j2Aao=
  /is-windows/1.0.2:
    dev: false
    engines:
      node: '>=0.10.0'
    resolution:
      integrity: sha512-eXK1UInq2bPmjyX6e3VHIzMLobc4J94i4AWn+Hpq3OU5KkrRC96OAcR3PRJ/pGu6m8TRnBHP9dkXQVsT/COVIA==
  /is-wsl/1.1.0:
    dev: false
    engines:
      node: '>=4'
    resolution:
      integrity: sha1-HxbkqiKwTRM2tmGIpmrzxgDDpm0=
  /is-wsl/2.1.0:
    dev: false
    engines:
      node: '>=8'
    resolution:
      integrity: sha512-pFTjpv/x5HRj8kbZ/Msxi9VrvtOMRBqaDi3OIcbwPI3OuH+r3lLxVWukLITBaOGJIbA/w2+M1eVmVa4XNQlAmQ==
  /isarray/0.0.1:
    dev: false
    resolution:
      integrity: sha1-ihis/Kmo9Bd+Cav8YDiTmwXR7t8=
  /isarray/1.0.0:
    dev: false
    resolution:
      integrity: sha1-u5NdSFgsuhaMBoNJV6VKPgcSTxE=
  /isarray/2.0.1:
    dev: false
    resolution:
      integrity: sha1-o32U7ZzaLVmGXJ92/llu4fM4dB4=
  /isbinaryfile/3.0.3:
    dependencies:
      buffer-alloc: 1.2.0
    dev: false
    engines:
      node: '>=0.6.0'
    resolution:
      integrity: sha512-8cJBL5tTd2OS0dM4jz07wQd5g0dCCqIhUxPIGtZfa5L6hWlvV5MHTITy/DBAsF+Oe2LS1X3krBUhNwaGUWpWxw==
  /isexe/2.0.0:
    dev: false
    resolution:
      integrity: sha1-6PvzdNxVb/iUehDcsFctYz8s+hA=
  /isobject/2.1.0:
    dependencies:
      isarray: 1.0.0
    dev: false
    engines:
      node: '>=0.10.0'
    resolution:
      integrity: sha1-8GVWEJaj8dou9GJy+BXIQNh+DIk=
  /isobject/3.0.1:
    dev: false
    engines:
      node: '>=0.10.0'
    resolution:
      integrity: sha1-TkMekrEalzFjaqH5yNHMvP2reN8=
  /isstream/0.1.2:
    dev: false
    resolution:
      integrity: sha1-R+Y/evVa+m+S4VAOaQ64uFKcCZo=
  /istanbul-lib-coverage/2.0.5:
    dev: false
    engines:
      node: '>=6'
    resolution:
      integrity: sha512-8aXznuEPCJvGnMSRft4udDRDtb1V3pkQkMMI5LI+6HuQz5oQ4J2UFn1H82raA3qJtyOLkkwVqICBQkjnGtn5mA==
  /istanbul-lib-hook/2.0.7:
    dependencies:
      append-transform: 1.0.0
    dev: false
    engines:
      node: '>=6'
    resolution:
      integrity: sha512-vrRztU9VRRFDyC+aklfLoeXyNdTfga2EI3udDGn4cZ6fpSXpHLV9X6CHvfoMCPtggg8zvDDmC4b9xfu0z6/llA==
  /istanbul-lib-instrument/3.3.0:
    dependencies:
      '@babel/generator': 7.5.5
      '@babel/parser': 7.5.5
      '@babel/template': 7.4.4
      '@babel/traverse': 7.5.5
      '@babel/types': 7.5.5
      istanbul-lib-coverage: 2.0.5
      semver: 6.3.0
    dev: false
    engines:
      node: '>=6'
    resolution:
      integrity: sha512-5nnIN4vo5xQZHdXno/YDXJ0G+I3dAm4XgzfSVTPLQpj/zAV2dV6Juy0yaf10/zrJOJeHoN3fraFe+XRq2bFVZA==
  /istanbul-lib-report/2.0.8:
    dependencies:
      istanbul-lib-coverage: 2.0.5
      make-dir: 2.1.0
      supports-color: 6.1.0
    dev: false
    engines:
      node: '>=6'
    resolution:
      integrity: sha512-fHBeG573EIihhAblwgxrSenp0Dby6tJMFR/HvlerBsrCTD5bkUuoNtn3gVh29ZCS824cGGBPn7Sg7cNk+2xUsQ==
  /istanbul-lib-source-maps/3.0.6:
    dependencies:
      debug: 4.1.1
      istanbul-lib-coverage: 2.0.5
      make-dir: 2.1.0
      rimraf: 2.7.1
      source-map: 0.6.1
    dev: false
    engines:
      node: '>=6'
    resolution:
      integrity: sha512-R47KzMtDJH6X4/YW9XTx+jrLnZnscW4VpNN+1PViSYTejLVPWv7oov+Duf8YQSPyVRUvueQqz1TcsC6mooZTXw==
  /istanbul-reports/2.2.6:
    dependencies:
      handlebars: 4.2.0
    dev: false
    engines:
      node: '>=6'
    resolution:
      integrity: sha512-SKi4rnMyLBKe0Jy2uUdx28h8oG7ph2PPuQPvIAh31d+Ci+lSiEu4C+h3oBPuJ9+mPKhOyW0M8gY4U5NM1WLeXA==
  /istanbul/0.4.5:
    dependencies:
      abbrev: 1.0.9
      async: 1.5.2
      escodegen: 1.8.1
      esprima: 2.7.3
      glob: 5.0.15
      handlebars: 4.2.0
      js-yaml: 3.13.1
      mkdirp: 0.5.1
      nopt: 3.0.6
      once: 1.4.0
      resolve: 1.1.7
      supports-color: 3.2.3
      which: 1.3.1
      wordwrap: 1.0.0
    deprecated: |-
      This module is no longer maintained, try this instead:
        npm i nyc
      Visit https://istanbul.js.org/integrations for other alternatives.
    dev: false
    hasBin: true
    resolution:
      integrity: sha1-ZcfXPUxNqE1POsMQuRj7C4Azczs=
  /jest-worker/24.9.0:
    dependencies:
      merge-stream: 2.0.0
      supports-color: 6.1.0
    dev: false
    engines:
      node: '>= 6'
    resolution:
      integrity: sha512-51PE4haMSXcHohnSMdM42anbvZANYTqMrr52tVKPqqsPJMzoP6FYYDVqahX/HrAoKEKz3uUPzSvKs9A3qR4iVw==
  /jju/1.4.0:
    dev: false
    resolution:
      integrity: sha1-o6vicYryQaKykE+EpiWXDzia4yo=
  /jquery/3.4.1:
    dev: false
    resolution:
      integrity: sha512-36+AdBzCL+y6qjw5Tx7HgzeGCzC81MDDgaUP8ld2zhx58HdqXGoBd+tHdrBMiyjGQs0Hxs/MLZTu/eHNJJuWPw==
  /js-tokens/3.0.2:
    dev: false
    resolution:
      integrity: sha1-mGbfOVECEw449/mWvOtlRDIJwls=
  /js-tokens/4.0.0:
    dev: false
    resolution:
      integrity: sha512-RdJUflcE3cUzKiMqQgsCu06FPu9UdIJO0beYbPhHN4k6apgJtifcoCtT9bcxOpYBtpD2kCM6Sbzg4CausW/PKQ==
  /js-yaml/3.13.1:
    dependencies:
      argparse: 1.0.10
      esprima: 4.0.1
    dev: false
    hasBin: true
    resolution:
      integrity: sha512-YfbcO7jXDdyj0DGxYVSlSeQNHbD7XPWvrVWeVUujrQEoZzWJIRrCPoyk6kL6IAjAG2IolMK4T0hNUe0HOUs5Jw==
  /jsbn/0.1.1:
    dev: false
    resolution:
      integrity: sha1-peZUwuWi3rXyAdls77yoDA7y9RM=
  /jsesc/0.5.0:
    dev: false
    hasBin: true
    resolution:
      integrity: sha1-597mbjXW/Bb3EP6R1c9p9w8IkR0=
  /jsesc/1.3.0:
    dev: false
    hasBin: true
    resolution:
      integrity: sha1-RsP+yMGJKxKwgz25vHYiF226s0s=
  /jsesc/2.5.2:
    dev: false
    engines:
      node: '>=4'
    hasBin: true
    resolution:
      integrity: sha512-OYu7XEzjkCQ3C5Ps3QIZsQfNpqoJyZZA99wd9aWd05NCtC5pWOkShK2mkL6HXQR6/Cy2lbNdPlZBpuQHXE63gA==
  /json-edm-parser/0.1.2:
    dependencies:
      jsonparse: 1.2.0
    dev: false
    resolution:
      integrity: sha1-HmCw/vG8CvZ7wNFG393lSGzWFbQ=
  /json-parse-better-errors/1.0.2:
    dev: false
    resolution:
      integrity: sha512-mrqyZKfX5EhL7hvqcV6WG1yYjnjeuYDzDhhcAAUrq8Po85NBQBJP+ZDUT75qZQ98IkUoBqdkExkukOU7Ts2wrw==
  /json-schema-traverse/0.4.1:
    dev: false
    resolution:
      integrity: sha512-xbbCH5dCYU5T8LcEhhuh7HJ88HXuW3qsI3Y0zOZFKfZEHcpWiHU/Jxzk629Brsab/mMiHQti9wMP+845RPe3Vg==
  /json-schema/0.2.3:
    dev: false
    resolution:
      integrity: sha1-tIDIkuWaLwWVTOcnvT8qTogvnhM=
  /json-stable-stringify-without-jsonify/1.0.1:
    dev: false
    resolution:
      integrity: sha1-nbe1lJatPzz+8wp1FC0tkwrXJlE=
  /json-stringify-safe/5.0.1:
    dev: false
    resolution:
      integrity: sha1-Epai1Y/UXxmg9s4B1lcB4sc1tus=
  /json5/0.5.1:
    dev: false
    hasBin: true
    resolution:
      integrity: sha1-Hq3nrMASA0rYTiOWdn6tn6VJWCE=
  /json5/1.0.1:
    dependencies:
      minimist: 1.2.0
    dev: false
    hasBin: true
    resolution:
      integrity: sha512-aKS4WQjPenRxiQsC93MNfjx+nbF4PAdYzmd/1JIj8HYzqfbu86beTuNgXDzPknWk0n0uARlyewZo4s++ES36Ow==
  /json5/2.1.0:
    dependencies:
      minimist: 1.2.0
    dev: false
    engines:
      node: '>=6'
    hasBin: true
    resolution:
      integrity: sha512-8Mh9h6xViijj36g7Dxi+Y4S6hNGV96vcJZr/SrlHh1LR/pEn/8j/+qIBbs44YKl69Lrfctp4QD+AdWLTMqEZAQ==
  /jsonfile/4.0.0:
    dev: false
    optionalDependencies:
      graceful-fs: 4.2.2
    resolution:
      integrity: sha1-h3Gq4HmbZAdrdmQPygWPnBDjPss=
  /jsonparse/1.2.0:
    dev: false
    engines:
      '0': node >= 0.2.0
    resolution:
      integrity: sha1-XAxWhRBxYOcv50ib3eoLRMK8Z70=
  /jsprim/1.4.1:
    dependencies:
      assert-plus: 1.0.0
      extsprintf: 1.3.0
      json-schema: 0.2.3
      verror: 1.10.0
    dev: false
    engines:
      '0': node >=0.6.0
    resolution:
      integrity: sha1-MT5mvB5cwG5Di8G3SZwuXFastqI=
  /jssha/2.3.1:
    dev: false
    resolution:
      integrity: sha1-FHshJTaQNcpLL30hDcU58Amz3po=
  /just-debounce/1.0.0:
    dev: false
    resolution:
      integrity: sha1-h/zPrv/AtozRnVX2cilD+SnqNeo=
  /just-extend/4.0.2:
    dev: false
    resolution:
      integrity: sha512-FrLwOgm+iXrPV+5zDU6Jqu4gCRXbWEQg2O3SKONsWE4w7AXFRkryS53bpWdaL9cNol+AmR3AEYz6kn+o0fCPnw==
  /jwa/1.4.1:
    dependencies:
      buffer-equal-constant-time: 1.0.1
      ecdsa-sig-formatter: 1.0.11
      safe-buffer: 5.2.0
    dev: false
    resolution:
      integrity: sha512-qiLX/xhEEFKUAJ6FiBMbes3w9ATzyk5W7Hvzpa/SLYdxNtng+gcurvrI7TbACjIXlsJyr05/S1oUhZrc63evQA==
  /jws/3.2.2:
    dependencies:
      jwa: 1.4.1
      safe-buffer: 5.2.0
    dev: false
    resolution:
      integrity: sha512-YHlZCB6lMTllWDtSPHz/ZXTsi8S00usEV6v1tjq8tOUZzw7DpSDWVXjXDre6ed1w/pd495ODpHZYSdkRTsa0HA==
  /karma-chai/0.1.0_chai@4.2.0+karma@4.2.0:
    dependencies:
      chai: 4.2.0
      karma: 4.2.0
    dev: false
    peerDependencies:
      chai: '*'
      karma: '>=0.10.9'
    resolution:
      integrity: sha1-vuWtQEAFF4Ea40u5RfdikJEIt5o=
  /karma-chrome-launcher/3.1.0:
    dependencies:
      which: 1.3.1
    dev: false
    resolution:
      integrity: sha512-3dPs/n7vgz1rxxtynpzZTvb9y/GIaW8xjAwcIGttLbycqoFtI7yo1NGnQi6oFTherRE+GIhCAHZC4vEqWGhNvg==
  /karma-cli/2.0.0:
    dependencies:
      resolve: 1.12.0
    dev: false
    engines:
      node: '>= 6'
    hasBin: true
    resolution:
      integrity: sha512-1Kb28UILg1ZsfqQmeELbPzuEb5C6GZJfVIk0qOr8LNYQuYWmAaqP16WpbpKEjhejDrDYyYOwwJXSZO6u7q5Pvw==
  /karma-coverage/2.0.1:
    dependencies:
      dateformat: 1.0.12
      istanbul: 0.4.5
      istanbul-lib-coverage: 2.0.5
      istanbul-lib-instrument: 3.3.0
      istanbul-lib-report: 2.0.8
      istanbul-lib-source-maps: 3.0.6
      istanbul-reports: 2.2.6
      lodash: 4.17.15
      minimatch: 3.0.4
      source-map: 0.5.7
    dev: false
    engines:
      node: '>=8.0.0'
    resolution:
      integrity: sha512-SnFkHsnLsaXfxkey51rRN9JDLAEKYW2Lb0qOEvcruukk0NkSNDkjobNDZPt9Ni3kIhLZkLtpGOz661hN7OaZvQ==
  /karma-edge-launcher/0.4.2_karma@4.2.0:
    dependencies:
      edge-launcher: 1.2.2
      karma: 4.2.0
    dev: false
    engines:
      node: '>=4'
    peerDependencies:
      karma: '>=0.9'
    resolution:
      integrity: sha512-YAJZb1fmRcxNhMIWYsjLuxwODBjh2cSHgTW/jkVmdpGguJjLbs9ZgIK/tEJsMQcBLUkO+yO4LBbqYxqgGW2HIw==
  /karma-edge-launcher/0.4.2_karma@4.3.0:
    dependencies:
      edge-launcher: 1.2.2
      karma: 4.3.0
    dev: false
    engines:
      node: '>=4'
    peerDependencies:
      karma: '>=0.9'
    resolution:
      integrity: sha512-YAJZb1fmRcxNhMIWYsjLuxwODBjh2cSHgTW/jkVmdpGguJjLbs9ZgIK/tEJsMQcBLUkO+yO4LBbqYxqgGW2HIw==
  /karma-env-preprocessor/0.1.1:
    dev: false
    resolution:
      integrity: sha1-u+jIfVnADtt2BwvTwxtLOdXcfhU=
  /karma-firefox-launcher/1.2.0:
    dependencies:
      is-wsl: 2.1.0
    dev: false
    resolution:
      integrity: sha512-j9Zp8M8+VLq1nI/5xZGfzeaEPtGQ/vk3G+Y8vpmFWLvKLNZ2TDjD6cu2dUu7lDbu1HXNgatsAX4jgCZTkR9qhQ==
  /karma-ie-launcher/1.0.0_karma@4.2.0:
    dependencies:
      karma: 4.2.0
      lodash: 4.17.15
    dev: false
    peerDependencies:
      karma: '>=0.9'
    resolution:
      integrity: sha1-SXmGhCxJAZA0bNifVJTKmDDG1Zw=
  /karma-ie-launcher/1.0.0_karma@4.3.0:
    dependencies:
      karma: 4.3.0
      lodash: 4.17.15
    dev: false
    peerDependencies:
      karma: '>=0.9'
    resolution:
      integrity: sha1-SXmGhCxJAZA0bNifVJTKmDDG1Zw=
  /karma-json-preprocessor/0.3.3_karma@4.2.0:
    dependencies:
      karma: 4.2.0
    dev: false
    peerDependencies:
      karma: '>=0.9'
    resolution:
      integrity: sha1-X36ZW+uuS06PCiy1IVBVSq8LHi4=
  /karma-json-preprocessor/0.3.3_karma@4.3.0:
    dependencies:
      karma: 4.3.0
    dev: false
    peerDependencies:
      karma: '>=0.9'
    resolution:
      integrity: sha1-X36ZW+uuS06PCiy1IVBVSq8LHi4=
  /karma-json-to-file-reporter/1.0.1:
    dependencies:
      json5: 2.1.0
    dev: false
    resolution:
      integrity: sha512-kNCi+0UrXAeTJMpMsHkHNbfmlErsYT+/haNakJIhsE/gtj3Jx7zWRg7BTc1HHSbH5KeVXVRJr3/KLB/NHWY7Hg==
  /karma-junit-reporter/1.2.0_karma@4.2.0:
    dependencies:
      karma: 4.2.0
      path-is-absolute: 1.0.1
      xmlbuilder: 8.2.2
    dev: false
    peerDependencies:
      karma: '>=0.9'
    resolution:
      integrity: sha1-T5xAzt+xo5X4rvh2q/lhiZF8Y5Y=
  /karma-junit-reporter/1.2.0_karma@4.3.0:
    dependencies:
      karma: 4.3.0
      path-is-absolute: 1.0.1
      xmlbuilder: 8.2.2
    dev: false
    peerDependencies:
      karma: '>=0.9'
    resolution:
      integrity: sha1-T5xAzt+xo5X4rvh2q/lhiZF8Y5Y=
  /karma-mocha-reporter/2.2.5_karma@4.2.0:
    dependencies:
      chalk: 2.4.2
      karma: 4.2.0
      log-symbols: 2.2.0
      strip-ansi: 4.0.0
    dev: false
    peerDependencies:
      karma: '>=0.13'
    resolution:
      integrity: sha1-FRIAlejtgZGG5HoLAS8810GJVWA=
  /karma-mocha-reporter/2.2.5_karma@4.3.0:
    dependencies:
      chalk: 2.4.2
      karma: 4.3.0
      log-symbols: 2.2.0
      strip-ansi: 4.0.0
    dev: false
    peerDependencies:
      karma: '>=0.13'
    resolution:
      integrity: sha1-FRIAlejtgZGG5HoLAS8810GJVWA=
  /karma-mocha/1.3.0:
    dependencies:
      minimist: 1.2.0
    dev: false
    resolution:
      integrity: sha1-7qrH/8DiAetjxGdEDStpx883eL8=
  /karma-remap-coverage/0.1.5_karma-coverage@2.0.1:
    dependencies:
      karma-coverage: 2.0.1
      remap-istanbul: 0.10.1
    dev: false
    engines:
      node: '>=4.2.0'
    peerDependencies:
      karma-coverage: '>=0.5.4'
    resolution:
      integrity: sha512-FM5h8eHcHbMMR+2INBUxD+4+wUbkCnobfn5uWprkLyj6Xcm2MRFQOuAJn9h2H13nNso6rk+QoNpHd5xCevlPOw==
  /karma-requirejs/1.1.0_karma@4.2.0+requirejs@2.3.6:
    dependencies:
      karma: 4.2.0
      requirejs: 2.3.6
    dev: false
    peerDependencies:
      karma: '>=0.9'
      requirejs: ^2.1.0
    resolution:
      integrity: sha1-/driy4fX68FvsCIok1ZNf+5Xh5g=
  /karma-rollup-preprocessor/7.0.2_rollup@1.20.1:
    dependencies:
      chokidar: 3.0.2
      debounce: 1.2.0
      rollup: 1.20.1
    dev: false
    engines:
      node: '>= 8.0.0'
    peerDependencies:
      rollup: '>= 1.0.0'
    resolution:
      integrity: sha512-A+kr5FoiMr/S8dIPij/nuzB9PLhkrh3umFowjumAOKBDVQRhPYs3kKmQ82hP3+2MB6CICqeB4MmiIE4iTwUmDQ==
  /karma-sourcemap-loader/0.3.7:
    dependencies:
      graceful-fs: 4.2.2
    dev: false
    resolution:
      integrity: sha1-kTIsd/jxPUb+0GKwQuEAnUxFBdg=
  /karma-typescript-es6-transform/4.1.1:
    dependencies:
      acorn: 6.3.0
      acorn-walk: 6.2.0
      babel-core: 6.26.3
      babel-preset-env: 1.7.0
      log4js: 4.5.1
      magic-string: 0.25.3
    dev: false
    resolution:
      integrity: sha512-WTGGThwufBT73c20q30iTcXq8Jb3Wat/h+JW1lwKgMtymT5rVxLknoaUVNfenaV3+cRMiTEsBT773kz9jWk6IQ==
  /karma-webpack/4.0.2_webpack@4.39.2:
    dependencies:
      clone-deep: 4.0.1
      loader-utils: 1.2.3
      neo-async: 2.6.1
      schema-utils: 1.0.0
      source-map: 0.7.3
      webpack: 4.39.2_webpack@4.39.2
      webpack-dev-middleware: 3.7.0_webpack@4.39.2
    dev: false
    engines:
      node: '>= 8.9.0'
    peerDependencies:
      webpack: ^4.0.0
    resolution:
      integrity: sha512-970/okAsdUOmiMOCY8sb17A2I8neS25Ad9uhyK3GHgmRSIFJbDcNEFE8dqqUhNe9OHiCC9k3DMrSmtd/0ymP1A==
  /karma/4.2.0:
    dependencies:
      bluebird: 3.5.5
      body-parser: 1.19.0
      braces: 3.0.2
      chokidar: 3.0.2
      colors: 1.3.3
      connect: 3.7.0
      core-js: 3.2.1
      di: 0.0.1
      dom-serialize: 2.2.1
      flatted: 2.0.1
      glob: 7.1.4
      graceful-fs: 4.2.2
      http-proxy: 1.17.0
      isbinaryfile: 3.0.3
      lodash: 4.17.15
      log4js: 4.5.1
      mime: 2.4.4
      minimatch: 3.0.4
      optimist: 0.6.1
      qjobs: 1.2.0
      range-parser: 1.2.1
      rimraf: 2.7.1
      safe-buffer: 5.2.0
      socket.io: 2.1.1
      source-map: 0.6.1
      tmp: 0.0.33
      useragent: 2.3.0
    dev: false
    engines:
      node: '>= 8'
    hasBin: true
    resolution:
      integrity: sha512-fmCuxN1rwJxTdZfOXK5LjlmS4Ana/OvzNMpkyLL/TLE8hmgSkpVpMYQ7RTVa8TNKRVQDZNl5W1oF5cfKfgIMlA==
  /karma/4.3.0:
    dependencies:
      bluebird: 3.7.0
      body-parser: 1.19.0
      braces: 3.0.2
      chokidar: 3.2.1
      colors: 1.4.0
      connect: 3.7.0
      core-js: 3.3.2
      di: 0.0.1
      dom-serialize: 2.2.1
      flatted: 2.0.1
      glob: 7.1.4
      graceful-fs: 4.2.2
      http-proxy: 1.18.0
      isbinaryfile: 3.0.3
      lodash: 4.17.15
      log4js: 4.5.1
      mime: 2.4.4
      minimatch: 3.0.4
      optimist: 0.6.1
      qjobs: 1.2.0
      range-parser: 1.2.1
      rimraf: 2.7.1
      safe-buffer: 5.2.0
      socket.io: 2.1.1
      source-map: 0.6.1
      tmp: 0.0.33
      useragent: 2.3.0
    dev: false
    engines:
      node: '>= 8'
    hasBin: true
    resolution:
      integrity: sha512-NSPViHOt+RW38oJklvYxQC4BSQsv737oQlr/r06pCM+slDOr4myuI1ivkRmp+3dVpJDfZt2DmaPJ2wkx+ZZuMQ==
  /kind-of/1.1.0:
    dev: false
    engines:
      node: '>=0.10.0'
    resolution:
      integrity: sha1-FAo9LUGjbS78+pN3tiwk+ElaXEQ=
  /kind-of/3.2.2:
    dependencies:
      is-buffer: 1.1.6
    dev: false
    engines:
      node: '>=0.10.0'
    resolution:
      integrity: sha1-MeohpzS6ubuw8yRm2JOupR5KPGQ=
  /kind-of/4.0.0:
    dependencies:
      is-buffer: 1.1.6
    dev: false
    engines:
      node: '>=0.10.0'
    resolution:
      integrity: sha1-IIE989cSkosgc3hpGkUGb65y3Vc=
  /kind-of/5.1.0:
    dev: false
    engines:
      node: '>=0.10.0'
    resolution:
      integrity: sha512-NGEErnH6F2vUuXDh+OlbcKW7/wOcfdRHaZ7VWtqCztfHri/++YKmP51OdWeGPuqCOba6kk2OTe5d02VmTB80Pw==
  /kind-of/6.0.2:
    dev: false
    engines:
      node: '>=0.10.0'
    resolution:
      integrity: sha512-s5kLOcnH0XqDO+FvuaLX8DDjZ18CGFk7VygH40QoKPUQhW4e2rvM0rwUq0t8IQDOwYSeLK01U90OjzBTme2QqA==
  /last-run/1.1.1:
    dependencies:
      default-resolution: 2.0.0
      es6-weak-map: 2.0.3
    dev: false
    engines:
      node: '>= 0.10'
    resolution:
      integrity: sha1-RblpQsF7HHnHchmCWbqUO+v4yls=
  /lazystream/1.0.0:
    dependencies:
      readable-stream: 2.3.6
    dev: false
    engines:
      node: '>= 0.6.3'
    resolution:
      integrity: sha1-9plf4PggOS9hOWvolGJAe7dxaOQ=
  /lcid/1.0.0:
    dependencies:
      invert-kv: 1.0.0
    dev: false
    engines:
      node: '>=0.10.0'
    resolution:
      integrity: sha1-MIrMr6C8SDo4Z7S28rlQYlHRuDU=
  /lcid/2.0.0:
    dependencies:
      invert-kv: 2.0.0
    dev: false
    engines:
      node: '>=6'
    resolution:
      integrity: sha512-avPEb8P8EGnwXKClwsNUgryVjllcRqtMYa49NTsbQagYuT1DcXnl1915oxWjoyGrXR6zH/Y0Zc96xWsPcoDKeA==
  /lead/1.0.0:
    dependencies:
      flush-write-stream: 1.1.1
    dev: false
    engines:
      node: '>= 0.10'
    resolution:
      integrity: sha1-bxT5mje+Op3XhPVJVpDlkDRm7kI=
  /levn/0.3.0:
    dependencies:
      prelude-ls: 1.1.2
      type-check: 0.3.2
    dev: false
    engines:
      node: '>= 0.8.0'
    resolution:
      integrity: sha1-OwmSTt+fCDwEkP3UwLxEIeBHZO4=
  /liftoff/3.1.0:
    dependencies:
      extend: 3.0.2
      findup-sync: 3.0.0
      fined: 1.2.0
      flagged-respawn: 1.0.1
      is-plain-object: 2.0.4
      object.map: 1.0.1
      rechoir: 0.6.2
      resolve: 1.12.0
    dev: false
    engines:
      node: '>= 0.8'
    resolution:
      integrity: sha512-DlIPlJUkCV0Ips2zf2pJP0unEoT1kwYhiiPUGF3s/jtxTCjziNLoiVVh+jqWOWeFi6mmwQ5fNxvAUyPad4Dfog==
  /lighthouse-logger/1.2.0:
    dependencies:
      debug: 2.6.9
      marky: 1.2.1
    dev: false
    resolution:
      integrity: sha512-wzUvdIeJZhRsG6gpZfmSCfysaxNEr43i+QT+Hie94wvHDKFLi4n7C2GqZ4sTC+PH5b5iktmXJvU87rWvhP3lHw==
  /load-json-file/1.1.0:
    dependencies:
      graceful-fs: 4.2.2
      parse-json: 2.2.0
      pify: 2.3.0
      pinkie-promise: 2.0.1
      strip-bom: 2.0.0
    dev: false
    engines:
      node: '>=0.10.0'
    resolution:
      integrity: sha1-lWkFcI1YtLq0wiYbBPWfMcmTdMA=
  /load-json-file/4.0.0:
    dependencies:
      graceful-fs: 4.2.2
      parse-json: 4.0.0
      pify: 3.0.0
      strip-bom: 3.0.0
    dev: false
    engines:
      node: '>=4'
    resolution:
      integrity: sha1-L19Fq5HjMhYjT9U62rZo607AmTs=
  /loader-runner/2.4.0:
    dev: false
    engines:
      node: '>=4.3.0 <5.0.0 || >=5.10'
    resolution:
      integrity: sha512-Jsmr89RcXGIwivFY21FcRrisYZfvLMTWx5kOLc+JTxtpBOG6xML0vzbc6SEQG2FO9/4Fc3wW4LVcB5DmGflaRw==
  /loader-utils/1.2.3:
    dependencies:
      big.js: 5.2.2
      emojis-list: 2.1.0
      json5: 1.0.1
    dev: false
    engines:
      node: '>=4.0.0'
    resolution:
      integrity: sha512-fkpz8ejdnEMG3s37wGL07iSBDg99O9D5yflE9RGNH3hRdx9SOwYfnGYdZOUIZitN8E+E2vkq3MUMYMvPYl5ZZA==
  /locate-path/2.0.0:
    dependencies:
      p-locate: 2.0.0
      path-exists: 3.0.0
    dev: false
    engines:
      node: '>=4'
    resolution:
      integrity: sha1-K1aLJl7slExtnA3pw9u7ygNUzY4=
  /locate-path/3.0.0:
    dependencies:
      p-locate: 3.0.0
      path-exists: 3.0.0
    dev: false
    engines:
      node: '>=6'
    resolution:
      integrity: sha512-7AO748wWnIhNqAuaty2ZWHkQHRSNfPVIsPIfwEOWO22AmaoVrWavlOcMR5nzTLNYvp36X220/maaRsrec1G65A==
  /lodash.flattendeep/4.4.0:
    dev: false
    resolution:
      integrity: sha1-+wMJF/hqMTTlvJvsDWngAT3f7bI=
  /lodash.get/4.4.2:
    dev: false
    resolution:
      integrity: sha1-LRd/ZS+jHpObRDjVNBSZ36OCXpk=
  /lodash.isequal/4.5.0:
    dev: false
    resolution:
      integrity: sha1-QVxEePK8wwEgwizhDtMib30+GOA=
  /lodash.memoize/4.1.2:
    dev: false
    resolution:
      integrity: sha1-vMbEmkKihA7Zl/Mj6tpezRguC/4=
  /lodash.once/4.1.1:
    dev: false
    resolution:
      integrity: sha1-DdOXEhPHxW34gJd9UEyI+0cal6w=
  /lodash.sortby/4.7.0:
    dev: false
    resolution:
      integrity: sha1-7dFMgk4sycHgsKG0K7UhBRakJDg=
  /lodash.unescape/4.0.1:
    dev: false
    resolution:
      integrity: sha1-vyJJiGzlFM2hEvrpIYzcBlIR/Jw=
  /lodash/4.17.15:
    dev: false
    resolution:
      integrity: sha512-8xOcRHvCjnocdS5cpwXQXVzmmh5e5+saE2QGoeQmbKmRS6J3VQppPOIt0MnmE+4xlZoumy0GPG0D0MVIQbNA1A==
  /log-symbols/2.2.0:
    dependencies:
      chalk: 2.4.2
    dev: false
    engines:
      node: '>=4'
    resolution:
      integrity: sha512-VeIAFslyIerEJLXHziedo2basKbMKtTw3vfn5IzG0XTjhAVEJyNHnL2p7vc+wBDSdQuUpNw3M2u6xb9QsAY5Eg==
  /log4js/3.0.6:
    dependencies:
      circular-json: 0.5.9
      date-format: 1.2.0
      debug: 3.2.6
      rfdc: 1.1.4
      streamroller: 0.7.0
    dev: false
    engines:
      node: '>=6.0'
    resolution:
      integrity: sha512-ezXZk6oPJCWL483zj64pNkMuY/NcRX5MPiB0zE6tjZM137aeusrOnW1ecxgF9cmwMWkBMhjteQxBPoZBh9FDxQ==
  /log4js/4.5.1:
    dependencies:
      date-format: 2.1.0
      debug: 4.1.1
      flatted: 2.0.1
      rfdc: 1.1.4
      streamroller: 1.0.6
    dev: false
    engines:
      node: '>=6.0'
    resolution:
      integrity: sha512-EEEgFcE9bLgaYUKuozyFfytQM2wDHtXn4tAN41pkaxpNjAykv11GVdeI4tHtmPWW4Xrgh9R/2d7XYghDVjbKKw==
  /loglevel/1.6.3:
    dev: false
    engines:
      node: '>= 0.6.0'
    resolution:
      integrity: sha512-LoEDv5pgpvWgPF4kNYuIp0qqSJVWak/dML0RY74xlzMZiT9w77teNAwKYKWBTYjlokMirg+o3jBwp+vlLrcfAA==
  /lolex/4.2.0:
    dev: false
    resolution:
      integrity: sha512-gKO5uExCXvSm6zbF562EvM+rd1kQDnB9AZBbiQVzf1ZmdDpxUSvpnAaVOP83N/31mRK8Ml8/VE8DMvsAZQ+7wg==
  /long/4.0.0:
    dev: false
    resolution:
      integrity: sha512-XsP+KhQif4bjX1kbuSiySJFNAehNxgLb6hPRGJ9QsUr8ajHkuXGdrHmFUTUUXhDwVX2R5bY4JNZEwbUiMhV+MA==
  /loose-envify/1.4.0:
    dependencies:
      js-tokens: 4.0.0
    dev: false
    hasBin: true
    resolution:
      integrity: sha512-lyuxPGr/Wfhrlem2CL/UcnUc1zcqKAImBDzukY7Y5F/yQiNdko6+fRLevlw1HgMySw7f611UIY408EtxRSoK3Q==
  /loud-rejection/1.6.0:
    dependencies:
      currently-unhandled: 0.4.1
      signal-exit: 3.0.2
    dev: false
    engines:
      node: '>=0.10.0'
    resolution:
      integrity: sha1-W0b4AUft7leIcPCG0Eghz5mOVR8=
  /lru-cache/4.1.5:
    dependencies:
      pseudomap: 1.0.2
      yallist: 2.1.2
    dev: false
    resolution:
      integrity: sha512-sWZlbEP2OsHNkXrMl5GYk/jKk70MBng6UU4YI/qGDYbgf6YbP4EvmqISbXCoJiRKs+1bSpFHVgQxvJ17F2li5g==
  /lru-cache/5.1.1:
    dependencies:
      yallist: 3.0.3
    dev: false
    resolution:
      integrity: sha512-KpNARQA3Iwv+jTA0utUVVbrh+Jlrr1Fv0e56GGzAFOXN7dk/FviaDW8LHmK52DlcH4WP2n6gI8vN1aesBFgo9w==
  /lunr/2.3.6:
    dev: false
    resolution:
      integrity: sha512-swStvEyDqQ85MGpABCMBclZcLI/pBIlu8FFDtmX197+oEgKloJ67QnB+Tidh0340HmLMs39c4GrkPY3cmkXp6Q==
  /macos-release/2.3.0:
    dev: false
    engines:
      node: '>=6'
    resolution:
      integrity: sha512-OHhSbtcviqMPt7yfw5ef5aghS2jzFVKEFyCJndQt2YpSQ9qRVSEv2axSJI1paVThEu+FFGs584h/1YhxjVqajA==
  /magic-string/0.22.5:
    dependencies:
      vlq: 0.2.3
    dev: false
    resolution:
      integrity: sha512-oreip9rJZkzvA8Qzk9HFs8fZGF/u7H/gtrE8EN6RjKJ9kh2HlC+yQ2QezifqTZfGyiuAV0dRv5a+y/8gBb1m9w==
  /magic-string/0.25.3:
    dependencies:
      sourcemap-codec: 1.4.6
    dev: false
    resolution:
      integrity: sha512-6QK0OpF/phMz0Q2AxILkX2mFhi7m+WMwTRg0LQKq/WBB0cDP4rYH3Wp4/d3OTXlrPLVJT/RFqj8tFeAR4nk8AA==
  /magic-string/0.25.4:
    dependencies:
      sourcemap-codec: 1.4.6
    dev: false
    resolution:
      integrity: sha512-oycWO9nEVAP2RVPbIoDoA4Y7LFIJ3xRYov93gAyJhZkET1tNuB0u7uWkZS2LpBWTJUWnmau/To8ECWRC+jKNfw==
  /make-dir/2.1.0:
    dependencies:
      pify: 4.0.1
      semver: 5.7.1
    dev: false
    engines:
      node: '>=6'
    resolution:
      integrity: sha512-LS9X+dc8KLxXCb8dni79fLIIUA5VyZoyjSMCwTluaXA0o27cCK0bhXkpgw+sTXVpPy/lSO57ilRixqk0vDmtRA==
  /make-error/1.3.5:
    dev: false
    resolution:
      integrity: sha512-c3sIjNUow0+8swNwVpqoH4YCShKNFkMaw6oH1mNS2haDZQqkeZFlHS3dhoeEbKKmJB4vXpJucU6oH75aDYeE9g==
  /make-iterator/1.0.1:
    dependencies:
      kind-of: 6.0.2
    dev: false
    engines:
      node: '>=0.10.0'
    resolution:
      integrity: sha512-pxiuXh0iVEq7VM7KMIhs5gxsfxCux2URptUQaXo4iZZJxBAzTPOLE2BumO5dbfVYq/hBJFBR/a1mFDmOx5AGmw==
  /mamacro/0.0.3:
    dev: false
    resolution:
      integrity: sha512-qMEwh+UujcQ+kbz3T6V+wAmO2U8veoq2w+3wY8MquqwVA3jChfwY+Tk52GZKDfACEPjuZ7r2oJLejwpt8jtwTA==
  /map-age-cleaner/0.1.3:
    dependencies:
      p-defer: 1.0.0
    dev: false
    engines:
      node: '>=6'
    resolution:
      integrity: sha512-bJzx6nMoP6PDLPBFmg7+xRKeFZvFboMrGlxmNj9ClvX53KrmvM5bXFXEWjbz4cz1AFn+jWJ9z/DJSz7hrs0w3w==
  /map-cache/0.2.2:
    dev: false
    engines:
      node: '>=0.10.0'
    resolution:
      integrity: sha1-wyq9C9ZSXZsFFkW7TyasXcmKDb8=
  /map-obj/1.0.1:
    dev: false
    engines:
      node: '>=0.10.0'
    resolution:
      integrity: sha1-2TPOuSBdgr3PSIb2dCvcK03qFG0=
  /map-obj/2.0.0:
    dev: false
    engines:
      node: '>=4'
    resolution:
      integrity: sha1-plzSkIepJZi4eRJXpSPgISIqwfk=
  /map-visit/1.0.0:
    dependencies:
      object-visit: 1.0.1
    dev: false
    engines:
      node: '>=0.10.0'
    resolution:
      integrity: sha1-7Nyo8TFE5mDxtb1B8S80edmN+48=
  /marked/0.7.0:
    dev: false
    engines:
      node: '>=0.10.0'
    hasBin: true
    resolution:
      integrity: sha512-c+yYdCZJQrsRjTPhUx7VKkApw9bwDkNbHUKo1ovgcfDjb2kc8rLuRbIFyXL5WOEUwzSSKo3IXpph2K6DqB/KZg==
  /marky/1.2.1:
    dev: false
    resolution:
      integrity: sha512-md9k+Gxa3qLH6sUKpeC2CNkJK/Ld+bEz5X96nYwloqphQE0CKCVEKco/6jxEZixinqNdz5RFi/KaCyfbMDMAXQ==
  /matchdep/2.0.0:
    dependencies:
      findup-sync: 2.0.0
      micromatch: 3.1.10
      resolve: 1.12.0
      stack-trace: 0.0.10
    dev: false
    engines:
      node: '>= 0.10.0'
    resolution:
      integrity: sha1-xvNINKDY28OzfCfui7yyfHd1WC4=
  /matched/1.0.2:
    dependencies:
      arr-union: 3.1.0
      async-array-reduce: 0.2.1
      glob: 7.1.4
      has-glob: 1.0.0
      is-valid-glob: 1.0.0
      resolve-dir: 1.0.1
    dev: false
    engines:
      node: '>= 0.12.0'
    resolution:
      integrity: sha512-7ivM1jFZVTOOS77QsR+TtYHH0ecdLclMkqbf5qiJdX2RorqfhsL65QHySPZgDE0ZjHoh+mQUNHTanNXIlzXd0Q==
  /md5.js/1.3.4:
    dependencies:
      hash-base: 3.0.4
      inherits: 2.0.4
    dev: false
    resolution:
      integrity: sha1-6b296UogpawYsENA/Fdk1bCdkB0=
  /md5.js/1.3.5:
    dependencies:
      hash-base: 3.0.4
      inherits: 2.0.4
      safe-buffer: 5.2.0
    dev: false
    resolution:
      integrity: sha512-xitP+WxNPcTTOgnTJcrhM0xvdPepipPSf3I8EIpGKeFLjt3PlJLIDG3u8EX53ZIubkb+5U2+3rELYpEhHhzdkg==
  /md5/2.2.1:
    dependencies:
      charenc: 0.0.2
      crypt: 0.0.2
      is-buffer: 1.1.6
    dev: false
    resolution:
      integrity: sha1-U6s41f48iJG6RlMp6iP6wFQBJvk=
  /media-typer/0.3.0:
    dev: false
    engines:
      node: '>= 0.6'
    resolution:
      integrity: sha1-hxDXrwqmJvj/+hzgAWhUUmMlV0g=
  /mem/4.3.0:
    dependencies:
      map-age-cleaner: 0.1.3
      mimic-fn: 2.1.0
      p-is-promise: 2.1.0
    dev: false
    engines:
      node: '>=6'
    resolution:
      integrity: sha512-qX2bG48pTqYRVmDB37rn/6PT7LcR8T7oAX3bf99u1Tt1nzxYfxkgqDwUwolPlXweM0XzBOBFzSx4kfp7KP1s/w==
  /memory-fs/0.4.1:
    dependencies:
      errno: 0.1.7
      readable-stream: 2.3.6
    dev: false
    resolution:
      integrity: sha1-OpoguEYlI+RHz7x+i7gO1me/xVI=
  /memorystream/0.3.1:
    dev: false
    engines:
      node: '>= 0.10.0'
    resolution:
      integrity: sha1-htcJCzDORV1j+64S3aUaR93K+bI=
  /meow/3.7.0:
    dependencies:
      camelcase-keys: 2.1.0
      decamelize: 1.2.0
      loud-rejection: 1.6.0
      map-obj: 1.0.1
      minimist: 1.2.0
      normalize-package-data: 2.5.0
      object-assign: 4.1.1
      read-pkg-up: 1.0.1
      redent: 1.0.0
      trim-newlines: 1.0.0
    dev: false
    engines:
      node: '>=0.10.0'
    resolution:
      integrity: sha1-cstmi0JSKCkKu/qFaJJYcwioAfs=
  /meow/5.0.0:
    dependencies:
      camelcase-keys: 4.2.0
      decamelize-keys: 1.1.0
      loud-rejection: 1.6.0
      minimist-options: 3.0.2
      normalize-package-data: 2.5.0
      read-pkg-up: 3.0.0
      redent: 2.0.0
      trim-newlines: 2.0.0
      yargs-parser: 10.1.0
    dev: false
    engines:
      node: '>=6'
    resolution:
      integrity: sha512-CbTqYU17ABaLefO8vCU153ZZlprKYWDljcndKKDCFcYQITzWCXZAVk4QMFZPgvzrnUQ3uItnIE/LoUOwrT15Ig==
  /merge-descriptors/1.0.1:
    dev: false
    resolution:
      integrity: sha1-sAqqVW3YtEVoFQ7J0blT8/kMu2E=
  /merge-source-map/1.1.0:
    dependencies:
      source-map: 0.6.1
    dev: false
    resolution:
      integrity: sha512-Qkcp7P2ygktpMPh2mCQZaf3jhN6D3Z/qVZHSdWvQ+2Ef5HgRAPBO57A77+ENm0CPx2+1Ce/MYKi3ymqdfuqibw==
  /merge-stream/2.0.0:
    dev: false
    resolution:
      integrity: sha512-abv/qOcuPfk3URPfDzmZU1LKmuw8kT+0nIHvKrKgFrwifol/doWcdA4ZqsWQ8ENrFKkd67Mfpo/LovbIUsbt3w==
  /methods/1.1.2:
    dev: false
    engines:
      node: '>= 0.6'
    resolution:
      integrity: sha1-VSmk1nZUE07cxSZmVoNbD4Ua/O4=
  /micromatch/3.1.10:
    dependencies:
      arr-diff: 4.0.0
      array-unique: 0.3.2
      braces: 2.3.2
      define-property: 2.0.2
      extend-shallow: 3.0.2
      extglob: 2.0.4
      fragment-cache: 0.2.1
      kind-of: 6.0.2
      nanomatch: 1.2.13
      object.pick: 1.3.0
      regex-not: 1.0.2
      snapdragon: 0.8.2
      to-regex: 3.0.2
    dev: false
    engines:
      node: '>=0.10.0'
    resolution:
      integrity: sha512-MWikgl9n9M3w+bpsY3He8L+w9eF9338xRl8IAO5viDizwSzziFEyUzo2xrrloB64ADbTf8uA8vRqqttDTOmccg==
  /micromatch/4.0.2:
    dependencies:
      braces: 3.0.2
      picomatch: 2.0.7
    dev: false
    engines:
      node: '>=8'
    resolution:
      integrity: sha512-y7FpHSbMUMoyPbYUSzO6PaZ6FyRnQOpHuKwbo1G+Knck95XVU4QAiKdGEnj5wwoS7PlOgthX/09u5iFJ+aYf5Q==
  /miller-rabin/4.0.1:
    dependencies:
      bn.js: 4.11.8
      brorand: 1.1.0
    dev: false
    hasBin: true
    resolution:
      integrity: sha512-115fLhvZVqWwHPbClyntxEVfVDfl9DLLTuJvq3g2O/Oxi8AiNouAHvDSzHS0viUJc+V5vm3eq91Xwqn9dp4jRA==
  /mime-db/1.40.0:
    dev: false
    engines:
      node: '>= 0.6'
    resolution:
      integrity: sha512-jYdeOMPy9vnxEqFRRo6ZvTZ8d9oPb+k18PKoYNYUe2stVEBPPwsln/qWzdbmaIvnhZ9v2P+CuecK+fpUfsV2mA==
  /mime-types/2.1.24:
    dependencies:
      mime-db: 1.40.0
    dev: false
    engines:
      node: '>= 0.6'
    resolution:
      integrity: sha512-WaFHS3MCl5fapm3oLxU4eYDw77IQM2ACcxQ9RIxfaC3ooc6PFuBMGZZsYpvoXS5D5QTWPieo1jjLdAm3TBP3cQ==
  /mime/1.6.0:
    dev: false
    engines:
      node: '>=4'
    hasBin: true
    resolution:
      integrity: sha512-x0Vn8spI+wuJ1O6S7gnbaQg8Pxh4NNHb7KSINmEWKiPE4RKOplvijn+NkmYmmRgP68mc70j2EbeTFRsrswaQeg==
  /mime/2.4.4:
    dev: false
    engines:
      node: '>=4.0.0'
    hasBin: true
    resolution:
      integrity: sha512-LRxmNwziLPT828z+4YkNzloCFC2YM4wrB99k+AV5ZbEyfGNWfG8SO1FUXLmLDBSo89NrJZ4DIWeLjy1CHGhMGA==
  /mimic-fn/1.2.0:
    dev: false
    engines:
      node: '>=4'
    resolution:
      integrity: sha512-jf84uxzwiuiIVKiOLpfYk7N46TSy8ubTonmneY9vrpHNAnp0QBt2BxWV9dO3/j+BoVAb+a5G6YDPW3M5HOdMWQ==
  /mimic-fn/2.1.0:
    dev: false
    engines:
      node: '>=6'
    resolution:
      integrity: sha512-OqbOk5oEQeAZ8WXWydlu9HJjz9WVdEIvamMCcXmuqUYjTknH/sqsWvhQ3vgwKFRR1HpjvNBKQ37nbJgYzGqGcg==
  /min-document/2.19.0:
    dependencies:
      dom-walk: 0.1.1
    dev: false
    resolution:
      integrity: sha1-e9KC4/WELtKVu3SM3Z8f+iyCRoU=
  /minimalistic-assert/1.0.1:
    dev: false
    resolution:
      integrity: sha512-UtJcAD4yEaGtjPezWuO9wC4nwUnVH/8/Im3yEHQP4b67cXlD/Qr9hdITCU1xDbSEXg2XKNaP8jsReV7vQd00/A==
  /minimalistic-crypto-utils/1.0.1:
    dev: false
    resolution:
      integrity: sha1-9sAMHAsIIkblxNmd+4x8CDsrWCo=
  /minimatch/3.0.4:
    dependencies:
      brace-expansion: 1.1.11
    dev: false
    resolution:
      integrity: sha512-yJHVQEhyqPLUTgt9B83PXu6W3rx4MvvHvSUvToogpwoGDOUQ+yDrR0HRot+yOCdCO7u4hX3pWft6kWBBcqh0UA==
  /minimist-options/3.0.2:
    dependencies:
      arrify: 1.0.1
      is-plain-obj: 1.1.0
    dev: false
    engines:
      node: '>= 4'
    resolution:
      integrity: sha512-FyBrT/d0d4+uiZRbqznPXqw3IpZZG3gl3wKWiX784FycUKVwBt0uLBFkQrtE4tZOrgo78nZp2jnKz3L65T5LdQ==
  /minimist/0.0.10:
    dev: false
    resolution:
      integrity: sha1-3j+YVD2/lggr5IrRoMfNqDYwHc8=
  /minimist/0.0.8:
    dev: false
    resolution:
      integrity: sha1-hX/Kv8M5fSYluCKCYuhqp6ARsF0=
  /minimist/1.2.0:
    dev: false
    resolution:
      integrity: sha1-o1AIsg9BOD7sH7kU9M1d95omQoQ=
  /mississippi/3.0.0:
    dependencies:
      concat-stream: 1.6.2
      duplexify: 3.7.1
      end-of-stream: 1.4.1
      flush-write-stream: 1.1.1
      from2: 2.3.0
      parallel-transform: 1.1.0
      pump: 3.0.0
      pumpify: 1.5.1
      stream-each: 1.2.3
      through2: 2.0.5
    dev: false
    engines:
      node: '>=4.0.0'
    resolution:
      integrity: sha512-x471SsVjUtBRtcvd4BzKE9kFC+/2TeWgKCgw0bZcw1b9l2X3QX5vCWgF+KaZaYm87Ss//rHnWryupDrgLvmSkA==
  /mixin-deep/1.3.2:
    dependencies:
      for-in: 1.0.2
      is-extendable: 1.0.1
    dev: false
    engines:
      node: '>=0.10.0'
    resolution:
      integrity: sha512-WRoDn//mXBiJ1H40rqa3vH0toePwSsGb45iInWlTySa+Uu4k3tYUSxa2v1KqAiLtvlrSzaExqS1gtk96A9zvEA==
  /mkdirp/0.5.1:
    dependencies:
      minimist: 0.0.8
    dev: false
    hasBin: true
    resolution:
      integrity: sha1-MAV0OOrGz3+MR2fzhkjWaX11yQM=
  /mocha-chrome/2.0.0:
    dependencies:
      chalk: 2.4.2
      chrome-launcher: 0.10.7
      chrome-remote-interface: 0.27.2
      chrome-unmirror: 0.1.0
      debug: 4.1.1
      deep-assign: 3.0.0
      import-local: 2.0.0
      loglevel: 1.6.3
      meow: 5.0.0
      nanobus: 4.4.0
    dev: false
    engines:
      node: '>= 8.0.0'
    hasBin: true
    resolution:
      integrity: sha512-Kq6W9jdXY3C2PhNHtSrk3GnDuoAKN+DbgJKCLfXtc5cql8oHB8+rUYlq9t1c8in6vQ6/X432E/U8h0pV5QlAug==
  /mocha-junit-reporter/1.23.1_mocha@6.2.0:
    dependencies:
      debug: 2.6.9
      md5: 2.2.1
      mkdirp: 0.5.1
      mocha: 6.2.0
      strip-ansi: 4.0.0
      xml: 1.0.1
    dev: false
    peerDependencies:
      mocha: '>=2.2.5'
    resolution:
      integrity: sha512-qeDvKlZyAH2YJE1vhryvjUQ06t2hcnwwu4k5Ddwn0GQINhgEYFhlGM0DwYCVUHq5cuo32qAW6HDsTHt7zz99Ng==
  /mocha-junit-reporter/1.23.1_mocha@6.2.1:
    dependencies:
      debug: 2.6.9
      md5: 2.2.1
      mkdirp: 0.5.1
      mocha: 6.2.1
      strip-ansi: 4.0.0
      xml: 1.0.1
    dev: false
    peerDependencies:
      mocha: '>=2.2.5'
    resolution:
      integrity: sha512-qeDvKlZyAH2YJE1vhryvjUQ06t2hcnwwu4k5Ddwn0GQINhgEYFhlGM0DwYCVUHq5cuo32qAW6HDsTHt7zz99Ng==
  /mocha-multi/1.1.3_mocha@6.2.0:
    dependencies:
      debug: 4.1.1
      is-string: 1.0.4
      lodash.once: 4.1.1
      mkdirp: 0.5.1
      mocha: 6.2.0
      object-assign: 4.1.1
    dev: false
    engines:
      node: '>=6.0.0'
    peerDependencies:
      mocha: '>=2.2.0 <7.0.0'
    resolution:
      integrity: sha512-bgjcxvfsMhNaRuXWiudidT8EREN6DRvHdzXqFLOdsLU9+oFTi4qiychVEQ3+TtwL9PwIqaiIastIF/tnVM7NYg==
  /mocha-multi/1.1.3_mocha@6.2.1:
    dependencies:
      debug: 4.1.1
      is-string: 1.0.4
      lodash.once: 4.1.1
      mkdirp: 0.5.1
      mocha: 6.2.1
      object-assign: 4.1.1
    dev: false
    engines:
      node: '>=6.0.0'
    peerDependencies:
      mocha: '>=2.2.0 <7.0.0'
    resolution:
      integrity: sha512-bgjcxvfsMhNaRuXWiudidT8EREN6DRvHdzXqFLOdsLU9+oFTi4qiychVEQ3+TtwL9PwIqaiIastIF/tnVM7NYg==
  /mocha/6.2.0:
    dependencies:
      ansi-colors: 3.2.3
      browser-stdout: 1.3.1
      debug: 3.2.6
      diff: 3.5.0
      escape-string-regexp: 1.0.5
      find-up: 3.0.0
      glob: 7.1.3
      growl: 1.10.5
      he: 1.2.0
      js-yaml: 3.13.1
      log-symbols: 2.2.0
      minimatch: 3.0.4
      mkdirp: 0.5.1
      ms: 2.1.1
      node-environment-flags: 1.0.5
      object.assign: 4.1.0
      strip-json-comments: 2.0.1
      supports-color: 6.0.0
      which: 1.3.1
      wide-align: 1.1.3
      yargs: 13.2.2
      yargs-parser: 13.0.0
      yargs-unparser: 1.5.0
    dev: false
    engines:
      node: '>= 6.0.0'
    hasBin: true
    resolution:
      integrity: sha512-qwfFgY+7EKAAUAdv7VYMZQknI7YJSGesxHyhn6qD52DV8UcSZs5XwCifcZGMVIE4a5fbmhvbotxC0DLQ0oKohQ==
  /mocha/6.2.1:
    dependencies:
      ansi-colors: 3.2.3
      browser-stdout: 1.3.1
      debug: 3.2.6
      diff: 3.5.0
      escape-string-regexp: 1.0.5
      find-up: 3.0.0
      glob: 7.1.3
      growl: 1.10.5
      he: 1.2.0
      js-yaml: 3.13.1
      log-symbols: 2.2.0
      minimatch: 3.0.4
      mkdirp: 0.5.1
      ms: 2.1.1
      node-environment-flags: 1.0.5
      object.assign: 4.1.0
      strip-json-comments: 2.0.1
      supports-color: 6.0.0
      which: 1.3.1
      wide-align: 1.1.3
      yargs: 13.3.0
      yargs-parser: 13.1.1
      yargs-unparser: 1.6.0
    dev: false
    engines:
      node: '>= 6.0.0'
    hasBin: true
    resolution:
      integrity: sha512-VCcWkLHwk79NYQc8cxhkmI8IigTIhsCwZ6RTxQsqK6go4UvEhzJkYuHm8B2YtlSxcYq2fY+ucr4JBwoD6ci80A==
  /moment/2.24.0:
    dev: false
    resolution:
      integrity: sha512-bV7f+6l2QigeBBZSM/6yTNq4P2fNpSWj/0e7jQcy87A8e7o2nAfP/34/2ky5Vw4B9S446EtIhodAzkFCcR4dQg==
  /move-concurrently/1.0.1:
    dependencies:
      aproba: 1.2.0
      copy-concurrently: 1.0.5
      fs-write-stream-atomic: 1.0.10
      mkdirp: 0.5.1
      rimraf: 2.7.1
      run-queue: 1.0.3
    dev: false
    resolution:
      integrity: sha1-viwAX9oy4LKa8fBdfEszIUxwH5I=
  /ms/2.0.0:
    dev: false
    resolution:
      integrity: sha1-VgiurfwAvmwpAd9fmGF4jeDVl8g=
  /ms/2.1.1:
    dev: false
    resolution:
      integrity: sha512-tgp+dl5cGk28utYktBsrFqA7HKgrhgPsg6Z/EfhWI4gl1Hwq8B/GmY/0oXZ6nF8hDVesS/FpnYaD/kOWhYQvyg==
  /ms/2.1.2:
    dev: false
    resolution:
      integrity: sha512-sGkPx+VjMtmA6MX27oA4FBFELFCZZ4S4XqeGOXCv68tT+jb3vk/RyaKWP0PTKyWtmLSM0b+adUTEvbs1PEaH2w==
  /msal/1.1.3:
    dependencies:
      tslib: 1.10.0
    dev: false
    engines:
      node: '>=0.8.0'
    resolution:
      integrity: sha512-cdShb+N1H3OyR1y46ij6OO7QzeqC6BxrbrNcouS4JBrr1+DnZ55TumxQKEzWmTXHvsbsuz5PCyXZl812Un8L9g==
  /mute-stdout/1.0.1:
    dev: false
    engines:
      node: '>= 0.10'
    resolution:
      integrity: sha512-kDcwXR4PS7caBpuRYYBUz9iVixUk3anO3f5OYFiIPwK/20vCzKCHyKoulbiDY1S53zD2bxUpxN/IJ+TnXjfvxg==
  /mute-stream/0.0.7:
    dev: false
    resolution:
      integrity: sha1-MHXOk7whuPq0PhvE2n6BFe0ee6s=
  /nan/2.14.0:
    dev: false
    optional: true
    resolution:
      integrity: sha512-INOFj37C7k3AfaNTtX8RhsTw7qRy7eLET14cROi9+5HAVbbHuIWUHEauBv5qT4Av2tWasiTY1Jw6puUNqRJXQg==
  /nanoassert/1.1.0:
    dev: false
    resolution:
      integrity: sha1-TzFS4JVA/eKMdvRLGbvNHVpCR40=
  /nanobus/4.4.0:
    dependencies:
      nanoassert: 1.1.0
      nanotiming: 7.3.1
      remove-array-items: 1.1.1
    dev: false
    resolution:
      integrity: sha512-Hv9USGyH8EsPy0o8pPWE7x3YRIfuZDgMBirzjU6XLebhiSK2g53JlfqgolD0c39ne6wXAfaBNcIAvYe22Bav+Q==
  /nanomatch/1.2.13:
    dependencies:
      arr-diff: 4.0.0
      array-unique: 0.3.2
      define-property: 2.0.2
      extend-shallow: 3.0.2
      fragment-cache: 0.2.1
      is-windows: 1.0.2
      kind-of: 6.0.2
      object.pick: 1.3.0
      regex-not: 1.0.2
      snapdragon: 0.8.2
      to-regex: 3.0.2
    dev: false
    engines:
      node: '>=0.10.0'
    resolution:
      integrity: sha512-fpoe2T0RbHwBTBUOftAfBPaDEi06ufaUai0mE6Yn1kacc3SnTErfb/h+X94VXzI64rKFHYImXSvdwGGCmwOqCA==
  /nanoscheduler/1.0.3:
    dependencies:
      nanoassert: 1.1.0
    dev: false
    resolution:
      integrity: sha512-jBbrF3qdU9321r8n9X7yu18DjP31Do2ItJm3mWrt90wJTrnDO+HXpoV7ftaUglAtjgj9s+OaCxGufbvx6pvbEQ==
  /nanotiming/7.3.1:
    dependencies:
      nanoassert: 1.1.0
      nanoscheduler: 1.0.3
    dev: false
    resolution:
      integrity: sha512-l3lC7v/PfOuRWQa8vV29Jo6TG10wHtnthLElFXs4Te4Aas57Fo4n1Q8LH9n+NDh9riOzTVvb2QNBhTS4JUKNjw==
  /natural-compare/1.4.0:
    dev: false
    resolution:
      integrity: sha1-Sr6/7tdUHywnrPspvbvRXI1bpPc=
  /negotiator/0.6.2:
    dev: false
    engines:
      node: '>= 0.6'
    resolution:
      integrity: sha512-hZXc7K2e+PgeI1eDBe/10Ard4ekbfrrqG8Ep+8Jmf4JID2bNg7NvCPOZN+kfF574pFQI7mum2AUqDidoKqcTOw==
  /neo-async/2.6.1:
    dev: false
    resolution:
      integrity: sha512-iyam8fBuCUpWeKPGpaNMetEocMt364qkCsfL9JuhjXX6dRnguRVOfk2GZaDpPjcOKiiXCPINZC1GczQ7iTq3Zw==
  /nested-error-stacks/2.1.0:
    dev: false
    resolution:
      integrity: sha512-AO81vsIO1k1sM4Zrd6Hu7regmJN1NSiAja10gc4bX3F0wd+9rQmcuHQaHVQCYIEC8iFXnE+mavh23GOt7wBgug==
  /netmask/1.0.6:
    dev: false
    engines:
      node: '>= 0.4.0'
    resolution:
      integrity: sha1-ICl+idhvb2QA8lDZ9Pa0wZRfzTU=
  /next-tick/1.0.0:
    dev: false
    resolution:
      integrity: sha1-yobR/ogoFpsBICCOPchCS524NCw=
  /nice-try/1.0.5:
    dev: false
    resolution:
      integrity: sha512-1nh45deeb5olNY7eX82BkPO7SSxR5SSYJiPTrTdFUVYwAl8CKMA5N9PjTYkHiRjisVcxcQ1HXdLhx2qxxJzLNQ==
  /nise/1.5.1:
    dependencies:
      '@sinonjs/formatio': 3.2.1
      '@sinonjs/text-encoding': 0.7.1
      just-extend: 4.0.2
      lolex: 4.2.0
      path-to-regexp: 1.7.0
    dev: false
    resolution:
      integrity: sha512-edFWm0fsFG2n318rfEnKlTZTkjlbVOFF9XIA+fj+Ed+Qz1laYW2lobwavWoMzGrYDHH1EpiNJgDfvGnkZztR/g==
  /nock/11.3.2:
    dependencies:
      chai: 4.2.0
      debug: 4.1.1
      json-stringify-safe: 5.0.1
      lodash: 4.17.15
      mkdirp: 0.5.1
      propagate: 2.0.1
    dev: false
    engines:
      node: '>= 8.0'
    resolution:
      integrity: sha512-Bb00vTmuXyucMT9gcnMSiE2n6P5yrRoAyej0eF6ik6VUxG0FKp4RcSx1TzFusEDtY3hMNpsd7ZYUSIvwtNpTrw==
  /node-abort-controller/1.0.4:
    dev: false
    resolution:
      integrity: sha512-7cNtLKTAg0LrW3ViS2C7UfIzbL3rZd8L0++5MidbKqQVJ8yrH6+1VRSHl33P0ZjBTbOJd37d9EYekvHyKkB0QQ==
  /node-environment-flags/1.0.5:
    dependencies:
      object.getownpropertydescriptors: 2.0.3
      semver: 5.7.1
    dev: false
    resolution:
      integrity: sha512-VNYPRfGfmZLx0Ye20jWzHUjyTW/c+6Wq+iLhDzUI4XmhrDd9l/FozXV3F2xOaXjvp0co0+v1YSR3CMP6g+VvLQ==
  /node-fetch/2.6.0:
    dev: false
    engines:
      node: 4.x || >=6.0.0
    resolution:
      integrity: sha512-8dG4H5ujfvFiqDmVu9fQ5bOHUC15JMjMY/Zumv26oOvvVJjM67KF8koCWIabKQ1GJIa9r2mMZscBq/TbdOcmNA==
  /node-libs-browser/2.2.1:
    dependencies:
      assert: 1.5.0
      browserify-zlib: 0.2.0
      buffer: 4.9.1
      console-browserify: 1.1.0
      constants-browserify: 1.0.0
      crypto-browserify: 3.12.0
      domain-browser: 1.2.0
      events: 3.0.0
      https-browserify: 1.0.0
      os-browserify: 0.3.0
      path-browserify: 0.0.1
      process: 0.11.10
      punycode: 1.4.1
      querystring-es3: 0.2.1
      readable-stream: 2.3.6
      stream-browserify: 2.0.2
      stream-http: 2.8.3
      string_decoder: 1.3.0
      timers-browserify: 2.0.11
      tty-browserify: 0.0.0
      url: 0.11.0
      util: 0.11.1
      vm-browserify: 1.1.0
    dev: false
    resolution:
      integrity: sha512-h/zcD8H9kaDZ9ALUWwlBUDo6TKF8a7qBSCSEGfjTVIYeqsioSKaAX+BN7NgiMGp6iSIXZ3PxgCu8KS3b71YK5Q==
  /nopt/3.0.6:
    dependencies:
      abbrev: 1.1.1
    dev: false
    hasBin: true
    resolution:
      integrity: sha1-xkZdvwirzU2zWTF/eaxopkayj/k=
  /normalize-package-data/2.5.0:
    dependencies:
      hosted-git-info: 2.8.4
      resolve: 1.12.0
      semver: 5.7.1
      validate-npm-package-license: 3.0.4
    dev: false
    resolution:
      integrity: sha512-/5CMN3T0R4XTj4DcGaexo+roZSdSFW/0AOOTROrjxzCG1wrWXEsGbRKevjlIL+ZDE4sZlJr5ED4YW0yqmkK+eA==
  /normalize-path/2.1.1:
    dependencies:
      remove-trailing-separator: 1.1.0
    dev: false
    engines:
      node: '>=0.10.0'
    resolution:
      integrity: sha1-GrKLVW4Zg2Oowab35vogE3/mrtk=
  /normalize-path/3.0.0:
    dev: false
    engines:
      node: '>=0.10.0'
    resolution:
      integrity: sha512-6eZs5Ls3WtCisHWp9S2GUy8dqkpGi4BVSz3GaqiE6ezub0512ESztXUwUB6C6IKbQkY2Pnb/mD4WYojCRwcwLA==
  /now-and-later/2.0.1:
    dependencies:
      once: 1.4.0
    dev: false
    engines:
      node: '>= 0.10'
    resolution:
      integrity: sha512-KGvQ0cB70AQfg107Xvs/Fbu+dGmZoTRJp2TaPwcwQm3/7PteUyN2BCgk8KBMPGBUXZdVwyWS8fDCGFygBm19UQ==
  /npm-run-all/4.1.5:
    dependencies:
      ansi-styles: 3.2.1
      chalk: 2.4.2
      cross-spawn: 6.0.5
      memorystream: 0.3.1
      minimatch: 3.0.4
      pidtree: 0.3.0
      read-pkg: 3.0.0
      shell-quote: 1.7.1
      string.prototype.padend: 3.0.0
    dev: false
    engines:
      node: '>= 4'
    hasBin: true
    resolution:
      integrity: sha512-Oo82gJDAVcaMdi3nuoKFavkIHBRVqQ1qvMb+9LHk/cF4P6B2m8aP04hGf7oL6wZ9BuGwX1onlLhpuoofSyoQDQ==
  /npm-run-path/2.0.2:
    dependencies:
      path-key: 2.0.1
    dev: false
    engines:
      node: '>=4'
    resolution:
      integrity: sha1-NakjLfo11wZ7TLLd8jV7GHFTbF8=
  /number-is-nan/1.0.1:
    dev: false
    engines:
      node: '>=0.10.0'
    resolution:
      integrity: sha1-CXtgK1NCKlIsGvuHkDGDNpQaAR0=
  /nyc/14.1.1:
    dependencies:
      archy: 1.0.0
      caching-transform: 3.0.2
      convert-source-map: 1.6.0
      cp-file: 6.2.0
      find-cache-dir: 2.1.0
      find-up: 3.0.0
      foreground-child: 1.5.6
      glob: 7.1.4
      istanbul-lib-coverage: 2.0.5
      istanbul-lib-hook: 2.0.7
      istanbul-lib-instrument: 3.3.0
      istanbul-lib-report: 2.0.8
      istanbul-lib-source-maps: 3.0.6
      istanbul-reports: 2.2.6
      js-yaml: 3.13.1
      make-dir: 2.1.0
      merge-source-map: 1.1.0
      resolve-from: 4.0.0
      rimraf: 2.7.1
      signal-exit: 3.0.2
      spawn-wrap: 1.4.2
      test-exclude: 5.2.3
      uuid: 3.3.3
      yargs: 13.3.0
      yargs-parser: 13.1.1
    dev: false
    engines:
      node: '>=6'
    hasBin: true
    resolution:
      integrity: sha512-OI0vm6ZGUnoGZv/tLdZ2esSVzDwUC88SNs+6JoSOMVxA+gKMB8Tk7jBwgemLx4O40lhhvZCVw1C+OYLOBOPXWw==
  /oauth-sign/0.9.0:
    dev: false
    resolution:
      integrity: sha512-fexhUFFPTGV8ybAtSIGbV6gOkSv8UtRbDBnAyLQw4QPKkgNlsH2ByPGtMUqdWkos6YCRmAqViwgZrJc/mRDzZQ==
  /object-assign/4.1.1:
    dev: false
    engines:
      node: '>=0.10.0'
    resolution:
      integrity: sha1-IQmtx5ZYh8/AXLvUQsrIv7s2CGM=
  /object-component/0.0.3:
    dev: false
    resolution:
      integrity: sha1-8MaapQ78lbhmwYb0AKM3acsvEpE=
  /object-copy/0.1.0:
    dependencies:
      copy-descriptor: 0.1.1
      define-property: 0.2.5
      kind-of: 3.2.2
    dev: false
    engines:
      node: '>=0.10.0'
    resolution:
      integrity: sha1-fn2Fi3gb18mRpBupde04EnVOmYw=
  /object-inspect/1.6.0:
    dev: false
    resolution:
      integrity: sha512-GJzfBZ6DgDAmnuaM3104jR4s1Myxr3Y3zfIyN4z3UdqN69oSRacNK8UhnobDdC+7J2AHCjGwxQubNJfE70SXXQ==
  /object-keys/1.1.1:
    dev: false
    engines:
      node: '>= 0.4'
    resolution:
      integrity: sha512-NuAESUOUMrlIXOfHKzD6bpPu3tYt3xvjNdRIQ+FeT0lNb4K8WR70CaDxhuNguS2XG+GjkyMwOzsN5ZktImfhLA==
  /object-visit/1.0.1:
    dependencies:
      isobject: 3.0.1
    dev: false
    engines:
      node: '>=0.10.0'
    resolution:
      integrity: sha1-95xEk68MU3e1n+OdOV5BBC3QRbs=
  /object.assign/4.1.0:
    dependencies:
      define-properties: 1.1.3
      function-bind: 1.1.1
      has-symbols: 1.0.0
      object-keys: 1.1.1
    dev: false
    engines:
      node: '>= 0.4'
    resolution:
      integrity: sha512-exHJeq6kBKj58mqGyTQ9DFvrZC/eR6OwxzoM9YRoGBqrXYonaFyGiFMuc9VZrXf7DarreEwMpurG3dd+CNyW5w==
  /object.defaults/1.1.0:
    dependencies:
      array-each: 1.0.1
      array-slice: 1.1.0
      for-own: 1.0.0
      isobject: 3.0.1
    dev: false
    engines:
      node: '>=0.10.0'
    resolution:
      integrity: sha1-On+GgzS0B96gbaFtiNXNKeQ1/s8=
  /object.entries/1.1.0:
    dependencies:
      define-properties: 1.1.3
      es-abstract: 1.13.0
      function-bind: 1.1.1
      has: 1.0.3
    dev: false
    engines:
      node: '>= 0.4'
    resolution:
      integrity: sha512-l+H6EQ8qzGRxbkHOd5I/aHRhHDKoQXQ8g0BYt4uSweQU1/J6dZUOyWh9a2Vky35YCKjzmgxOzta2hH6kf9HuXA==
  /object.getownpropertydescriptors/2.0.3:
    dependencies:
      define-properties: 1.1.3
      es-abstract: 1.14.2
    dev: false
    engines:
      node: '>= 0.8'
    resolution:
      integrity: sha1-h1jIRvW0B62rDyNuCYbxSwUcqhY=
  /object.map/1.0.1:
    dependencies:
      for-own: 1.0.0
      make-iterator: 1.0.1
    dev: false
    engines:
      node: '>=0.10.0'
    resolution:
      integrity: sha1-z4Plncj8wK1fQlDh94s7gb2AHTc=
  /object.pick/1.3.0:
    dependencies:
      isobject: 3.0.1
    dev: false
    engines:
      node: '>=0.10.0'
    resolution:
      integrity: sha1-h6EKxMFpS9Lhy/U1kaZhQftd10c=
  /object.reduce/1.0.1:
    dependencies:
      for-own: 1.0.0
      make-iterator: 1.0.1
    dev: false
    engines:
      node: '>=0.10.0'
    resolution:
      integrity: sha1-b+NI8qx/oPlcpiEiZZkJaCW7A60=
  /on-finished/2.3.0:
    dependencies:
      ee-first: 1.1.1
    dev: false
    engines:
      node: '>= 0.8'
    resolution:
      integrity: sha1-IPEzZIGwg811M3mSoWlxqi2QaUc=
  /once/1.4.0:
    dependencies:
      wrappy: 1.0.2
    dev: false
    resolution:
      integrity: sha1-WDsap3WWHUsROsF9nFC6753Xa9E=
  /onetime/2.0.1:
    dependencies:
      mimic-fn: 1.2.0
    dev: false
    engines:
      node: '>=4'
    resolution:
      integrity: sha1-BnQoIw/WdEOyeUsiu6UotoZ5YtQ=
  /open/6.4.0:
    dependencies:
      is-wsl: 1.1.0
    dev: false
    engines:
      node: '>=8'
    resolution:
      integrity: sha512-IFenVPgF70fSm1keSd2iDBIDIBZkroLeuffXq+wKTzTJlBpesFWojV9lb8mzOfaAzM1sr7HQHuO0vtV0zYekGg==
  /optimist/0.6.1:
    dependencies:
      minimist: 0.0.10
      wordwrap: 0.0.3
    dev: false
    resolution:
      integrity: sha1-2j6nRob6IaGaERwybpDrFaAZZoY=
  /optionator/0.8.2:
    dependencies:
      deep-is: 0.1.3
      fast-levenshtein: 2.0.6
      levn: 0.3.0
      prelude-ls: 1.1.2
      type-check: 0.3.2
      wordwrap: 1.0.0
    dev: false
    engines:
      node: '>= 0.8.0'
    resolution:
      integrity: sha1-NkxeQJ0/TWMB1sC0wFu6UBgK62Q=
  /ordered-read-streams/1.0.1:
    dependencies:
      readable-stream: 2.3.6
    dev: false
    resolution:
      integrity: sha1-d8DLN8QVJdZBZtmQ/61+xqDhNj4=
  /os-browserify/0.3.0:
    dev: false
    resolution:
      integrity: sha1-hUNzx/XCMVkU/Jv8a9gjj92h7Cc=
  /os-homedir/1.0.2:
    dev: false
    engines:
      node: '>=0.10.0'
    resolution:
      integrity: sha1-/7xJiDNuDoM94MFox+8VISGqf7M=
  /os-locale/1.4.0:
    dependencies:
      lcid: 1.0.0
    dev: false
    engines:
      node: '>=0.10.0'
    resolution:
      integrity: sha1-IPnxeuKe00XoveWDsT0gCYA8FNk=
  /os-locale/3.1.0:
    dependencies:
      execa: 1.0.0
      lcid: 2.0.0
      mem: 4.3.0
    dev: false
    engines:
      node: '>=6'
    resolution:
      integrity: sha512-Z8l3R4wYWM40/52Z+S265okfFj8Kt2cC2MKY+xNi3kFs+XGI7WXu/I309QQQYbRW4ijiZ+yxs9pqEhJh0DqW3Q==
  /os-name/3.1.0:
    dependencies:
      macos-release: 2.3.0
      windows-release: 3.2.0
    dev: false
    engines:
      node: '>=6'
    resolution:
      integrity: sha512-h8L+8aNjNcMpo/mAIBPn5PXCM16iyPGjHNWo6U1YO8sJTMHtEtyczI6QJnLoplswm6goopQkqc7OAnjhWcugVg==
  /os-tmpdir/1.0.2:
    dev: false
    engines:
      node: '>=0.10.0'
    resolution:
      integrity: sha1-u+Z0BseaqFxc/sdm/lc0VV36EnQ=
  /p-defer/1.0.0:
    dev: false
    engines:
      node: '>=4'
    resolution:
      integrity: sha1-n26xgvbJqozXQwBKfU+WsZaw+ww=
  /p-finally/1.0.0:
    dev: false
    engines:
      node: '>=4'
    resolution:
      integrity: sha1-P7z7FbiZpEEjs0ttzBi3JDNqLK4=
  /p-is-promise/2.1.0:
    dev: false
    engines:
      node: '>=6'
    resolution:
      integrity: sha512-Y3W0wlRPK8ZMRbNq97l4M5otioeA5lm1z7bkNkxCka8HSPjR0xRWmpCmc9utiaLP9Jb1eD8BgeIxTW4AIF45Pg==
  /p-limit/1.3.0:
    dependencies:
      p-try: 1.0.0
    dev: false
    engines:
      node: '>=4'
    resolution:
      integrity: sha512-vvcXsLAJ9Dr5rQOPk7toZQZJApBl2K4J6dANSsEuh6QI41JYcsS/qhTGa9ErIUUgK3WNQoJYvylxvjqmiqEA9Q==
  /p-limit/2.2.1:
    dependencies:
      p-try: 2.2.0
    dev: false
    engines:
      node: '>=6'
    resolution:
      integrity: sha512-85Tk+90UCVWvbDavCLKPOLC9vvY8OwEX/RtKF+/1OADJMVlFfEHOiMTPVyxg7mk/dKa+ipdHm0OUkTvCpMTuwg==
  /p-locate/2.0.0:
    dependencies:
      p-limit: 1.3.0
    dev: false
    engines:
      node: '>=4'
    resolution:
      integrity: sha1-IKAQOyIqcMj9OcwuWAaA893l7EM=
  /p-locate/3.0.0:
    dependencies:
      p-limit: 2.2.1
    dev: false
    engines:
      node: '>=6'
    resolution:
      integrity: sha512-x+12w/To+4GFfgJhBEpiDcLozRJGegY+Ei7/z0tSLkMmxGZNybVMSfWj9aJn8Z5Fc7dBUNJOOVgPv2H7IwulSQ==
  /p-try/1.0.0:
    dev: false
    engines:
      node: '>=4'
    resolution:
      integrity: sha1-y8ec26+P1CKOE/Yh8rGiN8GyB7M=
  /p-try/2.2.0:
    dev: false
    engines:
      node: '>=6'
    resolution:
      integrity: sha512-R4nPAVTAU0B9D35/Gk3uJf/7XYbQcyohSKdvAxIRSNghFl4e71hVoGnBNQz9cWaXxO2I10KTC+3jMdvvoKw6dQ==
  /pac-proxy-agent/3.0.0:
    dependencies:
      agent-base: 4.3.0
      debug: 3.2.6
      get-uri: 2.0.3
      http-proxy-agent: 2.1.0
      https-proxy-agent: 2.2.2
      pac-resolver: 3.0.0
      raw-body: 2.4.1
      socks-proxy-agent: 4.0.2
    dev: false
    resolution:
      integrity: sha512-AOUX9jES/EkQX2zRz0AW7lSx9jD//hQS8wFXBvcnd/J2Py9KaMJMqV/LPqJssj1tgGufotb2mmopGPR15ODv1Q==
  /pac-resolver/3.0.0:
    dependencies:
      co: 4.6.0
      degenerator: 1.0.4
      ip: 1.1.5
      netmask: 1.0.6
      thunkify: 2.1.2
    dev: false
    resolution:
      integrity: sha512-tcc38bsjuE3XZ5+4vP96OfhOugrX+JcnpUbhfuc4LuXBLQhoTthOstZeoQJBDnQUDYzYmdImKsbz0xSl1/9qeA==
  /package-hash/3.0.0:
    dependencies:
      graceful-fs: 4.2.2
      hasha: 3.0.0
      lodash.flattendeep: 4.4.0
      release-zalgo: 1.0.0
    dev: false
    engines:
      node: '>=6'
    resolution:
      integrity: sha512-lOtmukMDVvtkL84rJHI7dpTYq+0rli8N2wlnqUcBuDWCfVhRUfOmnR9SsoHFMLpACvEV60dX7rd0rFaYDZI+FA==
  /pako/1.0.10:
    dev: false
    resolution:
      integrity: sha512-0DTvPVU3ed8+HNXOu5Bs+o//Mbdj9VNQMUOe9oKCwh8l0GNwpTDMKCWbRjgtD291AWnkAgkqA/LOnQS8AmS1tw==
  /parallel-transform/1.1.0:
    dependencies:
      cyclist: 0.2.2
      inherits: 2.0.4
      readable-stream: 2.3.6
    dev: false
    resolution:
      integrity: sha1-1BDwZbBdojCB/NEPKIVMKb2jOwY=
  /parent-module/1.0.1:
    dependencies:
      callsites: 3.1.0
    dev: false
    engines:
      node: '>=6'
    resolution:
      integrity: sha512-GQ2EWRpQV8/o+Aw8YqtfZZPfNRWZYkbidE9k5rpl/hC3vtHHBfGm2Ifi6qWV+coDGkrUKZAxE3Lot5kcsRlh+g==
  /parse-asn1/5.1.4:
    dependencies:
      asn1.js: 4.10.1
      browserify-aes: 1.2.0
      create-hash: 1.2.0
      evp_bytestokey: 1.0.3
      pbkdf2: 3.0.17
      safe-buffer: 5.2.0
    dev: false
    resolution:
      integrity: sha512-Qs5duJcuvNExRfFZ99HDD3z4mAi3r9Wl/FOjEOijlxwCZs7E7mW2vjTpgQ4J8LpTF8x5v+1Vn5UQFejmWT11aw==
  /parse-filepath/1.0.2:
    dependencies:
      is-absolute: 1.0.0
      map-cache: 0.2.2
      path-root: 0.1.1
    dev: false
    engines:
      node: '>=0.8'
    resolution:
      integrity: sha1-pjISf1Oq89FYdvWHLz/6x2PWyJE=
  /parse-json/2.2.0:
    dependencies:
      error-ex: 1.3.2
    dev: false
    engines:
      node: '>=0.10.0'
    resolution:
      integrity: sha1-9ID0BDTvgHQfhGkJn43qGPVaTck=
  /parse-json/4.0.0:
    dependencies:
      error-ex: 1.3.2
      json-parse-better-errors: 1.0.2
    dev: false
    engines:
      node: '>=4'
    resolution:
      integrity: sha1-vjX1Qlvh9/bHRxhPmKeIy5lHfuA=
  /parse-node-version/1.0.1:
    dev: false
    engines:
      node: '>= 0.10'
    resolution:
      integrity: sha512-3YHlOa/JgH6Mnpr05jP9eDG254US9ek25LyIxZlDItp2iJtwyaXQb57lBYLdT3MowkUFYEV2XXNAYIPlESvJlA==
  /parse-passwd/1.0.0:
    dev: false
    engines:
      node: '>=0.10.0'
    resolution:
      integrity: sha1-bVuTSkVpk7I9N/QKOC1vFmao5cY=
  /parseqs/0.0.5:
    dependencies:
      better-assert: 1.0.2
    dev: false
    resolution:
      integrity: sha1-1SCKNzjkZ2bikbouoXNoSSGouJ0=
  /parseuri/0.0.5:
    dependencies:
      better-assert: 1.0.2
    dev: false
    resolution:
      integrity: sha1-gCBKUNTbt3m/3G6+J3jZDkvOMgo=
  /parseurl/1.3.3:
    dev: false
    engines:
      node: '>= 0.8'
    resolution:
      integrity: sha512-CiyeOxFT/JZyN5m0z9PfXw4SCBJ6Sygz1Dpl0wqjlhDEGGBP1GnsUVEL0p63hoG1fcj3fHynXi9NYO4nWOL+qQ==
  /pascalcase/0.1.1:
    dev: false
    engines:
      node: '>=0.10.0'
    resolution:
      integrity: sha1-s2PlXoAGym/iF4TS2yK9FdeRfxQ=
  /path-browserify/0.0.1:
    dev: false
    resolution:
      integrity: sha512-BapA40NHICOS+USX9SN4tyhq+A2RrN/Ws5F0Z5aMHDp98Fl86lX8Oti8B7uN93L4Ifv4fHOEA+pQw87gmMO/lQ==
  /path-browserify/1.0.0:
    dev: false
    resolution:
      integrity: sha512-Hkavx/nY4/plImrZPHRk2CL9vpOymZLgEbMNX1U0bjcBL7QN9wODxyx0yaMZURSQaUtSEvDrfAvxa9oPb0at9g==
  /path-dirname/1.0.2:
    dev: false
    resolution:
      integrity: sha1-zDPSTVJeCZpTiMAzbG4yuRYGCeA=
  /path-exists/2.1.0:
    dependencies:
      pinkie-promise: 2.0.1
    dev: false
    engines:
      node: '>=0.10.0'
    resolution:
      integrity: sha1-D+tsZPD8UY2adU3V77YscCJ2H0s=
  /path-exists/3.0.0:
    dev: false
    engines:
      node: '>=4'
    resolution:
      integrity: sha1-zg6+ql94yxiSXqfYENe1mwEP1RU=
  /path-is-absolute/1.0.1:
    dev: false
    engines:
      node: '>=0.10.0'
    resolution:
      integrity: sha1-F0uSaHNVNP+8es5r9TpanhtcX18=
  /path-key/2.0.1:
    dev: false
    engines:
      node: '>=4'
    resolution:
      integrity: sha1-QRyttXTFoUDTpLGRDUDYDMn0C0A=
  /path-parse/1.0.6:
    dev: false
    resolution:
      integrity: sha512-GSmOT2EbHrINBf9SR7CDELwlJ8AENk3Qn7OikK4nFYAu3Ote2+JYNVvkpAEQm3/TLNEJFD/xZJjzyxg3KBWOzw==
  /path-root-regex/0.1.2:
    dev: false
    engines:
      node: '>=0.10.0'
    resolution:
      integrity: sha1-v8zcjfWxLcUsi0PsONGNcsBLqW0=
  /path-root/0.1.1:
    dependencies:
      path-root-regex: 0.1.2
    dev: false
    engines:
      node: '>=0.10.0'
    resolution:
      integrity: sha1-mkpoFMrBwM1zNgqV8yCDyOpHRbc=
  /path-to-regexp/0.1.7:
    dev: false
    resolution:
      integrity: sha1-32BBeABfUi8V60SQ5yR6G/qmf4w=
  /path-to-regexp/1.7.0:
    dependencies:
      isarray: 0.0.1
    dev: false
    resolution:
      integrity: sha1-Wf3g9DW62suhA6hOnTvGTpa5k30=
  /path-to-regexp/2.4.0:
    dev: false
    resolution:
      integrity: sha512-G6zHoVqC6GGTQkZwF4lkuEyMbVOjoBKAEybQUypI1WTkqinCOrq2x6U2+phkJ1XsEMTy4LjtwPI7HW+NVrRR2w==
  /path-type/1.1.0:
    dependencies:
      graceful-fs: 4.2.2
      pify: 2.3.0
      pinkie-promise: 2.0.1
    dev: false
    engines:
      node: '>=0.10.0'
    resolution:
      integrity: sha1-WcRPfuSR2nBNpBXaWkBwuk+P5EE=
  /path-type/3.0.0:
    dependencies:
      pify: 3.0.0
    dev: false
    engines:
      node: '>=4'
    resolution:
      integrity: sha512-T2ZUsdZFHgA3u4e5PfPbjd7HDDpxPnQb5jN0SrDsjNSuVXHJqtwTnWqG0B1jZrgmJ/7lj1EmVIByWt1gxGkWvg==
  /pathval/1.1.0:
    dev: false
    resolution:
      integrity: sha1-uULm1L3mUwBe9rcTYd74cn0GReA=
  /pbkdf2/3.0.17:
    dependencies:
      create-hash: 1.2.0
      create-hmac: 1.1.7
      ripemd160: 2.0.2
      safe-buffer: 5.2.0
      sha.js: 2.4.11
    dev: false
    engines:
      node: '>=0.12'
    resolution:
      integrity: sha512-U/il5MsrZp7mGg3mSQfn742na2T+1/vHDCG5/iTI3X9MKUuYUZVLQhyRsg06mCgDBTd57TxzgZt7P+fYfjRLtA==
  /pend/1.2.0:
    dev: false
    resolution:
      integrity: sha1-elfrVQpng/kRUzH89GY9XI4AelA=
  /performance-now/2.1.0:
    dev: false
    resolution:
      integrity: sha1-Ywn04OX6kT7BxpMHrjZLSzd8nns=
  /picomatch/2.0.7:
    dev: false
    engines:
      node: '>=8'
    resolution:
      integrity: sha512-oLHIdio3tZ0qH76NybpeneBhYVj0QFTfXEFTc/B3zKQspYfYYkWYgFsmzo+4kvId/bQRcNkVeguI3y+CD22BtA==
  /pidtree/0.3.0:
    dev: false
    engines:
      node: '>=0.10'
    hasBin: true
    resolution:
      integrity: sha512-9CT4NFlDcosssyg8KVFltgokyKZIFjoBxw8CTGy+5F38Y1eQWrt8tRayiUOXE+zVKQnYu5BR8JjCtvK3BcnBhg==
  /pify/2.3.0:
    dev: false
    engines:
      node: '>=0.10.0'
    resolution:
      integrity: sha1-7RQaasBDqEnqWISY59yosVMw6Qw=
  /pify/3.0.0:
    dev: false
    engines:
      node: '>=4'
    resolution:
      integrity: sha1-5aSs0sEB/fPZpNB/DbxNtJ3SgXY=
  /pify/4.0.1:
    dev: false
    engines:
      node: '>=6'
    resolution:
      integrity: sha512-uB80kBFb/tfd68bVleG9T5GGsGPjJrLAUpR5PZIrhBnIaRTQRjqdJSsIKkOP6OAIFbj7GOrcudc5pNjZ+geV2g==
  /pinkie-promise/2.0.1:
    dependencies:
      pinkie: 2.0.4
    dev: false
    engines:
      node: '>=0.10.0'
    resolution:
      integrity: sha1-ITXW36ejWMBprJsXh3YogihFD/o=
  /pinkie/2.0.4:
    dev: false
    engines:
      node: '>=0.10.0'
    resolution:
      integrity: sha1-clVrgM+g1IqXToDnckjoDtT3+HA=
  /pkg-dir/3.0.0:
    dependencies:
      find-up: 3.0.0
    dev: false
    engines:
      node: '>=6'
    resolution:
      integrity: sha512-/E57AYkoeQ25qkxMj5PBOVgF8Kiu/h7cYS30Z5+R7WaiCCBfLq58ZI/dSeaEKb9WVJV5n/03QwrN3IeWIFllvw==
  /plugin-error/0.1.2:
    dependencies:
      ansi-cyan: 0.1.1
      ansi-red: 0.1.1
      arr-diff: 1.1.0
      arr-union: 2.1.0
      extend-shallow: 1.1.4
    dev: false
    engines:
      node: '>=0.10.0'
    resolution:
      integrity: sha1-O5uzM1zPAPQl4HQ34ZJ2ln2kes4=
  /plugin-error/1.0.1:
    dependencies:
      ansi-colors: 1.1.0
      arr-diff: 4.0.0
      arr-union: 3.1.0
      extend-shallow: 3.0.2
    dev: false
    engines:
      node: '>= 0.10'
    resolution:
      integrity: sha512-L1zP0dk7vGweZME2i+EeakvUNqSrdiI3F91TwEoYiGrAfUXmVv6fJIq4g82PAXxNsWOp0J7ZqQy/3Szz0ajTxA==
  /posix-character-classes/0.1.1:
    dev: false
    engines:
      node: '>=0.10.0'
    resolution:
      integrity: sha1-AerA/jta9xoqbAL+q7jB/vfgDqs=
  /prelude-ls/1.1.2:
    dev: false
    engines:
      node: '>= 0.8.0'
    resolution:
      integrity: sha1-IZMqVJ9eUv/ZqCf1cOBL5iqX2lQ=
  /prettier/1.18.2:
    dev: false
    engines:
      node: '>=4'
    hasBin: true
    resolution:
      integrity: sha512-OeHeMc0JhFE9idD4ZdtNibzY0+TPHSpSSb9h8FqtP+YnoZZ1sl8Vc9b1sasjfymH3SonAF4QcA2+mzHPhMvIiw==
  /pretty-hrtime/1.0.3:
    dev: false
    engines:
      node: '>= 0.8'
    resolution:
      integrity: sha1-t+PqQkNaTJsnWdmeDyAesZWALuE=
  /priorityqueuejs/1.0.0:
    dev: false
    resolution:
      integrity: sha1-LuTyPCVgkT4IwHzlzN1t498sWvg=
  /private/0.1.8:
    dev: false
    engines:
      node: '>= 0.6'
    resolution:
      integrity: sha512-VvivMrbvd2nKkiG38qjULzlc+4Vx4wm/whI9pQD35YrARNnhxeiRktSOhSukRLFNlzg6Br/cJPet5J/u19r/mg==
  /process-es6/0.11.6:
    dev: false
    resolution:
      integrity: sha1-xrs4n5qVH4K9TrFpYAEFvS/5x3g=
  /process-nextick-args/1.0.7:
    dev: false
    resolution:
      integrity: sha1-FQ4gt1ZZCtP5EJPyWk8q2L/zC6M=
  /process-nextick-args/2.0.1:
    dev: false
    resolution:
      integrity: sha512-3ouUOpQhtgrbOa17J7+uxOTpITYWaGP7/AhoR3+A+/1e9skrzelGi/dXzEYyvbxubEF6Wn2ypscTKiKJFFn1ag==
  /process/0.11.10:
    dev: false
    engines:
      node: '>= 0.6.0'
    resolution:
      integrity: sha1-czIwDoQBYb2j5podHZGn1LwW8YI=
  /progress/2.0.3:
    dev: false
    engines:
      node: '>=0.4.0'
    resolution:
      integrity: sha512-7PiHtLll5LdnKIMw100I+8xJXR5gW2QwWYkT6iJva0bXitZKa/XMrSbdmg3r2Xnaidz9Qumd0VPaMrZlF9V9sA==
  /promise-inflight/1.0.1:
    dev: false
    resolution:
      integrity: sha1-mEcocL8igTL8vdhoEputEsPAKeM=
  /promise/8.0.3:
    dependencies:
      asap: 2.0.6
    dev: false
    resolution:
      integrity: sha512-HeRDUL1RJiLhyA0/grn+PTShlBAcLuh/1BJGtrvjwbvRDCTLLMEz9rOGCV+R3vHY4MixIuoMEd9Yq/XvsTPcjw==
  /propagate/2.0.1:
    dev: false
    engines:
      node: '>= 8'
    resolution:
      integrity: sha512-vGrhOavPSTz4QVNuBNdcNXePNdNMaO1xj9yBeH1ScQPjk/rhg9sSlCXPhMkFuaNNW/syTvYqsnbIJxMBfRbbag==
  /proxy-addr/2.0.5:
    dependencies:
      forwarded: 0.1.2
      ipaddr.js: 1.9.0
    dev: false
    engines:
      node: '>= 0.10'
    resolution:
      integrity: sha512-t/7RxHXPH6cJtP0pRG6smSr9QJidhB+3kXu0KgXnbGYMgzEnUxRQ4/LDdfOwZEMyIh3/xHb8PX3t+lfL9z+YVQ==
  /proxy-agent/3.0.3:
    dependencies:
      agent-base: 4.3.0
      debug: 3.2.6
      http-proxy-agent: 2.1.0
      https-proxy-agent: 2.2.2
      lru-cache: 4.1.5
      pac-proxy-agent: 3.0.0
      proxy-from-env: 1.0.0
      socks-proxy-agent: 4.0.2
    dev: false
    engines:
      node: '>=6'
    resolution:
      integrity: sha512-PXVVVuH9tiQuxQltFJVSnXWuDtNr+8aNBP6XVDDCDiUuDN8eRCm+ii4/mFWmXWEA0w8jjJSlePa4LXlM4jIzNA==
  /proxy-from-env/1.0.0:
    dev: false
    resolution:
      integrity: sha1-M8UDmPcOp+uW0h97gXYwpVeRx+4=
  /prr/1.0.1:
    dev: false
    resolution:
      integrity: sha1-0/wRS6BplaRexok/SEzrHXj19HY=
  /pseudomap/1.0.2:
    dev: false
    resolution:
      integrity: sha1-8FKijacOYYkX7wqKw0wa5aaChrM=
  /psl/1.3.0:
    dev: false
    resolution:
      integrity: sha512-avHdspHO+9rQTLbv1RO+MPYeP/SzsCoxofjVnHanETfQhTJrmB0HlDoW+EiN/R+C0BZ+gERab9NY0lPN2TxNag==
  /public-encrypt/4.0.3:
    dependencies:
      bn.js: 4.11.8
      browserify-rsa: 4.0.1
      create-hash: 1.2.0
      parse-asn1: 5.1.4
      randombytes: 2.1.0
      safe-buffer: 5.2.0
    dev: false
    resolution:
      integrity: sha512-zVpa8oKZSz5bTMTFClc1fQOnyyEzpl5ozpi1B5YcvBrdohMjH2rfsBtyXcuNuwjsDIXmBYlF2N5FlJYhR29t8Q==
  /pump/2.0.1:
    dependencies:
      end-of-stream: 1.4.1
      once: 1.4.0
    dev: false
    resolution:
      integrity: sha512-ruPMNRkN3MHP1cWJc9OWr+T/xDP0jhXYCLfJcBuX54hhfIBnaQmAUMfDcG4DM5UMWByBbJY69QSphm3jtDKIkA==
  /pump/3.0.0:
    dependencies:
      end-of-stream: 1.4.1
      once: 1.4.0
    dev: false
    resolution:
      integrity: sha512-LwZy+p3SFs1Pytd/jYct4wpv49HiYCqd9Rlc5ZVdk0V+8Yzv6jR5Blk3TRmPL1ft69TxP0IMZGJ+WPFU2BFhww==
  /pumpify/1.5.1:
    dependencies:
      duplexify: 3.7.1
      inherits: 2.0.4
      pump: 2.0.1
    dev: false
    resolution:
      integrity: sha512-oClZI37HvuUJJxSKKrC17bZ9Cu0ZYhEAGPsPUy9KlMUmv9dKX2o77RUmq7f3XjIxbwyGwYzbzQ1L2Ks8sIradQ==
  /punycode/1.3.2:
    dev: false
    resolution:
      integrity: sha1-llOgNvt8HuQjQvIyXM7v6jkmxI0=
  /punycode/1.4.1:
    dev: false
    resolution:
      integrity: sha1-wNWmOycYgArY4esPpSachN1BhF4=
  /punycode/2.1.1:
    dev: false
    engines:
      node: '>=6'
    resolution:
      integrity: sha512-XRsRjdf+j5ml+y/6GKHPZbrF/8p2Yga0JPtdqTIY2Xe5ohJPD9saDJJLPvp9+NSBprVvevdXZybnj2cv8OEd0A==
  /pupa/2.0.1:
    dependencies:
      escape-goat: 2.1.1
    dev: false
    engines:
      node: '>=8'
    resolution:
      integrity: sha512-hEJH0s8PXLY/cdXh66tNEQGndDrIKNqNC5xmrysZy3i5C3oEoLna7YAOad+7u125+zH1HNXUmGEkrhb3c2VriA==
  /puppeteer/1.19.0:
    dependencies:
      debug: 4.1.1
      extract-zip: 1.6.7
      https-proxy-agent: 2.2.2
      mime: 2.4.4
      progress: 2.0.3
      proxy-from-env: 1.0.0
      rimraf: 2.7.1
      ws: 6.2.1
    dev: false
    engines:
      node: '>=6.4.0'
    requiresBuild: true
    resolution:
      integrity: sha512-2S6E6ygpoqcECaagDbBopoSOPDv0pAZvTbnBgUY+6hq0/XDFDOLEMNlHF/SKJlzcaZ9ckiKjKDuueWI3FN/WXw==
  /qjobs/1.2.0:
    dev: false
    engines:
      node: '>=0.9'
    resolution:
      integrity: sha512-8YOJEHtxpySA3fFDyCRxA+UUV+fA+rTWnuWvylOK/NCjhY+b4ocCtmu8TtsWb+mYeU+GCHf/S66KZF/AsteKHg==
  /qs/6.5.2:
    dev: false
    engines:
      node: '>=0.6'
    resolution:
      integrity: sha512-N5ZAX4/LxJmF+7wN74pUD6qAh9/wnvdQcjq9TZjevvXzSUo7bfmw91saqMjzGS2xq91/odN2dW/WOl7qQHNDGA==
  /qs/6.7.0:
    dev: false
    engines:
      node: '>=0.6'
    resolution:
      integrity: sha512-VCdBRNFTX1fyE7Nb6FYoURo/SPe62QCaAyzJvUjwRaIsc+NePBEniHlvxFmmX56+HZphIGtV0XeCirBtpDrTyQ==
  /qs/6.8.0:
    dev: false
    engines:
      node: '>=0.6'
    resolution:
      integrity: sha512-tPSkj8y92PfZVbinY1n84i1Qdx75lZjMQYx9WZhnkofyxzw2r7Ho39G3/aEvSUdebxpnnM4LZJCtvE/Aq3+s9w==
  /qs/6.9.0:
    dev: false
    engines:
      node: '>=0.6'
    resolution:
      integrity: sha512-27RP4UotQORTpmNQDX8BHPukOnBP3p1uUJY5UnDhaJB+rMt9iMsok724XL+UHU23bEFOHRMQ2ZhI99qOWUMGFA==
  /query-string/5.1.1:
    dependencies:
      decode-uri-component: 0.2.0
      object-assign: 4.1.1
      strict-uri-encode: 1.1.0
    dev: false
    engines:
      node: '>=0.10.0'
    resolution:
      integrity: sha512-gjWOsm2SoGlgLEdAGt7a6slVOk9mGiXmPFMqrEhLQ68rhQuBnpfs3+EmlvqKyxnCo9/PPlF+9MtY02S1aFg+Jw==
  /querystring-es3/0.2.1:
    dev: false
    engines:
      node: '>=0.4.x'
    resolution:
      integrity: sha1-nsYfeQSYdXB9aUFFlv2Qek1xHnM=
  /querystring/0.2.0:
    dev: false
    engines:
      node: '>=0.4.x'
    resolution:
      integrity: sha1-sgmEkgO7Jd+CDadW50cAWHhSFiA=
  /quick-lru/1.1.0:
    dev: false
    engines:
      node: '>=4'
    resolution:
      integrity: sha1-Q2CxfGETatOAeDl/8RQW4Ybc+7g=
  /randombytes/2.1.0:
    dependencies:
      safe-buffer: 5.2.0
    dev: false
    resolution:
      integrity: sha512-vYl3iOX+4CKUWuxGi9Ukhie6fsqXqS9FE2Zaic4tNFD2N2QQaXOMFbuKK4QmDHC0JO6B1Zp41J0LpT0oR68amQ==
  /randomfill/1.0.4:
    dependencies:
      randombytes: 2.1.0
      safe-buffer: 5.2.0
    dev: false
    resolution:
      integrity: sha512-87lcbR8+MhcWcUiQ+9e+Rwx8MyR2P7qnt15ynUlbm3TU/fjbgz4GsvfSUDTemtCCtVCqb4ZcEFlyPNTh9bBTLw==
  /range-parser/1.2.1:
    dev: false
    engines:
      node: '>= 0.6'
    resolution:
      integrity: sha512-Hrgsx+orqoygnmhFbKaHE6c296J+HTAQXoxEF6gNupROmmGJRoyzfG3ccAveqCBrwr/2yxQ5BVd/GTl5agOwSg==
  /raw-body/2.4.0:
    dependencies:
      bytes: 3.1.0
      http-errors: 1.7.2
      iconv-lite: 0.4.24
      unpipe: 1.0.0
    dev: false
    engines:
      node: '>= 0.8'
    resolution:
      integrity: sha512-4Oz8DUIwdvoa5qMJelxipzi/iJIi40O5cGV1wNYp5hvZP8ZN0T+jiNkL0QepXs+EsQ9XJ8ipEDoiH70ySUJP3Q==
  /raw-body/2.4.1:
    dependencies:
      bytes: 3.1.0
      http-errors: 1.7.3
      iconv-lite: 0.4.24
      unpipe: 1.0.0
    dev: false
    engines:
      node: '>= 0.8'
    resolution:
      integrity: sha512-9WmIKF6mkvA0SLmA2Knm9+qj89e+j1zqgyn8aXGd7+nAduPoqgI9lO57SAZNn/Byzo5P7JhXTyg9PzaJbH73bA==
  /read-pkg-up/1.0.1:
    dependencies:
      find-up: 1.1.2
      read-pkg: 1.1.0
    dev: false
    engines:
      node: '>=0.10.0'
    resolution:
      integrity: sha1-nWPBMnbAZZGNV/ACpX9AobZD+wI=
  /read-pkg-up/3.0.0:
    dependencies:
      find-up: 2.1.0
      read-pkg: 3.0.0
    dev: false
    engines:
      node: '>=4'
    resolution:
      integrity: sha1-PtSWaF26D4/hGNBpHcUfSh/5bwc=
  /read-pkg-up/4.0.0:
    dependencies:
      find-up: 3.0.0
      read-pkg: 3.0.0
    dev: false
    engines:
      node: '>=6'
    resolution:
      integrity: sha512-6etQSH7nJGsK0RbG/2TeDzZFa8shjQ1um+SwQQ5cwKy0dhSXdOncEhb1CPpvQG4h7FyOV6EB6YlV0yJvZQNAkA==
  /read-pkg/1.1.0:
    dependencies:
      load-json-file: 1.1.0
      normalize-package-data: 2.5.0
      path-type: 1.1.0
    dev: false
    engines:
      node: '>=0.10.0'
    resolution:
      integrity: sha1-9f+qXs0pyzHAR0vKfXVra7KePyg=
  /read-pkg/3.0.0:
    dependencies:
      load-json-file: 4.0.0
      normalize-package-data: 2.5.0
      path-type: 3.0.0
    dev: false
    engines:
      node: '>=4'
    resolution:
      integrity: sha1-nLxoaXj+5l0WwA4rGcI3/Pbjg4k=
  /readable-stream/1.1.14:
    dependencies:
      core-util-is: 1.0.2
      inherits: 2.0.4
      isarray: 0.0.1
      string_decoder: 0.10.31
    dev: false
    resolution:
      integrity: sha1-fPTFTvZI44EwhMY23SB54WbAgdk=
  /readable-stream/2.0.6:
    dependencies:
      core-util-is: 1.0.2
      inherits: 2.0.4
      isarray: 1.0.0
      process-nextick-args: 1.0.7
      string_decoder: 0.10.31
      util-deprecate: 1.0.2
    dev: false
    resolution:
      integrity: sha1-j5A0HmilPMySh4jaz80Rs265t44=
  /readable-stream/2.3.6:
    dependencies:
      core-util-is: 1.0.2
      inherits: 2.0.4
      isarray: 1.0.0
      process-nextick-args: 2.0.1
      safe-buffer: 5.1.2
      string_decoder: 1.1.1
      util-deprecate: 1.0.2
    dev: false
    resolution:
      integrity: sha512-tQtKA9WIAhBF3+VLAseyMqZeBjW0AHJoxOtYqSUZNJxauErmLbVm2FW1y+J/YA9dUrAC39ITejlZWhVIwawkKw==
  /readable-stream/3.4.0:
    dependencies:
      inherits: 2.0.4
      string_decoder: 1.3.0
      util-deprecate: 1.0.2
    dev: false
    engines:
      node: '>= 6'
    resolution:
      integrity: sha512-jItXPLmrSR8jmTRmRWJXCnGJsfy85mB3Wd/uINMXA65yrnFo0cPClFIUWzo2najVNSl+mx7/4W8ttlLWJe99pQ==
  /readdirp/2.2.1:
    dependencies:
      graceful-fs: 4.2.2
      micromatch: 3.1.10
      readable-stream: 2.3.6
    dev: false
    engines:
      node: '>=0.10'
    resolution:
      integrity: sha512-1JU/8q+VgFZyxwrJ+SVIOsh+KywWGpds3NTqikiKpDMZWScmAYyKIgqkO+ARvNWJfXeXR1zxz7aHF4u4CyH6vQ==
  /readdirp/3.1.2:
    dependencies:
      picomatch: 2.0.7
    dev: false
    engines:
      node: '>= 8'
    resolution:
      integrity: sha512-8rhl0xs2cxfVsqzreYCvs8EwBfn/DhVdqtoLmw19uI3SC5avYX9teCurlErfpPXGmYtMHReGaP2RsLnFvz/lnw==
  /readdirp/3.1.3:
    dependencies:
      picomatch: 2.0.7
    dev: false
    engines:
      node: '>= 8'
    resolution:
      integrity: sha512-ZOsfTGkjO2kqeR5Mzr5RYDbTGYneSkdNKX2fOX2P5jF7vMrd/GNnIAUtDldeHHumHUCQ3V05YfWUdxMPAsRu9Q==
  /rechoir/0.6.2:
    dependencies:
      resolve: 1.12.0
    dev: false
    engines:
      node: '>= 0.10'
    resolution:
      integrity: sha1-hSBLVNuoLVdC4oyWdW70OvUOM4Q=
  /redent/1.0.0:
    dependencies:
      indent-string: 2.1.0
      strip-indent: 1.0.1
    dev: false
    engines:
      node: '>=0.10.0'
    resolution:
      integrity: sha1-z5Fqsf1fHxbfsggi3W7H9zDCr94=
  /redent/2.0.0:
    dependencies:
      indent-string: 3.2.0
      strip-indent: 2.0.0
    dev: false
    engines:
      node: '>=4'
    resolution:
      integrity: sha1-wbIAe0LVfrE4kHmzyDM2OdXhzKo=
  /regenerate/1.4.0:
    dev: false
    resolution:
      integrity: sha512-1G6jJVDWrt0rK99kBjvEtziZNCICAuvIPkSiUFIQxVP06RCVpq3dmDo2oi6ABpYaDYaTRr67BEhL8r1wgEZZKg==
  /regenerator-runtime/0.10.5:
    dev: false
    resolution:
      integrity: sha1-M2w+/BIgrc7dosn6tntaeVWjNlg=
  /regenerator-runtime/0.11.1:
    dev: false
    resolution:
      integrity: sha512-MguG95oij0fC3QV3URf4V2SDYGJhJnJGqvIIgdECeODCT98wSWDAJ94SSuVpYQUoTcGUIL6L4yNB7j1DFFHSBg==
  /regenerator-runtime/0.13.3:
    dev: false
    resolution:
      integrity: sha512-naKIZz2GQ8JWh///G7L3X6LaQUAMp2lvb1rvwwsURe/VXwD6VMfr+/1NuNw3ag8v2kY1aQ/go5SNn79O9JU7yw==
  /regenerator-transform/0.10.1:
    dependencies:
      babel-runtime: 6.26.0
      babel-types: 6.26.0
      private: 0.1.8
    dev: false
    resolution:
      integrity: sha512-PJepbvDbuK1xgIgnau7Y90cwaAmO/LCLMI2mPvaXq2heGMR3aWW5/BQvYrhJ8jgmQjXewXvBjzfqKcVOmhjZ6Q==
  /regex-not/1.0.2:
    dependencies:
      extend-shallow: 3.0.2
      safe-regex: 1.1.0
    dev: false
    engines:
      node: '>=0.10.0'
    resolution:
      integrity: sha512-J6SDjUgDxQj5NusnOtdFxDwN/+HWykR8GELwctJ7mdqhcyy1xEc4SRFHUXvxTp661YaVKAjfRLZ9cCqS6tn32A==
  /regexpp/2.0.1:
    dev: false
    engines:
      node: '>=6.5.0'
    resolution:
      integrity: sha512-lv0M6+TkDVniA3aD1Eg0DVpfU/booSu7Eev3TDO/mZKHBfVjgCGTV4t4buppESEYDtkArYFOxTJWv6S5C+iaNw==
  /regexpu-core/2.0.0:
    dependencies:
      regenerate: 1.4.0
      regjsgen: 0.2.0
      regjsparser: 0.1.5
    dev: false
    resolution:
      integrity: sha1-SdA4g3uNz4v6W5pCE5k45uoq4kA=
  /regjsgen/0.2.0:
    dev: false
    resolution:
      integrity: sha1-bAFq3qxVT3WCP+N6wFuS1aTtsfc=
  /regjsparser/0.1.5:
    dependencies:
      jsesc: 0.5.0
    dev: false
    hasBin: true
    resolution:
      integrity: sha1-fuj4Tcb6eS0/0K4ijSS9lJ6tIFw=
  /release-zalgo/1.0.0:
    dependencies:
      es6-error: 4.1.1
    dev: false
    engines:
      node: '>=4'
    resolution:
      integrity: sha1-CXALflB0Mpc5Mw5TXFqQ+2eFFzA=
  /remap-istanbul/0.10.1:
    dependencies:
      amdefine: 1.0.1
      istanbul: 0.4.5
      minimatch: 3.0.4
      plugin-error: 0.1.2
      source-map: 0.6.1
      through2: 2.0.1
    dev: false
    hasBin: true
    resolution:
      integrity: sha512-gsNQXs5kJLhErICSyYhzVZ++C8LBW8dgwr874Y2QvzAUS75zBlD/juZgXs39nbYJ09fZDlX2AVLVJAY2jbFJoQ==
  /remove-array-items/1.1.1:
    dev: false
    resolution:
      integrity: sha512-MXW/jtHyl5F1PZI7NbpS8SOtympdLuF20aoWJT5lELR1p/HJDd5nqW8Eu9uLh/hCRY3FgvrIT5AwDCgBODklcA==
  /remove-bom-buffer/3.0.0:
    dependencies:
      is-buffer: 1.1.6
      is-utf8: 0.2.1
    dev: false
    engines:
      node: '>=0.10.0'
    resolution:
      integrity: sha512-8v2rWhaakv18qcvNeli2mZ/TMTL2nEyAKRvzo1WtnZBl15SHyEhrCu2/xKlJyUFKHiHgfXIyuY6g2dObJJycXQ==
  /remove-bom-stream/1.2.0:
    dependencies:
      remove-bom-buffer: 3.0.0
      safe-buffer: 5.2.0
      through2: 2.0.5
    dev: false
    engines:
      node: '>= 0.10'
    resolution:
      integrity: sha1-BfGlk/FuQuH7kOv1nejlaVJflSM=
  /remove-trailing-separator/1.1.0:
    dev: false
    resolution:
      integrity: sha1-wkvOKig62tW8P1jg1IJJuSN52O8=
  /repeat-element/1.1.3:
    dev: false
    engines:
      node: '>=0.10.0'
    resolution:
      integrity: sha512-ahGq0ZnV5m5XtZLMb+vP76kcAM5nkLqk0lpqAuojSKGgQtn4eRi4ZZGm2olo2zKFH+sMsWaqOCW1dqAnOru72g==
  /repeat-string/1.6.1:
    dev: false
    engines:
      node: '>=0.10'
    resolution:
      integrity: sha1-jcrkcOHIirwtYA//Sndihtp15jc=
  /repeating/2.0.1:
    dependencies:
      is-finite: 1.0.2
    dev: false
    engines:
      node: '>=0.10.0'
    resolution:
      integrity: sha1-UhTFOpJtNVJwdSf7q0FdvAjQbdo=
  /replace-ext/1.0.0:
    dev: false
    engines:
      node: '>= 0.10'
    resolution:
      integrity: sha1-3mMSg3P8v3w8z6TeWkgMRaZ5WOs=
  /replace-homedir/1.0.0:
    dependencies:
      homedir-polyfill: 1.0.3
      is-absolute: 1.0.0
      remove-trailing-separator: 1.1.0
    dev: false
    engines:
      node: '>= 0.10'
    resolution:
      integrity: sha1-6H9tUTuSjd6AgmDBK+f+xv9ueYw=
  /request/2.88.0:
    dependencies:
      aws-sign2: 0.7.0
      aws4: 1.8.0
      caseless: 0.12.0
      combined-stream: 1.0.8
      extend: 3.0.2
      forever-agent: 0.6.1
      form-data: 2.3.3
      har-validator: 5.1.3
      http-signature: 1.2.0
      is-typedarray: 1.0.0
      isstream: 0.1.2
      json-stringify-safe: 5.0.1
      mime-types: 2.1.24
      oauth-sign: 0.9.0
      performance-now: 2.1.0
      qs: 6.5.2
      safe-buffer: 5.2.0
      tough-cookie: 2.4.3
      tunnel-agent: 0.6.0
      uuid: 3.3.3
    dev: false
    engines:
      node: '>= 4'
    resolution:
      integrity: sha512-NAqBSrijGLZdM0WZNsInLJpkJokL72XYjUpnB0iwsRgxh7dB6COrHnTBNwN0E+lHDAJzu7kLAkDeY08z2/A0hg==
  /require-directory/2.1.1:
    dev: false
    engines:
      node: '>=0.10.0'
    resolution:
      integrity: sha1-jGStX9MNqxyXbiNE/+f3kqam30I=
  /require-main-filename/1.0.1:
    dev: false
    resolution:
      integrity: sha1-l/cXtp1IeE9fUmpsWqj/3aBVpNE=
  /require-main-filename/2.0.0:
    dev: false
    resolution:
      integrity: sha512-NKN5kMDylKuldxYLSUfrbo5Tuzh4hd+2E8NPPX02mZtn1VuREQToYe/ZdlJy+J3uCpfaiGF05e7B8W0iXbQHmg==
  /requirejs/2.3.6:
    dev: false
    engines:
      node: '>=0.4.0'
    hasBin: true
    resolution:
      integrity: sha512-ipEzlWQe6RK3jkzikgCupiTbTvm4S0/CAU5GlgptkN5SO6F3u0UD0K18wy6ErDqiCyP4J4YYe1HuAShvsxePLg==
  /requires-port/1.0.0:
    dev: false
    resolution:
      integrity: sha1-kl0mAdOaxIXgkc8NpcbmlNw9yv8=
  /resolve-cwd/2.0.0:
    dependencies:
      resolve-from: 3.0.0
    dev: false
    engines:
      node: '>=4'
    resolution:
      integrity: sha1-AKn3OHVW4nA46uIyyqNypqWbZlo=
  /resolve-dir/1.0.1:
    dependencies:
      expand-tilde: 2.0.2
      global-modules: 1.0.0
    dev: false
    engines:
      node: '>=0.10.0'
    resolution:
      integrity: sha1-eaQGRMNivoLybv/nOcm7U4IEb0M=
  /resolve-from/3.0.0:
    dev: false
    engines:
      node: '>=4'
    resolution:
      integrity: sha1-six699nWiBvItuZTM17rywoYh0g=
  /resolve-from/4.0.0:
    dev: false
    engines:
      node: '>=4'
    resolution:
      integrity: sha512-pb/MYmXstAkysRFx8piNI1tGFNQIFA3vkE3Gq4EuA1dF6gHp/+vgZqsCGJapvy8N3Q+4o7FwvquPJcnZ7RYy4g==
  /resolve-options/1.1.0:
    dependencies:
      value-or-function: 3.0.0
    dev: false
    engines:
      node: '>= 0.10'
    resolution:
      integrity: sha1-MrueOcBtZzONyTeMDW1gdFZq0TE=
  /resolve-url/0.2.1:
    dev: false
    resolution:
      integrity: sha1-LGN/53yJOv0qZj/iGqkIAGjiBSo=
  /resolve/1.1.7:
    dev: false
    resolution:
      integrity: sha1-IDEU2CrSxe2ejgQRs5ModeiJ6Xs=
  /resolve/1.12.0:
    dependencies:
      path-parse: 1.0.6
    dev: false
    resolution:
      integrity: sha512-B/dOmuoAik5bKcD6s6nXDCjzUKnaDvdkRyAk6rsmsKLipWj4797iothd7jmmUhWTfinVMU+wc56rYKsit2Qy4w==
  /resolve/1.8.1:
    dependencies:
      path-parse: 1.0.6
    dev: false
    resolution:
      integrity: sha512-AicPrAC7Qu1JxPCZ9ZgCZlY35QgFnNqc+0LtbRNxnVw4TXvjQ72wnuL9JQcEBgXkI9JM8MsT9kaQoHcpCRJOYA==
  /restore-cursor/2.0.0:
    dependencies:
      onetime: 2.0.1
      signal-exit: 3.0.2
    dev: false
    engines:
      node: '>=4'
    resolution:
      integrity: sha1-n37ih/gv0ybU/RYpI9YhKe7g368=
  /ret/0.1.15:
    dev: false
    engines:
      node: '>=0.12'
    resolution:
      integrity: sha512-TTlYpa+OL+vMMNG24xSlQGEJ3B/RzEfUlLct7b5G/ytav+wPrplCpVMFuwzXbkecJrb6IYo1iFb0S9v37754mg==
  /rfdc/1.1.4:
    dev: false
    resolution:
      integrity: sha512-5C9HXdzK8EAqN7JDif30jqsBzavB7wLpaubisuQIGHWf2gUXSpzy6ArX/+Da8RjFpagWsCn+pIgxTMAmKw9Zug==
  /rhea-promise/0.1.15:
    dependencies:
      debug: 3.2.6
      rhea: 1.0.8
      tslib: 1.10.0
    dev: false
    resolution:
      integrity: sha512-+6uilZXSJGyiqVeHQI3Krv6NTAd8cWRCY2uyCxmzR4/5IFtBqqFem1HV2OiwSj0Gu7OFChIJDfH2JyjN7J0vRA==
  /rhea-promise/1.0.0:
    dependencies:
      debug: 3.2.6
      rhea: 1.0.8
      tslib: 1.10.0
    dev: false
    resolution:
      integrity: sha512-odAjpbB/IpFFBenPDwPkTWMQldt+DUlMBH9yI48Ct5OgTeDuuQcBnlhB+YCc6g2z8+URiP2ejms88joEanNCaw==
  /rhea/1.0.8:
    dependencies:
      debug: 3.2.6
    dev: false
    resolution:
      integrity: sha512-TNv6rD/74h2QiXrUpFHw6fzGNuOpVOcjPRGtlKC5eIy5NLfvb2RiZGZs7lpg4al22p5pAAQjLZuPTDipReUzPA==
  /rimraf/2.6.3:
    dependencies:
      glob: 7.1.4
    dev: false
    hasBin: true
    resolution:
      integrity: sha512-mwqeW5XsA2qAejG46gYdENaxXjx9onRNCfn7L0duuP4hCuTIi/QO7PDK07KJfp1d+izWPrzEJDcSqBa0OZQriA==
  /rimraf/2.7.1:
    dependencies:
      glob: 7.1.4
    dev: false
    hasBin: true
    resolution:
      integrity: sha512-uWjbaKIK3T1OSVptzX7Nl6PvQ3qAGtKEtVRjRuazjfL3Bx5eI409VZSqgND+4UNnmzLVdPj9FqFJNPqBZFve4w==
  /rimraf/3.0.0:
    dependencies:
      glob: 7.1.4
    dev: false
    hasBin: true
    resolution:
      integrity: sha512-NDGVxTsjqfunkds7CqsOiEnxln4Bo7Nddl3XhS4pXg5OzwkLqJ971ZVAAnB+DDLnF76N+VnDEiBHaVV8I06SUg==
  /ripemd160/2.0.2:
    dependencies:
      hash-base: 3.0.4
      inherits: 2.0.4
    dev: false
    resolution:
      integrity: sha512-ii4iagi25WusVoiC4B4lq7pbXfAp3D9v5CwfkY33vffw2+pkDjY1D8GaN7spsxvCSx8dkPqOZCEZyfxcmJG2IA==
  /rollup-plugin-alias/1.5.2:
    dependencies:
      slash: 3.0.0
    dev: false
    resolution:
      integrity: sha512-ODeZXhTxpD48sfcYLAFc1BGrsXKDj7o1CSNH3uYbdK3o0NxyMmaQPTNgW+ko+am92DLC8QSTe4kyxTuEkI5S5w==
  /rollup-plugin-commonjs/10.0.2_rollup@1.20.1:
    dependencies:
      estree-walker: 0.6.1
      is-reference: 1.1.3
      magic-string: 0.25.3
      resolve: 1.12.0
      rollup: 1.20.1
      rollup-pluginutils: 2.8.1
    dev: false
    peerDependencies:
      rollup: '>=1.12.0'
    resolution:
      integrity: sha512-DxeR4QXTgTOFseYls1V7vgKbrSJmPYNdEMOs0OvH+7+89C3GiIonU9gFrE0u39Vv1KWm3wepq8KAvKugtoM2Zw==
  /rollup-plugin-commonjs/10.1.0_rollup@1.20.3:
    dependencies:
      estree-walker: 0.6.1
      is-reference: 1.1.4
      magic-string: 0.25.4
      resolve: 1.12.0
      rollup: 1.20.3
      rollup-pluginutils: 2.8.2
    dev: false
    peerDependencies:
      rollup: '>=1.12.0'
    resolution:
      integrity: sha512-jlXbjZSQg8EIeAAvepNwhJj++qJWNJw1Cl0YnOqKtP5Djx+fFGkp3WRh+W0ASCaFG5w1jhmzDxgu3SJuVxPF4Q==
  /rollup-plugin-commonjs/10.1.0_rollup@1.23.0:
    dependencies:
      estree-walker: 0.6.1
      is-reference: 1.1.4
      magic-string: 0.25.4
      resolve: 1.12.0
      rollup: 1.23.0
      rollup-pluginutils: 2.8.2
    dev: false
    peerDependencies:
      rollup: '>=1.12.0'
    resolution:
      integrity: sha512-jlXbjZSQg8EIeAAvepNwhJj++qJWNJw1Cl0YnOqKtP5Djx+fFGkp3WRh+W0ASCaFG5w1jhmzDxgu3SJuVxPF4Q==
  /rollup-plugin-inject/3.0.1:
    dependencies:
      estree-walker: 0.6.1
      magic-string: 0.25.3
      rollup-pluginutils: 2.8.1
    dev: false
    resolution:
      integrity: sha512-zF0jOuSpBxdLwAeDsS/+zGYgseaoH9LwqRNsByuzmE3bxfQ4Pg2gDoXGGWiia7iFyA8nLT+6iHrAqQYtH3Olow==
  /rollup-plugin-json/4.0.0:
    dependencies:
      rollup-pluginutils: 2.8.1
    dev: false
    resolution:
      integrity: sha512-hgb8N7Cgfw5SZAkb3jf0QXii6QX/FOkiIq2M7BAQIEydjHvTyxXHQiIzZaTFgx1GK0cRCHOCBHIyEkkLdWKxow==
  /rollup-plugin-local-resolve/1.0.7:
    dev: false
    resolution:
      integrity: sha1-xIZwFxbBWt0hJ1ZcLqoQESMyCIc=
  /rollup-plugin-multi-entry/2.1.0:
    dependencies:
      matched: 1.0.2
    dev: false
    resolution:
      integrity: sha512-YVVsI15uvbxMKdeYS5NXQa5zbVr/DYdDBBwseC80+KAc7mqDUjM6Qe4wl+jFucVw1yvBDZFk0PPSBZqoLq8xUA==
  /rollup-plugin-node-globals/1.4.0:
    dependencies:
      acorn: 5.7.3
      buffer-es6: 4.9.3
      estree-walker: 0.5.2
      magic-string: 0.22.5
      process-es6: 0.11.6
      rollup-pluginutils: 2.8.1
    dev: false
    resolution:
      integrity: sha512-xRkB+W/m1KLIzPUmG0ofvR+CPNcvuCuNdjVBVS7ALKSxr3EDhnzNceGkGi1m8MToSli13AzKFYH4ie9w3I5L3g==
  /rollup-plugin-node-resolve/5.2.0_rollup@1.20.1:
    dependencies:
      '@types/resolve': 0.0.8
      builtin-modules: 3.1.0
      is-module: 1.0.0
      resolve: 1.12.0
      rollup: 1.20.1
      rollup-pluginutils: 2.8.1
    dev: false
    peerDependencies:
      rollup: '>=1.11.0'
    resolution:
      integrity: sha512-jUlyaDXts7TW2CqQ4GaO5VJ4PwwaV8VUGA7+km3n6k6xtOEacf61u0VXwN80phY/evMcaS+9eIeJ9MOyDxt5Zw==
  /rollup-plugin-node-resolve/5.2.0_rollup@1.20.3:
    dependencies:
      '@types/resolve': 0.0.8
      builtin-modules: 3.1.0
      is-module: 1.0.0
      resolve: 1.12.0
      rollup: 1.20.3
      rollup-pluginutils: 2.8.1
    dev: false
    peerDependencies:
      rollup: '>=1.11.0'
    resolution:
      integrity: sha512-jUlyaDXts7TW2CqQ4GaO5VJ4PwwaV8VUGA7+km3n6k6xtOEacf61u0VXwN80phY/evMcaS+9eIeJ9MOyDxt5Zw==
  /rollup-plugin-node-resolve/5.2.0_rollup@1.23.0:
    dependencies:
      '@types/resolve': 0.0.8
      builtin-modules: 3.1.0
      is-module: 1.0.0
      resolve: 1.12.0
      rollup: 1.23.0
      rollup-pluginutils: 2.8.1
    dev: false
    peerDependencies:
      rollup: '>=1.11.0'
    resolution:
      integrity: sha512-jUlyaDXts7TW2CqQ4GaO5VJ4PwwaV8VUGA7+km3n6k6xtOEacf61u0VXwN80phY/evMcaS+9eIeJ9MOyDxt5Zw==
  /rollup-plugin-node-resolve/5.2.0_rollup@1.23.1:
    dependencies:
      '@types/resolve': 0.0.8
      builtin-modules: 3.1.0
      is-module: 1.0.0
      resolve: 1.12.0
      rollup: 1.23.1
      rollup-pluginutils: 2.8.1
    dev: false
    peerDependencies:
      rollup: '>=1.11.0'
    resolution:
      integrity: sha512-jUlyaDXts7TW2CqQ4GaO5VJ4PwwaV8VUGA7+km3n6k6xtOEacf61u0VXwN80phY/evMcaS+9eIeJ9MOyDxt5Zw==
  /rollup-plugin-replace/2.2.0:
    dependencies:
      magic-string: 0.25.3
      rollup-pluginutils: 2.8.1
    dev: false
    resolution:
      integrity: sha512-/5bxtUPkDHyBJAKketb4NfaeZjL5yLZdeUihSfbF2PQMz+rSTEb8ARKoOl3UBT4m7/X+QOXJo3sLTcq+yMMYTA==
  /rollup-plugin-shim/1.0.0:
    dev: false
    resolution:
      integrity: sha512-rZqFD43y4U9nSqVq3iyWBiDwmBQJY8Txi04yI9jTKD3xcl7CbFjh1qRpQshUB3sONLubDzm7vJiwB+1MEGv67w==
  /rollup-plugin-sourcemaps/0.4.2_rollup@1.20.1:
    dependencies:
      rollup: 1.20.1
      rollup-pluginutils: 2.8.1
      source-map-resolve: 0.5.2
    dev: false
    engines:
      node: '>=4.5.0'
      npm: '>=2.15.9'
    peerDependencies:
      rollup: '>=0.31.2'
    resolution:
      integrity: sha1-YhJaqUCHqt97g+9N+vYptHMTXoc=
  /rollup-plugin-sourcemaps/0.4.2_rollup@1.20.3:
    dependencies:
      rollup: 1.20.3
      rollup-pluginutils: 2.8.1
      source-map-resolve: 0.5.2
    dev: false
    engines:
      node: '>=4.5.0'
      npm: '>=2.15.9'
    peerDependencies:
      rollup: '>=0.31.2'
    resolution:
      integrity: sha1-YhJaqUCHqt97g+9N+vYptHMTXoc=
  /rollup-plugin-sourcemaps/0.4.2_rollup@1.23.0:
    dependencies:
      rollup: 1.23.0
      rollup-pluginutils: 2.8.1
      source-map-resolve: 0.5.2
    dev: false
    engines:
      node: '>=4.5.0'
      npm: '>=2.15.9'
    peerDependencies:
      rollup: '>=0.31.2'
    resolution:
      integrity: sha1-YhJaqUCHqt97g+9N+vYptHMTXoc=
  /rollup-plugin-sourcemaps/0.4.2_rollup@1.23.1:
    dependencies:
      rollup: 1.23.1
      rollup-pluginutils: 2.8.1
      source-map-resolve: 0.5.2
    dev: false
    engines:
      node: '>=4.5.0'
      npm: '>=2.15.9'
    peerDependencies:
      rollup: '>=0.31.2'
    resolution:
      integrity: sha1-YhJaqUCHqt97g+9N+vYptHMTXoc=
  /rollup-plugin-terser/5.1.1_rollup@1.20.1:
    dependencies:
      '@babel/code-frame': 7.5.5
      jest-worker: 24.9.0
      rollup: 1.20.1
      rollup-pluginutils: 2.8.1
      serialize-javascript: 1.8.0
      terser: 4.2.0
    dev: false
    peerDependencies:
      rollup: '>=0.66.0 <2'
    resolution:
      integrity: sha512-McIMCDEY8EU6Y839C09UopeRR56wXHGdvKKjlfiZG/GrP6wvZQ62u2ko/Xh1MNH2M9WDL+obAAHySljIZYCuPQ==
  /rollup-plugin-terser/5.1.1_rollup@1.20.3:
    dependencies:
      '@babel/code-frame': 7.5.5
      jest-worker: 24.9.0
      rollup: 1.20.3
      rollup-pluginutils: 2.8.1
      serialize-javascript: 1.8.0
      terser: 4.2.0
    dev: false
    peerDependencies:
      rollup: '>=0.66.0 <2'
    resolution:
      integrity: sha512-McIMCDEY8EU6Y839C09UopeRR56wXHGdvKKjlfiZG/GrP6wvZQ62u2ko/Xh1MNH2M9WDL+obAAHySljIZYCuPQ==
  /rollup-plugin-terser/5.1.2_rollup@1.23.0:
    dependencies:
      '@babel/code-frame': 7.5.5
      jest-worker: 24.9.0
      rollup: 1.23.0
      rollup-pluginutils: 2.8.2
      serialize-javascript: 1.9.1
      terser: 4.3.4
    dev: false
    peerDependencies:
      rollup: '>=0.66.0 <2'
    resolution:
      integrity: sha512-sWKBCOS+vUkRtHtEiJPAf+WnBqk/C402fBD9AVHxSIXMqjsY7MnYWKYEUqGixtr0c8+1DjzUEPlNgOYQPVrS1g==
  /rollup-plugin-uglify/6.0.2_rollup@1.20.1:
    dependencies:
      '@babel/code-frame': 7.5.5
      jest-worker: 24.9.0
      rollup: 1.20.1
      serialize-javascript: 1.8.0
      uglify-js: 3.6.0
    dev: false
    peerDependencies:
      rollup: '>=0.66.0 <2'
    resolution:
      integrity: sha512-qwz2Tryspn5QGtPUowq5oumKSxANKdrnfz7C0jm4lKxvRDsNe/hSGsB9FntUul7UeC4TsZEWKErVgE1qWSO0gw==
  /rollup-plugin-visualizer/2.5.4_rollup@1.20.1:
    dependencies:
      mkdirp: 0.5.1
      open: 6.4.0
      pupa: 2.0.1
      rollup: 1.20.1
      source-map: 0.7.3
    dev: false
    engines:
      node: '>=8.10'
    peerDependencies:
      rollup: '>=0.60.0'
    resolution:
      integrity: sha512-ehMX8Us4UmHmt9y6uvBdtW3ASAQDqCcmp07Qrm8dBqQMf1eAd89Rc/owGZr0cDp764dvLKQRA03W+nWlRajl4w==
  /rollup-plugin-visualizer/2.5.4_rollup@1.20.3:
    dependencies:
      mkdirp: 0.5.1
      open: 6.4.0
      pupa: 2.0.1
      rollup: 1.20.3
      source-map: 0.7.3
    dev: false
    engines:
      node: '>=8.10'
    peerDependencies:
      rollup: '>=0.60.0'
    resolution:
      integrity: sha512-ehMX8Us4UmHmt9y6uvBdtW3ASAQDqCcmp07Qrm8dBqQMf1eAd89Rc/owGZr0cDp764dvLKQRA03W+nWlRajl4w==
  /rollup-plugin-visualizer/2.6.0_rollup@1.23.1:
    dependencies:
      mkdirp: 0.5.1
      open: 6.4.0
      pupa: 2.0.1
      rollup: 1.23.1
      source-map: 0.7.3
    dev: false
    engines:
      node: '>=8.10'
    peerDependencies:
      rollup: '>=0.60.0'
    resolution:
      integrity: sha512-9HjvKAKUNqlcpLszA14njiQJgi+5rZSdMJymKXpFncHMBRPPCRh9jmKzZHqhoq5c1K/+Tjo9flMUcgdlPD397Q==
  /rollup-pluginutils/2.8.1:
    dependencies:
      estree-walker: 0.6.1
    dev: false
    resolution:
      integrity: sha512-J5oAoysWar6GuZo0s+3bZ6sVZAC0pfqKz68De7ZgDi5z63jOVZn1uJL/+z1jeKHNbGII8kAyHF5q8LnxSX5lQg==
  /rollup-pluginutils/2.8.2:
    dependencies:
      estree-walker: 0.6.1
    dev: false
    resolution:
      integrity: sha512-EEp9NhnUkwY8aif6bxgovPHMoMoNr2FulJziTndpt5H9RdwC47GSGuII9XxpSdzVGM0GWrNPHV6ie1LTNJPaLQ==
  /rollup/1.20.1:
    dependencies:
      '@types/estree': 0.0.39
      '@types/node': 12.7.2
      acorn: 7.0.0
    dev: false
    hasBin: true
    resolution:
      integrity: sha512-8DV8eWLq84fbJFRqkjWg8BWX4NTTdHpx9bxjmTl/83z54o6Ygo1OgUDjJGFq/xe5i0kDspnbjzw2V+ZPXD/BrQ==
  /rollup/1.20.3:
    dependencies:
      '@types/estree': 0.0.39
      '@types/node': 12.7.4
      acorn: 7.0.0
    dev: false
    hasBin: true
    resolution:
      integrity: sha512-/OMCkY0c6E8tleeVm4vQVDz24CkVgvueK3r8zTYu2AQNpjrcaPwO9hE+pWj5LTFrvvkaxt4MYIp2zha4y0lRvg==
  /rollup/1.23.0:
    dependencies:
      '@types/estree': 0.0.39
      '@types/node': 12.7.11
      acorn: 7.1.0
    dev: false
    hasBin: true
    resolution:
      integrity: sha512-/p72Z3NbHWV+Vi1p2X+BmPA3WqlZxpUqCy6E8U4crMohZnI+j9Ob8ZAfFyNfddT0LxgnJM0olO4mg+noH4SFbg==
  /rollup/1.23.1:
    dependencies:
      '@types/estree': 0.0.39
      '@types/node': 8.10.54
      acorn: 7.1.0
    dev: false
    hasBin: true
    resolution:
      integrity: sha512-95C1GZQpr/NIA0kMUQmSjuMDQ45oZfPgDBcN0yZwBG7Kee//m7H68vgIyg+SPuyrTZ5PrXfyLK80OzXeKG5dAA==
  /run-async/2.3.0:
    dependencies:
      is-promise: 2.1.0
    dev: false
    engines:
      node: '>=0.12.0'
    resolution:
      integrity: sha1-A3GrSuC91yDUFm19/aZP96RFpsA=
  /run-queue/1.0.3:
    dependencies:
      aproba: 1.2.0
    dev: false
    resolution:
      integrity: sha1-6Eg5bwV9Ij8kOGkkYY4laUFh7Ec=
  /rxjs/6.5.3:
    dependencies:
      tslib: 1.10.0
    dev: false
    engines:
      npm: '>=2.0.0'
    resolution:
      integrity: sha512-wuYsAYYFdWTAnAaPoKGNhfpWwKZbJW+HgAJ+mImp+Epl7BG8oNWBCTyRM8gba9k4lk8BgWdoYm21Mo/RYhhbgA==
  /safe-buffer/5.1.2:
    dev: false
    resolution:
      integrity: sha512-Gd2UZBJDkXlY7GbJxfsE8/nvKkUEU1G38c1siN6QP6a9PT9MmHB8GnpscSmMJSoF8LOIrt8ud/wPtojys4G6+g==
  /safe-buffer/5.2.0:
    dev: false
    resolution:
      integrity: sha512-fZEwUGbVl7kouZs1jCdMLdt95hdIv0ZeHg6L7qPeciMZhZ+/gdesW4wgTARkrFWEpspjEATAzUGPG8N2jJiwbg==
  /safe-regex/1.1.0:
    dependencies:
      ret: 0.1.15
    dev: false
    resolution:
      integrity: sha1-QKNmnzsHfR6UPURinhV91IAjvy4=
  /safer-buffer/2.1.2:
    dev: false
    resolution:
      integrity: sha512-YZo3K82SD7Riyi0E1EQPojLz7kpepnSQI9IyPbHHg1XXXevb5dJI7tpyN2ADxGcQbHG7vcyRHk0cbwqcQriUtg==
  /sax/0.5.8:
    dev: false
    resolution:
      integrity: sha1-1HLbIo6zMcJQaw6MFVJK25OdEsE=
  /sax/1.2.4:
    dev: false
    resolution:
      integrity: sha512-NqVDv9TpANUjFm0N8uM5GxL36UgKi9/atZw+x7YFnQ8ckwFGKrl4xX4yWtrey3UJm5nP1kUbnYgLopqWNSRhWw==
  /schema-utils/1.0.0:
    dependencies:
      ajv: 6.10.2
      ajv-errors: 1.0.1_ajv@6.10.2
      ajv-keywords: 3.4.1_ajv@6.10.2
    dev: false
    engines:
      node: '>= 4'
    resolution:
      integrity: sha512-i27Mic4KovM/lnGsy8whRCHhc7VicJajAjTrYg11K9zfZXnYIt4k5F+kZkwjnrhKzLic/HLU4j11mjsz2G/75g==
  /semaphore/1.0.5:
    dev: false
    engines:
      node: '>=0.8.0'
    resolution:
      integrity: sha1-tJJXbmavGT25XWXiXsU/Xxl5jWA=
  /semaphore/1.1.0:
    dev: false
    engines:
      node: '>=0.8.0'
    resolution:
      integrity: sha512-O4OZEaNtkMd/K0i6js9SL+gqy0ZCBMgUvlSqHKi4IBdjhe7wB8pwztUk1BbZ1fmrvpwFrPbHzqd2w5pTcJH6LA==
  /semver-greatest-satisfied-range/1.1.0:
    dependencies:
      sver-compat: 1.5.0
    dev: false
    engines:
      node: '>= 0.10'
    resolution:
      integrity: sha1-E+jCZYq5aRywzXEJMkAoDTb3els=
  /semver/5.7.1:
    dev: false
    hasBin: true
    resolution:
      integrity: sha512-sauaDf/PZdVgrLTNYHRtpXa1iRiKcaebiKQ1BJdpQlWH2lCvexQdX55snPFyK7QzpudqbCI0qXFfOasHdyNDGQ==
  /semver/6.3.0:
    dev: false
    hasBin: true
    resolution:
      integrity: sha512-b39TBaTSfV6yBrapU89p5fKekE2m/NwnDocOVruQFS1/veMgdzuPcnOM34M6CwxW8jH/lxEa5rBoDeUwu5HHTw==
  /send/0.17.1:
    dependencies:
      debug: 2.6.9
      depd: 1.1.2
      destroy: 1.0.4
      encodeurl: 1.0.2
      escape-html: 1.0.3
      etag: 1.8.1
      fresh: 0.5.2
      http-errors: 1.7.3
      mime: 1.6.0
      ms: 2.1.1
      on-finished: 2.3.0
      range-parser: 1.2.1
      statuses: 1.5.0
    dev: false
    engines:
      node: '>= 0.8.0'
    resolution:
      integrity: sha512-BsVKsiGcQMFwT8UxypobUKyv7irCNRHk1T0G680vk88yf6LBByGcZJOTJCrTP2xVN6yI+XjPJcNuE3V4fT9sAg==
  /serialize-javascript/1.8.0:
    dev: false
    resolution:
      integrity: sha512-3tHgtF4OzDmeKYj6V9nSyceRS0UJ3C7VqyD2Yj28vC/z2j6jG5FmFGahOKMD9CrglxTm3tETr87jEypaYV8DUg==
  /serialize-javascript/1.9.1:
    dev: false
    resolution:
      integrity: sha512-0Vb/54WJ6k5v8sSWN09S0ora+Hnr+cX40r9F170nT+mSkaxltoE/7R3OrIdBSUv1OoiobH1QoWQbCnAO+e8J1A==
  /serve-static/1.14.1:
    dependencies:
      encodeurl: 1.0.2
      escape-html: 1.0.3
      parseurl: 1.3.3
      send: 0.17.1
    dev: false
    engines:
      node: '>= 0.8.0'
    resolution:
      integrity: sha512-JMrvUwE54emCYWlTI+hGrGv5I8dEwmco/00EvkzIIsR7MqrHonbD9pO2MOfFnpFntl7ecpZs+3mW+XbQZu9QCg==
  /set-blocking/2.0.0:
    dev: false
    resolution:
      integrity: sha1-BF+XgtARrppoA93TgrJDkrPYkPc=
  /set-value/2.0.1:
    dependencies:
      extend-shallow: 2.0.1
      is-extendable: 0.1.1
      is-plain-object: 2.0.4
      split-string: 3.1.0
    dev: false
    engines:
      node: '>=0.10.0'
    resolution:
      integrity: sha512-JxHc1weCN68wRY0fhCoXpyK55m/XPHafOmK4UWD7m2CI14GMcFypt4w/0+NV5f/ZMby2F6S2wwA7fgynh9gWSw==
  /setimmediate/1.0.5:
    dev: false
    resolution:
      integrity: sha1-KQy7Iy4waULX1+qbg3Mqt4VvgoU=
  /setprototypeof/1.1.1:
    dev: false
    resolution:
      integrity: sha512-JvdAWfbXeIGaZ9cILp38HntZSFSo3mWg6xGcJJsd+d4aRMOqauag1C63dJfDw7OaMYwEbHMOxEZ1lqVRYP2OAw==
  /sha.js/2.4.11:
    dependencies:
      inherits: 2.0.4
      safe-buffer: 5.2.0
    dev: false
    hasBin: true
    resolution:
      integrity: sha512-QMEp5B7cftE7APOjk5Y6xgrbWu+WkLVQwk8JNjZ8nKRciZaByEW6MubieAiToS7+dwvrjGhH8jRXz3MVd0AYqQ==
  /shallow-clone/3.0.1:
    dependencies:
      kind-of: 6.0.2
    dev: false
    engines:
      node: '>=8'
    resolution:
      integrity: sha512-/6KqX+GVUdqPuPPd2LxDDxzX6CAbjJehAAOKlNpqqUpAqPM6HeL8f+o3a+JsyGjn2lv0WY8UsTgUJjU9Ok55NA==
  /shebang-command/1.2.0:
    dependencies:
      shebang-regex: 1.0.0
    dev: false
    engines:
      node: '>=0.10.0'
    resolution:
      integrity: sha1-RKrGW2lbAzmJaMOfNj/uXer98eo=
  /shebang-regex/1.0.0:
    dev: false
    engines:
      node: '>=0.10.0'
    resolution:
      integrity: sha1-2kL0l0DAtC2yypcoVxyxkMmO/qM=
  /shell-quote/1.7.1:
    dev: false
    resolution:
      integrity: sha512-2kUqeAGnMAu6YrTPX4E3LfxacH9gKljzVjlkUeSqY0soGwK4KLl7TURXCem712tkhBCeeaFP9QK4dKn88s3Icg==
  /shelljs/0.8.3:
    dependencies:
      glob: 7.1.4
      interpret: 1.2.0
      rechoir: 0.6.2
    dev: false
    engines:
      node: '>=4'
    hasBin: true
    resolution:
      integrity: sha512-fc0BKlAWiLpwZljmOvAOTE/gXawtCoNrP5oaY7KIaQbbyHeQVg01pSEuEGvGh3HEdBU4baCD7wQBwADmM/7f7A==
  /shx/0.3.2:
    dependencies:
      es6-object-assign: 1.1.0
      minimist: 1.2.0
      shelljs: 0.8.3
    dev: false
    engines:
      node: '>=4'
    hasBin: true
    resolution:
      integrity: sha512-aS0mWtW3T2sHAenrSrip2XGv39O9dXIFUqxAEWHEOS1ePtGIBavdPJY1kE2IHl14V/4iCbUiNDPGdyYTtmhSoA==
  /signal-exit/3.0.2:
    dev: false
    resolution:
      integrity: sha1-tf3AjxKH6hF4Yo5BXiUTK3NkbG0=
  /sinon/7.4.1:
    dependencies:
      '@sinonjs/commons': 1.6.0
      '@sinonjs/formatio': 3.2.1
      '@sinonjs/samsam': 3.3.3
      diff: 3.5.0
      lolex: 4.2.0
      nise: 1.5.1
      supports-color: 5.5.0
    dev: false
    resolution:
      integrity: sha512-7s9buHGHN/jqoy/v4bJgmt0m1XEkCEd/tqdHXumpBp0JSujaT4Ng84JU5wDdK4E85ZMq78NuDe0I3NAqXY8TFg==
  /slash/1.0.0:
    dev: false
    engines:
      node: '>=0.10.0'
    resolution:
      integrity: sha1-xB8vbDn8FtHNF61LXYlhFK5HDVU=
  /slash/3.0.0:
    dev: false
    engines:
      node: '>=8'
    resolution:
      integrity: sha512-g9Q1haeby36OSStwb4ntCGGGaKsaVSjQ68fBxoQcutl5fS1vuY18H3wSt3jFyFtrkx+Kz0V1G85A4MyAdDMi2Q==
  /slice-ansi/2.1.0:
    dependencies:
      ansi-styles: 3.2.1
      astral-regex: 1.0.0
      is-fullwidth-code-point: 2.0.0
    dev: false
    engines:
      node: '>=6'
    resolution:
      integrity: sha512-Qu+VC3EwYLldKa1fCxuuvULvSJOKEgk9pi8dZeCVK7TqBfUNTH4sFkk4joj8afVSfAYgJoSOetjx9QWOJ5mYoQ==
  /smart-buffer/4.0.2:
    dev: false
    engines:
      node: '>= 4.0.0'
      npm: '>= 3.0.0'
    resolution:
      integrity: sha512-JDhEpTKzXusOqXZ0BUIdH+CjFdO/CR3tLlf5CN34IypI+xMmXW1uB16OOY8z3cICbJlDAVJzNbwBhNO0wt9OAw==
  /snapdragon-node/2.1.1:
    dependencies:
      define-property: 1.0.0
      isobject: 3.0.1
      snapdragon-util: 3.0.1
    dev: false
    engines:
      node: '>=0.10.0'
    resolution:
      integrity: sha512-O27l4xaMYt/RSQ5TR3vpWCAB5Kb/czIcqUFOM/C4fYcLnbZUc1PkjTAMjof2pBWaSTwOUd6qUHcFGVGj7aIwnw==
  /snapdragon-util/3.0.1:
    dependencies:
      kind-of: 3.2.2
    dev: false
    engines:
      node: '>=0.10.0'
    resolution:
      integrity: sha512-mbKkMdQKsjX4BAL4bRYTj21edOf8cN7XHdYUJEe+Zn99hVEYcMvKPct1IqNe7+AZPirn8BCDOQBHQZknqmKlZQ==
  /snapdragon/0.8.2:
    dependencies:
      base: 0.11.2
      debug: 2.6.9
      define-property: 0.2.5
      extend-shallow: 2.0.1
      map-cache: 0.2.2
      source-map: 0.5.7
      source-map-resolve: 0.5.2
      use: 3.1.1
    dev: false
    engines:
      node: '>=0.10.0'
    resolution:
      integrity: sha512-FtyOnWN/wCHTVXOMwvSv26d+ko5vWlIDD6zoUJ7LW8vh+ZBC8QdljveRP+crNrtBwioEUWy/4dMtbBjA4ioNlg==
  /socket.io-adapter/1.1.1:
    dev: false
    resolution:
      integrity: sha1-KoBeihTWNyEk3ZFZrUUC+MsH8Gs=
  /socket.io-client/2.1.1:
    dependencies:
      backo2: 1.0.2
      base64-arraybuffer: 0.1.5
      component-bind: 1.0.0
      component-emitter: 1.2.1
      debug: 3.1.0
      engine.io-client: 3.2.1
      has-binary2: 1.0.3
      has-cors: 1.1.0
      indexof: 0.0.1
      object-component: 0.0.3
      parseqs: 0.0.5
      parseuri: 0.0.5
      socket.io-parser: 3.2.0
      to-array: 0.1.4
    dev: false
    resolution:
      integrity: sha512-jxnFyhAuFxYfjqIgduQlhzqTcOEQSn+OHKVfAxWaNWa7ecP7xSNk2Dx/3UEsDcY7NcFafxvNvKPmmO7HTwTxGQ==
  /socket.io-parser/3.2.0:
    dependencies:
      component-emitter: 1.2.1
      debug: 3.1.0
      isarray: 2.0.1
    dev: false
    resolution:
      integrity: sha512-FYiBx7rc/KORMJlgsXysflWx/RIvtqZbyGLlHZvjfmPTPeuD/I8MaW7cfFrj5tRltICJdgwflhfZ3NVVbVLFQA==
  /socket.io/2.1.1:
    dependencies:
      debug: 3.1.0
      engine.io: 3.2.1
      has-binary2: 1.0.3
      socket.io-adapter: 1.1.1
      socket.io-client: 2.1.1
      socket.io-parser: 3.2.0
    dev: false
    resolution:
      integrity: sha512-rORqq9c+7W0DAK3cleWNSyfv/qKXV99hV4tZe+gGLfBECw3XEhBy7x85F3wypA9688LKjtwO9pX9L33/xQI8yA==
  /socks-proxy-agent/4.0.2:
    dependencies:
      agent-base: 4.2.1
      socks: 2.3.2
    dev: false
    engines:
      node: '>= 6'
    resolution:
      integrity: sha512-NT6syHhI9LmuEMSK6Kd2V7gNv5KFZoLE7V5udWmn0de+3Mkj3UMA/AJPLyeNUVmElCurSHtUdM3ETpR3z770Wg==
  /socks/2.3.2:
    dependencies:
      ip: 1.1.5
      smart-buffer: 4.0.2
    dev: false
    engines:
      node: '>= 6.0.0'
      npm: '>= 3.0.0'
    resolution:
      integrity: sha512-pCpjxQgOByDHLlNqlnh/mNSAxIUkyBBuwwhTcV+enZGbDaClPvHdvm6uvOwZfFJkam7cGhBNbb4JxiP8UZkRvQ==
  /source-list-map/2.0.1:
    dev: false
    resolution:
      integrity: sha512-qnQ7gVMxGNxsiL4lEuJwe/To8UnK7fAnmbGEEH8RpLouuKbeEm0lhbQVFIrNSuB+G7tVrAlVsZgETT5nljf+Iw==
  /source-map-resolve/0.5.2:
    dependencies:
      atob: 2.1.2
      decode-uri-component: 0.2.0
      resolve-url: 0.2.1
      source-map-url: 0.4.0
      urix: 0.1.0
    dev: false
    resolution:
      integrity: sha512-MjqsvNwyz1s0k81Goz/9vRBe9SZdB09Bdw+/zYyO+3CuPk6fouTaxscHkgtE8jKvf01kVfl8riHzERQ/kefaSA==
  /source-map-support/0.4.18:
    dependencies:
      source-map: 0.5.7
    dev: false
    resolution:
      integrity: sha512-try0/JqxPLF9nOjvSta7tVondkP5dwgyLDjVoyMDlmjugT2lRZ1OfsrYTkCd2hkDnJTKRbO/Rl3orm8vlsUzbA==
  /source-map-support/0.5.13:
    dependencies:
      buffer-from: 1.1.1
      source-map: 0.6.1
    dev: false
    resolution:
      integrity: sha512-SHSKFHadjVA5oR4PPqhtAVdcBWwRYVd6g6cAXnIbRiIwc2EhPrTuKUBdSLvlEKyIP3GCf89fltvcZiP9MMFA1w==
  /source-map-url/0.4.0:
    dev: false
    resolution:
      integrity: sha1-PpNdfd1zYxuXZZlW1VEo6HtQhKM=
  /source-map/0.2.0:
    dependencies:
      amdefine: 1.0.1
    dev: false
    engines:
      node: '>=0.8.0'
    optional: true
    resolution:
      integrity: sha1-2rc/vPwrqBm03gO9b26qSBZLP50=
  /source-map/0.5.7:
    dev: false
    engines:
      node: '>=0.10.0'
    resolution:
      integrity: sha1-igOdLRAh0i0eoUyA2OpGi6LvP8w=
  /source-map/0.6.1:
    dev: false
    engines:
      node: '>=0.10.0'
    resolution:
      integrity: sha512-UjgapumWlbMhkBgzT7Ykc5YXUT46F0iKu8SGXq0bcwP5dz/h0Plj6enJqjz1Zbq2l5WaqYnrVbwWOWMyF3F47g==
  /source-map/0.7.3:
    dev: false
    engines:
      node: '>= 8'
    resolution:
      integrity: sha512-CkCj6giN3S+n9qrYiBTX5gystlENnRW5jZeNLHpe6aue+SrHcG5VYwujhW9s4dY31mEGsxBDrHR6oI69fTXsaQ==
  /sourcemap-codec/1.4.6:
    dev: false
    resolution:
      integrity: sha512-1ZooVLYFxC448piVLBbtOxFcXwnymH9oUF8nRd3CuYDVvkRBxRl6pB4Mtas5a4drtL+E8LDgFkQNcgIw6tc8Hg==
  /sparkles/1.0.1:
    dev: false
    engines:
      node: '>= 0.10'
    resolution:
      integrity: sha512-dSO0DDYUahUt/0/pD/Is3VIm5TGJjludZ0HVymmhYF6eNA53PVLhnUk0znSYbH8IYBuJdCE+1luR22jNLMaQdw==
  /spawn-wrap/1.4.2:
    dependencies:
      foreground-child: 1.5.6
      mkdirp: 0.5.1
      os-homedir: 1.0.2
      rimraf: 2.7.1
      signal-exit: 3.0.2
      which: 1.3.1
    dev: false
    resolution:
      integrity: sha512-vMwR3OmmDhnxCVxM8M+xO/FtIp6Ju/mNaDfCMMW7FDcLRTPFWUswec4LXJHTJE2hwTI9O0YBfygu4DalFl7Ylg==
  /spdx-correct/3.1.0:
    dependencies:
      spdx-expression-parse: 3.0.0
      spdx-license-ids: 3.0.5
    dev: false
    resolution:
      integrity: sha512-lr2EZCctC2BNR7j7WzJ2FpDznxky1sjfxvvYEyzxNyb6lZXHODmEoJeFu4JupYlkfha1KZpJyoqiJ7pgA1qq8Q==
  /spdx-exceptions/2.2.0:
    dev: false
    resolution:
      integrity: sha512-2XQACfElKi9SlVb1CYadKDXvoajPgBVPn/gOQLrTvHdElaVhr7ZEbqJaRnJLVNeaI4cMEAgVCeBMKF6MWRDCRA==
  /spdx-expression-parse/3.0.0:
    dependencies:
      spdx-exceptions: 2.2.0
      spdx-license-ids: 3.0.5
    dev: false
    resolution:
      integrity: sha512-Yg6D3XpRD4kkOmTpdgbUiEJFKghJH03fiC1OPll5h/0sO6neh2jqRDVHOQ4o/LMea0tgCkbMgea5ip/e+MkWyg==
  /spdx-license-ids/3.0.5:
    dev: false
    resolution:
      integrity: sha512-J+FWzZoynJEXGphVIS+XEh3kFSjZX/1i9gFBaWQcB+/tmpe2qUsSBABpcxqxnAxFdiUFEgAX1bjYGQvIZmoz9Q==
  /split-string/3.1.0:
    dependencies:
      extend-shallow: 3.0.2
    dev: false
    engines:
      node: '>=0.10.0'
    resolution:
      integrity: sha512-NzNVhJDYpwceVVii8/Hu6DKfD2G+NrQHlS/V/qgv763EYudVwEcMQNxd2lh+0VrUByXN/oJkl5grOhYWvQUYiw==
  /sprintf-js/1.0.3:
    dev: false
    resolution:
      integrity: sha1-BOaSb2YolTVPPdAVIDYzuFcpfiw=
  /sshpk/1.16.1:
    dependencies:
      asn1: 0.2.4
      assert-plus: 1.0.0
      bcrypt-pbkdf: 1.0.2
      dashdash: 1.14.1
      ecc-jsbn: 0.1.2
      getpass: 0.1.7
      jsbn: 0.1.1
      safer-buffer: 2.1.2
      tweetnacl: 0.14.5
    dev: false
    engines:
      node: '>=0.10.0'
    hasBin: true
    resolution:
      integrity: sha512-HXXqVUq7+pcKeLqqZj6mHFUMvXtOJt1uoUx09pFW6011inTMxqI8BA8PM95myrIyyKwdnzjdFjLiE6KBPVtJIg==
  /ssri/6.0.1:
    dependencies:
      figgy-pudding: 3.5.1
    dev: false
    resolution:
      integrity: sha512-3Wge10hNcT1Kur4PDFwEieXSCMCJs/7WvSACcrMYrNp+b8kDL1/0wJch5Ni2WrtwEa2IO8OsVfeKIciKCDx/QA==
  /stack-trace/0.0.10:
    dev: false
    resolution:
      integrity: sha1-VHxws0fo0ytOEI6hoqFZ5f3eGcA=
  /static-extend/0.1.2:
    dependencies:
      define-property: 0.2.5
      object-copy: 0.1.0
    dev: false
    engines:
      node: '>=0.10.0'
    resolution:
      integrity: sha1-YICcOcv/VTNyJv1eC1IPNB8ftcY=
  /statuses/1.5.0:
    dev: false
    engines:
      node: '>= 0.6'
    resolution:
      integrity: sha1-Fhx9rBd2Wf2YEfQ3cfqZOBR4Yow=
  /stream-browserify/2.0.2:
    dependencies:
      inherits: 2.0.4
      readable-stream: 2.3.6
    dev: false
    resolution:
      integrity: sha512-nX6hmklHs/gr2FuxYDltq8fJA1GDlxKQCz8O/IM4atRqBH8OORmBNgfvW5gG10GT/qQ9u0CzIvr2X5Pkt6ntqg==
  /stream-each/1.2.3:
    dependencies:
      end-of-stream: 1.4.1
      stream-shift: 1.0.0
    dev: false
    resolution:
      integrity: sha512-vlMC2f8I2u/bZGqkdfLQW/13Zihpej/7PmSiMQsbYddxuTsJp8vRe2x2FvVExZg7FaOds43ROAuFJwPR4MTZLw==
  /stream-exhaust/1.0.2:
    dev: false
    resolution:
      integrity: sha512-b/qaq/GlBK5xaq1yrK9/zFcyRSTNxmcZwFLGSTG0mXgZl/4Z6GgiyYOXOvY7N3eEvFRAG1bkDRz5EPGSvPYQlw==
  /stream-http/2.8.3:
    dependencies:
      builtin-status-codes: 3.0.0
      inherits: 2.0.4
      readable-stream: 2.3.6
      to-arraybuffer: 1.0.1
      xtend: 4.0.2
    dev: false
    resolution:
      integrity: sha512-+TSkfINHDo4J+ZobQLWiMouQYB+UVYFttRA94FpEzzJ7ZdqcL4uUUQ7WkdkI4DSozGmgBUE/a47L+38PenXhUw==
  /stream-shift/1.0.0:
    dev: false
    resolution:
      integrity: sha1-1cdSgl5TZ+eG944Y5EXqIjoVWVI=
  /streamroller/0.7.0:
    dependencies:
      date-format: 1.2.0
      debug: 3.2.6
      mkdirp: 0.5.1
      readable-stream: 2.3.6
    dev: false
    engines:
      node: '>=0.12.0'
    resolution:
      integrity: sha512-WREzfy0r0zUqp3lGO096wRuUp7ho1X6uo/7DJfTlEi0Iv/4gT7YHqXDjKC2ioVGBZtE8QzsQD9nx1nIuoZ57jQ==
  /streamroller/1.0.6:
    dependencies:
      async: 2.6.3
      date-format: 2.1.0
      debug: 3.2.6
      fs-extra: 7.0.1
      lodash: 4.17.15
    dev: false
    engines:
      node: '>=6.0'
    resolution:
      integrity: sha512-3QC47Mhv3/aZNFpDDVO44qQb9gwB9QggMEE0sQmkTAwBVYdBRWISdsywlkfm5II1Q5y/pmrHflti/IgmIzdDBg==
  /strict-uri-encode/1.1.0:
    dev: false
    engines:
      node: '>=0.10.0'
    resolution:
      integrity: sha1-J5siXfHVgrH1TmWt3UNS4Y+qBxM=
  /string-width/1.0.2:
    dependencies:
      code-point-at: 1.1.0
      is-fullwidth-code-point: 1.0.0
      strip-ansi: 3.0.1
    dev: false
    engines:
      node: '>=0.10.0'
    resolution:
      integrity: sha1-EYvfW4zcUaKn5w0hHgfisLmxB9M=
  /string-width/2.1.1:
    dependencies:
      is-fullwidth-code-point: 2.0.0
      strip-ansi: 4.0.0
    dev: false
    engines:
      node: '>=4'
    resolution:
      integrity: sha512-nOqH59deCq9SRHlxq1Aw85Jnt4w6KvLKqWVik6oA9ZklXLNIOlqg4F2yrT1MVaTjAqvVwdfeZ7w7aCvJD7ugkw==
  /string-width/3.1.0:
    dependencies:
      emoji-regex: 7.0.3
      is-fullwidth-code-point: 2.0.0
      strip-ansi: 5.2.0
    dev: false
    engines:
      node: '>=6'
    resolution:
      integrity: sha512-vafcv6KjVZKSgz06oM/H6GDBrAtz8vdhQakGjFIvNrHA6y3HCF1CInLy+QLq8dTJPQ1b+KDUqDFctkdRW44e1w==
  /string.prototype.padend/3.0.0:
    dependencies:
      define-properties: 1.1.3
      es-abstract: 1.13.0
      function-bind: 1.1.1
    dev: false
    engines:
      node: '>= 0.4'
    resolution:
      integrity: sha1-86rvfBcZ8XDF6rHDK/eA2W4h8vA=
  /string.prototype.trimleft/2.1.0:
    dependencies:
      define-properties: 1.1.3
      function-bind: 1.1.1
    dev: false
    engines:
      node: '>= 0.4'
    resolution:
      integrity: sha512-FJ6b7EgdKxxbDxc79cOlok6Afd++TTs5szo+zJTUyow3ycrRfJVE2pq3vcN53XexvKZu/DJMDfeI/qMiZTrjTw==
  /string.prototype.trimright/2.1.0:
    dependencies:
      define-properties: 1.1.3
      function-bind: 1.1.1
    dev: false
    engines:
      node: '>= 0.4'
    resolution:
      integrity: sha512-fXZTSV55dNBwv16uw+hh5jkghxSnc5oHq+5K/gXgizHwAvMetdAJlHqqoFC1FSDVPYWLkAKl2cxpUT41sV7nSg==
  /string_decoder/0.10.31:
    dev: false
    resolution:
      integrity: sha1-YuIDvEF2bGwoyfyEMB2rHFMQ+pQ=
  /string_decoder/1.1.1:
    dependencies:
      safe-buffer: 5.1.2
    dev: false
    resolution:
      integrity: sha512-n/ShnvDi6FHbbVfviro+WojiFzv+s8MPMHBczVePfUpDJLwoLT0ht1l4YwBCbi8pJAveEEdnkHyPyTP/mzRfwg==
  /string_decoder/1.3.0:
    dependencies:
      safe-buffer: 5.2.0
    dev: false
    resolution:
      integrity: sha512-hkRX8U1WjJFd8LsDJ2yQ/wWWxaopEsABU1XfkM8A+j0+85JAGppt16cr1Whg6KIbb4okU6Mql6BOj+uup/wKeA==
  /strip-ansi/3.0.1:
    dependencies:
      ansi-regex: 2.1.1
    dev: false
    engines:
      node: '>=0.10.0'
    resolution:
      integrity: sha1-ajhfuIU9lS1f8F0Oiq+UJ43GPc8=
  /strip-ansi/4.0.0:
    dependencies:
      ansi-regex: 3.0.0
    dev: false
    engines:
      node: '>=4'
    resolution:
      integrity: sha1-qEeQIusaw2iocTibY1JixQXuNo8=
  /strip-ansi/5.2.0:
    dependencies:
      ansi-regex: 4.1.0
    dev: false
    engines:
      node: '>=6'
    resolution:
      integrity: sha512-DuRs1gKbBqsMKIZlrffwlug8MHkcnpjs5VPmL1PAh+mA30U0DTotfDZ0d2UUsXpPmPmMMJ6W773MaA3J+lbiWA==
  /strip-bom/2.0.0:
    dependencies:
      is-utf8: 0.2.1
    dev: false
    engines:
      node: '>=0.10.0'
    resolution:
      integrity: sha1-YhmoVhZSBJHzV4i9vxRHqZx+aw4=
  /strip-bom/3.0.0:
    dev: false
    engines:
      node: '>=4'
    resolution:
      integrity: sha1-IzTBjpx1n3vdVv3vfprj1YjmjtM=
  /strip-eof/1.0.0:
    dev: false
    engines:
      node: '>=0.10.0'
    resolution:
      integrity: sha1-u0P/VZim6wXYm1n80SnJgzE2Br8=
  /strip-indent/1.0.1:
    dependencies:
      get-stdin: 4.0.1
    dev: false
    engines:
      node: '>=0.10.0'
    hasBin: true
    resolution:
      integrity: sha1-DHlipq3vp7vUrDZkYKY4VSrhoKI=
  /strip-indent/2.0.0:
    dev: false
    engines:
      node: '>=4'
    resolution:
      integrity: sha1-XvjbKV0B5u1sv3qrlpmNeCJSe2g=
  /strip-json-comments/2.0.1:
    dev: false
    engines:
      node: '>=0.10.0'
    resolution:
      integrity: sha1-PFMZQukIwml8DsNEhYwobHygpgo=
  /strip-json-comments/3.0.1:
    dev: false
    engines:
      node: '>=8'
    resolution:
      integrity: sha512-VTyMAUfdm047mwKl+u79WIdrZxtFtn+nBxHeb844XBQ9uMNTuTHdx2hc5RiAJYqwTj3wc/xe5HLSdJSkJ+WfZw==
  /supports-color/2.0.0:
    dev: false
    engines:
      node: '>=0.8.0'
    resolution:
      integrity: sha1-U10EXOa2Nj+kARcIRimZXp3zJMc=
  /supports-color/3.2.3:
    dependencies:
      has-flag: 1.0.0
    dev: false
    engines:
      node: '>=0.8.0'
    resolution:
      integrity: sha1-ZawFBLOVQXHYpklGsq48u4pfVPY=
  /supports-color/5.5.0:
    dependencies:
      has-flag: 3.0.0
    dev: false
    engines:
      node: '>=4'
    resolution:
      integrity: sha512-QjVjwdXIt408MIiAqCX4oUKsgU2EqAGzs2Ppkm4aQYbjm+ZEWEcW4SfFNTr4uMNZma0ey4f5lgLrkB0aX0QMow==
  /supports-color/6.0.0:
    dependencies:
      has-flag: 3.0.0
    dev: false
    engines:
      node: '>=6'
    resolution:
      integrity: sha512-on9Kwidc1IUQo+bQdhi8+Tijpo0e1SS6RoGo2guUwn5vdaxw8RXOF9Vb2ws+ihWOmh4JnCJOvaziZWP1VABaLg==
  /supports-color/6.1.0:
    dependencies:
      has-flag: 3.0.0
    dev: false
    engines:
      node: '>=6'
    resolution:
      integrity: sha512-qe1jfm1Mg7Nq/NSh6XE24gPXROEVsWHxC1LIx//XNlD9iw7YZQGjZNjYN7xGaEG6iKdA8EtNFW6R0gjnVXp+wQ==
  /sver-compat/1.5.0:
    dependencies:
      es6-iterator: 2.0.3
      es6-symbol: 3.1.1
    dev: false
    resolution:
      integrity: sha1-PPh9/rTQe0o/FIJ7wYaz/QxkXNg=
  /table/5.4.6:
    dependencies:
      ajv: 6.10.2
      lodash: 4.17.15
      slice-ansi: 2.1.0
      string-width: 3.1.0
    dev: false
    engines:
      node: '>=6.0.0'
    resolution:
      integrity: sha512-wmEc8m4fjnob4gt5riFRtTu/6+4rSe12TpAELNSqHMfF3IqnA+CH37USM6/YR3qRZv7e56kAEAtd6nKZaxe0Ug==
  /tapable/1.1.3:
    dev: false
    engines:
      node: '>=6'
    resolution:
      integrity: sha512-4WK/bYZmj8xLr+HUCODHGF1ZFzsYffasLUgEiMBY4fgtltdO6B4WJtlSbPaDTLpYTcGVwM2qLnFTICEcNxs3kA==
  /terser-webpack-plugin/1.4.1_webpack@4.39.2:
    dependencies:
      cacache: 12.0.3
      find-cache-dir: 2.1.0
      is-wsl: 1.1.0
      schema-utils: 1.0.0
      serialize-javascript: 1.8.0
      source-map: 0.6.1
      terser: 4.2.0
      webpack: 4.39.2_webpack@4.39.2
      webpack-sources: 1.4.3
      worker-farm: 1.7.0
    dev: false
    engines:
      node: '>= 6.9.0'
    peerDependencies:
      webpack: ^4.0.0
    resolution:
      integrity: sha512-ZXmmfiwtCLfz8WKZyYUuuHf3dMYEjg8NrjHMb0JqHVHVOSkzp3cW2/XG1fP3tRhqEqSzMwzzRQGtAPbs4Cncxg==
  /terser/4.2.0:
    dependencies:
      commander: 2.20.0
      source-map: 0.6.1
      source-map-support: 0.5.13
    dev: false
    engines:
      node: '>=6.0.0'
    hasBin: true
    resolution:
      integrity: sha512-6lPt7lZdZ/13icQJp8XasFOwZjFJkxFFIb/N1fhYEQNoNI3Ilo3KABZ9OocZvZoB39r6SiIk/0+v/bt8nZoSeA==
  /terser/4.3.4:
    dependencies:
      commander: 2.20.1
      source-map: 0.6.1
      source-map-support: 0.5.13
    dev: false
    engines:
      node: '>=6.0.0'
    hasBin: true
    resolution:
      integrity: sha512-Kcrn3RiW8NtHBP0ssOAzwa2MsIRQ8lJWiBG/K7JgqPlomA3mtb2DEmp4/hrUA+Jujx+WZ02zqd7GYD+QRBB/2Q==
  /test-exclude/5.2.3:
    dependencies:
      glob: 7.1.4
      minimatch: 3.0.4
      read-pkg-up: 4.0.0
      require-main-filename: 2.0.0
    dev: false
    engines:
      node: '>=6'
    resolution:
      integrity: sha512-M+oxtseCFO3EDtAaGH7iiej3CBkzXqFMbzqYAACdzKui4eZA+pq3tZEwChvOdNfa7xxy8BfbmgJSIr43cC/+2g==
  /text-table/0.2.0:
    dev: false
    resolution:
      integrity: sha1-f17oI66AUgfACvLfSoTsP8+lcLQ=
  /through/2.3.8:
    dev: false
    resolution:
      integrity: sha1-DdTJ/6q8NXlgsbckEV1+Doai4fU=
  /through2-filter/3.0.0:
    dependencies:
      through2: 2.0.5
      xtend: 4.0.2
    dev: false
    resolution:
      integrity: sha512-jaRjI2WxN3W1V8/FMZ9HKIBXixtiqs3SQSX4/YGIiP3gL6djW48VoZq9tDqeCWs3MT8YY5wb/zli8VW8snY1CA==
  /through2/2.0.1:
    dependencies:
      readable-stream: 2.0.6
      xtend: 4.0.2
    dev: false
    resolution:
      integrity: sha1-OE51MU1J8y3hLuu4E2uOtrXVnak=
  /through2/2.0.5:
    dependencies:
      readable-stream: 2.3.6
      xtend: 4.0.2
    dev: false
    resolution:
      integrity: sha512-/mrRod8xqpA+IHSLyGCQ2s8SPHiCDEeQJSep1jqLYeEUClOFG2Qsh+4FU6G9VeqpZnGW/Su8LQGc4YKni5rYSQ==
  /through2/3.0.1:
    dependencies:
      readable-stream: 3.4.0
    dev: false
    resolution:
      integrity: sha512-M96dvTalPT3YbYLaKaCuwu+j06D/8Jfib0o/PxbVt6Amhv3dUAtW6rTV1jPgJSBG83I/e04Y6xkVdVhSRhi0ww==
  /thunkify/2.1.2:
    dev: false
    resolution:
      integrity: sha1-+qDp0jDFGsyVyhOjYawFyn4EVT0=
  /time-stamp/1.1.0:
    dev: false
    engines:
      node: '>=0.10.0'
    resolution:
      integrity: sha1-dkpaEa9QVhkhsTPztE5hhofg9cM=
  /timers-browserify/2.0.11:
    dependencies:
      setimmediate: 1.0.5
    dev: false
    engines:
      node: '>=0.6.0'
    resolution:
      integrity: sha512-60aV6sgJ5YEbzUdn9c8kYGIqOubPoUdqQCul3SBAsRCZ40s6Y5cMcrW4dt3/k/EsbLVJNl9n6Vz3fTc+k2GeKQ==
  /tmp/0.0.33:
    dependencies:
      os-tmpdir: 1.0.2
    dev: false
    engines:
      node: '>=0.6.0'
    resolution:
      integrity: sha512-jRCJlojKnZ3addtTOjdIqoRuPEKBvNXcGYqzO6zWZX8KfKEpnGY5jfggJQ3EjKuu8D4bJRr0y+cYJFmYbImXGw==
  /to-absolute-glob/2.0.2:
    dependencies:
      is-absolute: 1.0.0
      is-negated-glob: 1.0.0
    dev: false
    engines:
      node: '>=0.10.0'
    resolution:
      integrity: sha1-GGX0PZ50sIItufFFt4z/fQ98hJs=
  /to-array/0.1.4:
    dev: false
    resolution:
      integrity: sha1-F+bBH3PdTz10zaek/zI46a2b+JA=
  /to-arraybuffer/1.0.1:
    dev: false
    resolution:
      integrity: sha1-fSKbH8xjfkZsoIEYCDanqr/4P0M=
  /to-fast-properties/1.0.3:
    dev: false
    engines:
      node: '>=0.10.0'
    resolution:
      integrity: sha1-uDVx+k2MJbguIxsG46MFXeTKGkc=
  /to-fast-properties/2.0.0:
    dev: false
    engines:
      node: '>=4'
    resolution:
      integrity: sha1-3F5pjL0HkmW8c+A3doGk5Og/YW4=
  /to-object-path/0.3.0:
    dependencies:
      kind-of: 3.2.2
    dev: false
    engines:
      node: '>=0.10.0'
    resolution:
      integrity: sha1-KXWIt7Dn4KwI4E5nL4XB9JmeF68=
  /to-regex-range/2.1.1:
    dependencies:
      is-number: 3.0.0
      repeat-string: 1.6.1
    dev: false
    engines:
      node: '>=0.10.0'
    resolution:
      integrity: sha1-fIDBe53+vlmeJzZ+DU3VWQFB2zg=
  /to-regex-range/5.0.1:
    dependencies:
      is-number: 7.0.0
    dev: false
    engines:
      node: '>=8.0'
    resolution:
      integrity: sha512-65P7iz6X5yEr1cwcgvQxbbIw7Uk3gOy5dIdtZ4rDveLqhrdJP+Li/Hx6tyK0NEb+2GCyneCMJiGqrADCSNk8sQ==
  /to-regex/3.0.2:
    dependencies:
      define-property: 2.0.2
      extend-shallow: 3.0.2
      regex-not: 1.0.2
      safe-regex: 1.1.0
    dev: false
    engines:
      node: '>=0.10.0'
    resolution:
      integrity: sha512-FWtleNAtZ/Ki2qtqej2CXTOayOH9bHDQF+Q48VpWyDXjbYxA4Yz8iDB31zXOBUlOHHKidDbqGVrTUvQMPmBGBw==
  /to-through/2.0.0:
    dependencies:
      through2: 2.0.5
    dev: false
    engines:
      node: '>= 0.10'
    resolution:
      integrity: sha1-/JKtq6ByZHvAtn1rA2ZKoZUJOvY=
  /toidentifier/1.0.0:
    dev: false
    engines:
      node: '>=0.6'
    resolution:
      integrity: sha512-yaOH/Pk/VEhBWWTlhI+qXxDFXlejDGcQipMlyxda9nthulaxLZUNcUqFxokp0vcYnvteJln5FNQDRrxj3YcbVw==
  /tough-cookie/2.4.3:
    dependencies:
      psl: 1.3.0
      punycode: 1.4.1
    dev: false
    engines:
      node: '>=0.8'
    resolution:
      integrity: sha512-Q5srk/4vDM54WJsJio3XNn6K2sCG+CQ8G5Wz6bZhRZoAe/+TxjWB/GlFAnYEbkYVlON9FMk/fE3h2RLpPXo4lQ==
  /tough-cookie/2.5.0:
    dependencies:
      psl: 1.3.0
      punycode: 2.1.1
    dev: false
    engines:
      node: '>=0.8'
    resolution:
      integrity: sha512-nlLsUzgm1kfLXSXfRZMc1KLAugd4hqJHDTvc2hDIwS3mZAfMEuMbc03SujMF+GEcpaX/qboeycw6iO8JwVv2+g==
  /tough-cookie/3.0.1:
    dependencies:
      ip-regex: 2.1.0
      psl: 1.3.0
      punycode: 2.1.1
    dev: false
    engines:
      node: '>=6'
    resolution:
      integrity: sha512-yQyJ0u4pZsv9D4clxO69OEjLWYw+jbgspjTue4lTQZLfV0c5l1VmK2y1JK8E9ahdpltPOaAThPcp5nKPUgSnsg==
  /tr46/1.0.1:
    dependencies:
      punycode: 2.1.1
    dev: false
    resolution:
      integrity: sha1-qLE/1r/SSJUZZ0zN5VujaTtwbQk=
  /trim-newlines/1.0.0:
    dev: false
    engines:
      node: '>=0.10.0'
    resolution:
      integrity: sha1-WIeWa7WCpFA6QetST301ARgVphM=
  /trim-newlines/2.0.0:
    dev: false
    engines:
      node: '>=4'
    resolution:
      integrity: sha1-tAPQuRvlDDMd/EuC7s6yLD3hbSA=
  /trim-right/1.0.1:
    dev: false
    engines:
      node: '>=0.10.0'
    resolution:
      integrity: sha1-yy4SAwZ+DI3h9hQJS5/kVwTqYAM=
  /ts-loader/6.0.4_typescript@3.5.3:
    dependencies:
      chalk: 2.4.2
      enhanced-resolve: 4.1.0
      loader-utils: 1.2.3
      micromatch: 4.0.2
      semver: 6.3.0
      typescript: 3.5.3
    dev: false
    engines:
      node: '>=8.6'
    peerDependencies:
      typescript: '*'
    resolution:
      integrity: sha512-p2zJYe7OtwR+49kv4gs7v4dMrfYD1IPpOtqiSPCbe8oR+4zEBtdHwzM7A7M91F+suReqgzZrlClk4LRSSp882g==
  /ts-mocha/6.0.0_mocha@6.2.0:
    dependencies:
      mocha: 6.2.0
      ts-node: 7.0.1
    dev: false
    engines:
      node: '>= 6.X.X'
    hasBin: true
    optionalDependencies:
      tsconfig-paths: 3.8.0
    peerDependencies:
      mocha: ^3.X.X || ^4.X.X || ^5.X.X || ^6.X.X
    resolution:
      integrity: sha512-ZCtJK8WXxHNbFNjvUKQIXZby/+ybQQkaBcM/3QhBQUfwjpdGFE9F6iWsHhF5ifQNFV/lWiOODi2VMD5AyPcQyg==
  /ts-node/7.0.1:
    dependencies:
      arrify: 1.0.1
      buffer-from: 1.1.1
      diff: 3.5.0
      make-error: 1.3.5
      minimist: 1.2.0
      mkdirp: 0.5.1
      source-map-support: 0.5.13
      yn: 2.0.0
    dev: false
    engines:
      node: '>=4.2.0'
    hasBin: true
    resolution:
      integrity: sha512-BVwVbPJRspzNh2yfslyT1PSbl5uIk03EZlb493RKHN4qej/D06n1cEhjlOJG69oFsE7OT8XjpTUcYf6pKTLMhw==
  /ts-node/8.3.0_typescript@3.5.3:
    dependencies:
      arg: 4.1.1
      diff: 4.0.1
      make-error: 1.3.5
      source-map-support: 0.5.13
      typescript: 3.5.3
      yn: 3.1.1
    dev: false
    engines:
      node: '>=4.2.0'
    hasBin: true
    peerDependencies:
      typescript: '>=2.0'
    resolution:
      integrity: sha512-dyNS/RqyVTDcmNM4NIBAeDMpsAdaQ+ojdf0GOLqE6nwJOgzEkdRNzJywhDfwnuvB10oa6NLVG1rUJQCpRN7qoQ==
  /ts-node/8.3.0_typescript@3.6.2:
    dependencies:
      arg: 4.1.1
      diff: 4.0.1
      make-error: 1.3.5
      source-map-support: 0.5.13
      typescript: 3.6.2
      yn: 3.1.1
    dev: false
    engines:
      node: '>=4.2.0'
    hasBin: true
    peerDependencies:
      typescript: '>=2.0'
    resolution:
      integrity: sha512-dyNS/RqyVTDcmNM4NIBAeDMpsAdaQ+ojdf0GOLqE6nwJOgzEkdRNzJywhDfwnuvB10oa6NLVG1rUJQCpRN7qoQ==
  /ts-node/8.4.1_typescript@3.6.3:
    dependencies:
      arg: 4.1.1
      diff: 4.0.1
      make-error: 1.3.5
      source-map-support: 0.5.13
      typescript: 3.6.3
      yn: 3.1.1
    dev: false
    engines:
      node: '>=4.2.0'
    hasBin: true
    peerDependencies:
      typescript: '>=2.0'
    resolution:
      integrity: sha512-5LpRN+mTiCs7lI5EtbXmF/HfMeCjzt7DH9CZwtkr6SywStrNQC723wG+aOWFiLNn7zT3kD/RnFqi3ZUfr4l5Qw==
  /ts-node/8.4.1_typescript@3.6.4:
    dependencies:
      arg: 4.1.1
      diff: 4.0.1
      make-error: 1.3.5
      source-map-support: 0.5.13
      typescript: 3.6.4
      yn: 3.1.1
    dev: false
    engines:
      node: '>=4.2.0'
    hasBin: true
    peerDependencies:
      typescript: '>=2.0'
    resolution:
      integrity: sha512-5LpRN+mTiCs7lI5EtbXmF/HfMeCjzt7DH9CZwtkr6SywStrNQC723wG+aOWFiLNn7zT3kD/RnFqi3ZUfr4l5Qw==
  /tsconfig-paths/3.8.0:
    dependencies:
      '@types/json5': 0.0.29
      deepmerge: 2.2.1
      json5: 1.0.1
      minimist: 1.2.0
      strip-bom: 3.0.0
    dev: false
    optional: true
    resolution:
      integrity: sha512-zZEYFo4sjORK8W58ENkRn9s+HmQFkkwydDG7My5s/fnfr2YYCaiyXe/HBUcIgU8epEKOXwiahOO+KZYjiXlWyQ==
  /tslib/1.10.0:
    dev: false
    resolution:
      integrity: sha512-qOebF53frne81cf0S9B41ByenJ3/IuH8yJKngAX35CmiZySA0khhkovshKK+jGCaMnVomla7gVlIcc3EvKPbTQ==
  /tslint-config-prettier/1.18.0:
    dev: false
    engines:
      node: '>=4.0.0'
    hasBin: true
    resolution:
      integrity: sha512-xPw9PgNPLG3iKRxmK7DWr+Ea/SzrvfHtjFt5LBl61gk2UBG/DB9kCXRjv+xyIU1rUtnayLeMUVJBcMX8Z17nDg==
  /tslint/5.20.0_typescript@3.5.3:
    dependencies:
      '@babel/code-frame': 7.5.5
      builtin-modules: 1.1.1
      chalk: 2.4.2
      commander: 2.20.0
      diff: 4.0.1
      glob: 7.1.4
      js-yaml: 3.13.1
      minimatch: 3.0.4
      mkdirp: 0.5.1
      resolve: 1.12.0
      semver: 5.7.1
      tslib: 1.10.0
      tsutils: 2.29.0_typescript@3.5.3
      typescript: 3.5.3
    dev: false
    engines:
      node: '>=4.8.0'
    hasBin: true
    peerDependencies:
      typescript: '>=2.3.0-dev || >=2.4.0-dev || >=2.5.0-dev || >=2.6.0-dev || >=2.7.0-dev || >=2.8.0-dev || >=2.9.0-dev || >=3.0.0-dev || >= 3.1.0-dev || >= 3.2.0-dev'
    resolution:
      integrity: sha512-2vqIvkMHbnx8acMogAERQ/IuINOq6DFqgF8/VDvhEkBqQh/x6SP0Y+OHnKth9/ZcHQSroOZwUQSN18v8KKF0/g==
  /tsutils/2.29.0_typescript@3.5.3:
    dependencies:
      tslib: 1.10.0
      typescript: 3.5.3
    dev: false
    peerDependencies:
      typescript: '>=2.1.0 || >=2.1.0-dev || >=2.2.0-dev || >=2.3.0-dev || >=2.4.0-dev || >=2.5.0-dev || >=2.6.0-dev || >=2.7.0-dev || >=2.8.0-dev || >=2.9.0-dev || >= 3.0.0-dev || >= 3.1.0-dev'
    resolution:
      integrity: sha512-g5JVHCIJwzfISaXpXE1qvNalca5Jwob6FjI4AoPlqMusJ6ftFE7IkkFoMhVLRgK+4Kx3gkzb8UZK5t5yTTvEmA==
  /tsutils/3.17.1_typescript@3.5.3:
    dependencies:
      tslib: 1.10.0
      typescript: 3.5.3
    dev: false
    engines:
      node: '>= 6'
    peerDependencies:
      typescript: '>=2.8.0 || >= 3.2.0-dev || >= 3.3.0-dev || >= 3.4.0-dev || >= 3.5.0-dev || >= 3.6.0-dev || >= 3.6.0-beta || >= 3.7.0-dev || >= 3.7.0-beta'
    resolution:
      integrity: sha512-kzeQ5B8H3w60nFY2g8cJIuH7JDpsALXySGtwGJ0p2LSjLgay3NdIpqq5SoOBe46bKDW2iq25irHCr8wjomUS2g==
  /tsutils/3.17.1_typescript@3.6.2:
    dependencies:
      tslib: 1.10.0
      typescript: 3.6.2
    dev: false
    engines:
      node: '>= 6'
    peerDependencies:
      typescript: '>=2.8.0 || >= 3.2.0-dev || >= 3.3.0-dev || >= 3.4.0-dev || >= 3.5.0-dev || >= 3.6.0-dev || >= 3.6.0-beta || >= 3.7.0-dev || >= 3.7.0-beta'
    resolution:
      integrity: sha512-kzeQ5B8H3w60nFY2g8cJIuH7JDpsALXySGtwGJ0p2LSjLgay3NdIpqq5SoOBe46bKDW2iq25irHCr8wjomUS2g==
  /tsutils/3.17.1_typescript@3.6.3:
    dependencies:
      tslib: 1.10.0
      typescript: 3.6.3
    dev: false
    engines:
      node: '>= 6'
    peerDependencies:
      typescript: '>=2.8.0 || >= 3.2.0-dev || >= 3.3.0-dev || >= 3.4.0-dev || >= 3.5.0-dev || >= 3.6.0-dev || >= 3.6.0-beta || >= 3.7.0-dev || >= 3.7.0-beta'
    resolution:
      integrity: sha512-kzeQ5B8H3w60nFY2g8cJIuH7JDpsALXySGtwGJ0p2LSjLgay3NdIpqq5SoOBe46bKDW2iq25irHCr8wjomUS2g==
  /tsutils/3.17.1_typescript@3.6.4:
    dependencies:
      tslib: 1.10.0
      typescript: 3.6.4
    dev: false
    engines:
      node: '>= 6'
    peerDependencies:
      typescript: '>=2.8.0 || >= 3.2.0-dev || >= 3.3.0-dev || >= 3.4.0-dev || >= 3.5.0-dev || >= 3.6.0-dev || >= 3.6.0-beta || >= 3.7.0-dev || >= 3.7.0-beta'
    resolution:
      integrity: sha512-kzeQ5B8H3w60nFY2g8cJIuH7JDpsALXySGtwGJ0p2LSjLgay3NdIpqq5SoOBe46bKDW2iq25irHCr8wjomUS2g==
  /tty-browserify/0.0.0:
    dev: false
    resolution:
      integrity: sha1-oVe6QC2iTpv5V/mqadUk7tQpAaY=
  /tunnel-agent/0.6.0:
    dependencies:
      safe-buffer: 5.2.0
    dev: false
    resolution:
      integrity: sha1-J6XeoGs2sEoKmWZ3SykIaPD8QP0=
  /tunnel/0.0.6:
    dev: false
    engines:
      node: '>=0.6.11 <=0.7.0 || >=0.7.3'
    resolution:
      integrity: sha512-1h/Lnq9yajKY2PEbBadPXj3VxsDDu844OnaAo52UVmIzIvwwtBPIuNvkjuzBlTWpfJyUbG3ez0KSBibQkj4ojg==
  /tweetnacl/0.14.5:
    dev: false
    resolution:
      integrity: sha1-WuaBd/GS1EViadEIr6k/+HQ/T2Q=
  /type-check/0.3.2:
    dependencies:
      prelude-ls: 1.1.2
    dev: false
    engines:
      node: '>= 0.8.0'
    resolution:
      integrity: sha1-WITKtRLPHTVeP7eE8wgEsrUg23I=
  /type-detect/4.0.8:
    dev: false
    engines:
      node: '>=4'
    resolution:
      integrity: sha512-0fr/mIH1dlO+x7TlcMy+bIDqKPsw/70tVyeHW787goQjhmqaZe10uwLujubK9q9Lg6Fiho1KUKDYz0Z7k7g5/g==
  /type-is/1.6.18:
    dependencies:
      media-typer: 0.3.0
      mime-types: 2.1.24
    dev: false
    engines:
      node: '>= 0.6'
    resolution:
      integrity: sha512-TkRKr9sUTxEH8MdfuCSP7VizJyzRNMjj2J2do2Jr3Kym598JVdEksuzPQCnlFPW4ky9Q+iA+ma9BGm06XQBy8g==
  /type/1.0.3:
    dev: false
    resolution:
      integrity: sha512-51IMtNfVcee8+9GJvj0spSuFcZHe9vSib6Xtgsny1Km9ugyz2mbS08I3rsUIRYgJohFRFU1160sgRodYz378Hg==
  /typedarray/0.0.6:
    dev: false
    resolution:
      integrity: sha1-hnrHTjhkGHsdPUfZlqeOxciDB3c=
  /typedoc-default-themes/0.6.0:
    dependencies:
      backbone: 1.4.0
      jquery: 3.4.1
      lunr: 2.3.6
      underscore: 1.9.1
    dev: false
    engines:
      node: '>= 8'
    resolution:
      integrity: sha512-MdTROOojxod78CEv22rIA69o7crMPLnVZPefuDLt/WepXqJwgiSu8Xxq+H36x0Jj3YGc7lOglI2vPJ2GhoOybw==
  /typedoc/0.15.0:
    dependencies:
      '@types/minimatch': 3.0.3
      fs-extra: 8.1.0
      handlebars: 4.2.0
      highlight.js: 9.15.10
      lodash: 4.17.15
      marked: 0.7.0
      minimatch: 3.0.4
      progress: 2.0.3
      shelljs: 0.8.3
      typedoc-default-themes: 0.6.0
      typescript: 3.5.3
    dev: false
    engines:
      node: '>= 6.0.0'
    hasBin: true
    resolution:
      integrity: sha512-NOtfq5Tis4EFt+J2ozhVq9RCeUnfEYMFKoU6nCXCXUULJz1UQynOM+yH3TkfZCPLzigbqB0tQYGVlktUWweKlw==
  /typescript/3.5.3:
    dev: false
    engines:
      node: '>=4.2.0'
    hasBin: true
    resolution:
      integrity: sha512-ACzBtm/PhXBDId6a6sDJfroT2pOWt/oOnk4/dElG5G33ZL776N3Y6/6bKZJBFpd+b05F3Ct9qDjMeJmRWtE2/g==
  /typescript/3.6.2:
    dev: false
    engines:
      node: '>=4.2.0'
    hasBin: true
    resolution:
      integrity: sha512-lmQ4L+J6mnu3xweP8+rOrUwzmN+MRAj7TgtJtDaXE5PMyX2kCrklhg3rvOsOIfNeAWMQWO2F1GPc1kMD2vLAfw==
  /typescript/3.6.3:
    dev: false
    engines:
      node: '>=4.2.0'
    hasBin: true
    resolution:
      integrity: sha512-N7bceJL1CtRQ2RiG0AQME13ksR7DiuQh/QehubYcghzv20tnh+MQnQIuJddTmsbqYj+dztchykemz0zFzlvdQw==
  /typescript/3.6.4:
    dev: false
    engines:
      node: '>=4.2.0'
    hasBin: true
    resolution:
      integrity: sha512-unoCll1+l+YK4i4F8f22TaNVPRHcD9PA3yCuZ8g5e0qGqlVlJ/8FSateOLLSagn+Yg5+ZwuPkL8LFUc0Jcvksg==
  /uglify-js/3.6.0:
    dependencies:
      commander: 2.20.0
      source-map: 0.6.1
    dev: false
    engines:
      node: '>=0.8.0'
    hasBin: true
    resolution:
      integrity: sha512-W+jrUHJr3DXKhrsS7NUVxn3zqMOFn0hL/Ei6v0anCIMoKC93TjcflTagwIHLW7SfMFfiQuktQyFVCFHGUE0+yg==
  /uglify-js/3.6.1:
    dependencies:
      commander: 2.20.0
      source-map: 0.6.1
    dev: false
    engines:
      node: '>=0.8.0'
    hasBin: true
    resolution:
      integrity: sha512-+dSJLJpXBb6oMHP+Yvw8hUgElz4gLTh82XuX68QiJVTXaE5ibl6buzhNkQdYhBlIhozWOC9ge16wyRmjG4TwVQ==
  /ultron/1.1.1:
    dev: false
    resolution:
      integrity: sha512-UIEXBNeYmKptWH6z8ZnqTeS8fV74zG0/eRU9VGkpzz+LIJNs8W/zM/L+7ctCkRrgbNnnR0xxw4bKOr0cW0N0Og==
  /unc-path-regex/0.1.2:
    dev: false
    engines:
      node: '>=0.10.0'
    resolution:
      integrity: sha1-5z3T17DXxe2G+6xrCufYxqadUPo=
  /underscore/1.8.3:
    dev: false
    resolution:
      integrity: sha1-Tz+1OxBuYJf8+ctBCfKl6b36UCI=
  /underscore/1.9.1:
    dev: false
    resolution:
      integrity: sha512-5/4etnCkd9c8gwgowi5/om/mYO5ajCaOgdzj/oW+0eQV9WxKBDZw5+ycmKmeaTXjInS/W0BzpGLo2xR2aBwZdg==
  /undertaker-registry/1.0.1:
    dev: false
    engines:
      node: '>= 0.10'
    resolution:
      integrity: sha1-XkvaMI5KiirlhPm5pDWaSZglzFA=
  /undertaker/1.2.1:
    dependencies:
      arr-flatten: 1.1.0
      arr-map: 2.0.2
      bach: 1.2.0
      collection-map: 1.0.0
      es6-weak-map: 2.0.3
      last-run: 1.1.1
      object.defaults: 1.1.0
      object.reduce: 1.0.1
      undertaker-registry: 1.0.1
    dev: false
    engines:
      node: '>= 0.10'
    resolution:
      integrity: sha512-71WxIzDkgYk9ZS+spIB8iZXchFhAdEo2YU8xYqBYJ39DIUIqziK78ftm26eecoIY49X0J2MLhG4hr18Yp6/CMA==
  /union-value/1.0.1:
    dependencies:
      arr-union: 3.1.0
      get-value: 2.0.6
      is-extendable: 0.1.1
      set-value: 2.0.1
    dev: false
    engines:
      node: '>=0.10.0'
    resolution:
      integrity: sha512-tJfXmxMeWYnczCVs7XAEvIV7ieppALdyepWMkHkwciRpZraG/xwT+s2JN8+pr1+8jCRf80FFzvr+MpQeeoF4Xg==
  /unique-filename/1.1.1:
    dependencies:
      unique-slug: 2.0.2
    dev: false
    resolution:
      integrity: sha512-Vmp0jIp2ln35UTXuryvjzkjGdRyf9b2lTXuSYUiPmzRcl3FDtYqAwOnTJkAngD9SWhnoJzDbTKwaOrZ+STtxNQ==
  /unique-slug/2.0.2:
    dependencies:
      imurmurhash: 0.1.4
    dev: false
    resolution:
      integrity: sha512-zoWr9ObaxALD3DOPfjPSqxt4fnZiWblxHIgeWqW8x7UqDzEtHEQLzji2cuJYQFCU6KmoJikOYAZlrTHHebjx2w==
  /unique-stream/2.3.1:
    dependencies:
      json-stable-stringify-without-jsonify: 1.0.1
      through2-filter: 3.0.0
    dev: false
    resolution:
      integrity: sha512-2nY4TnBE70yoxHkDli7DMazpWiP7xMdCYqU2nBRO0UB+ZpEkGsSija7MvmvnZFUeC+mrgiUfcHSr3LmRFIg4+A==
  /universal-user-agent/4.0.0:
    dependencies:
      os-name: 3.1.0
    dev: false
    resolution:
      integrity: sha512-eM8knLpev67iBDizr/YtqkJsF3GK8gzDc6st/WKzrTuPtcsOKW/0IdL4cnMBsU69pOx0otavLWBDGTwg+dB0aA==
  /universalify/0.1.2:
    dev: false
    engines:
      node: '>= 4.0.0'
    resolution:
      integrity: sha512-rBJeI5CXAlmy1pV+617WB9J63U6XcazHHF2f2dbJix4XzpUF0RS3Zbj0FGIOCAva5P/d/GBOYaACQ1w+0azUkg==
  /unpipe/1.0.0:
    dev: false
    engines:
      node: '>= 0.8'
    resolution:
      integrity: sha1-sr9O6FFKrmFltIF4KdIbLvSZBOw=
  /unset-value/1.0.0:
    dependencies:
      has-value: 0.3.1
      isobject: 3.0.1
    dev: false
    engines:
      node: '>=0.10.0'
    resolution:
      integrity: sha1-g3aHP30jNRef+x5vw6jtDfyKtVk=
  /upath/1.1.2:
    dev: false
    engines:
      node: '>=4'
    resolution:
      integrity: sha512-kXpym8nmDmlCBr7nKdIx8P2jNBa+pBpIUFRnKJ4dr8htyYGJFokkr2ZvERRtUN+9SY+JqXouNgUPtv6JQva/2Q==
  /uri-js/4.2.2:
    dependencies:
      punycode: 2.1.1
    dev: false
    resolution:
      integrity: sha512-KY9Frmirql91X2Qgjry0Wd4Y+YTdrdZheS8TFwvkbLWf/G5KNJDCh6pKL5OZctEW4+0Baa5idK2ZQuELRwPznQ==
  /urix/0.1.0:
    dev: false
    resolution:
      integrity: sha1-2pN/emLiH+wf0Y1Js1wpNQZ6bHI=
  /url/0.11.0:
    dependencies:
      punycode: 1.3.2
      querystring: 0.2.0
    dev: false
    resolution:
      integrity: sha1-ODjpfPxgUh63PFJajlW/3Z4uKPE=
  /use/3.1.1:
    dev: false
    engines:
      node: '>=0.10.0'
    resolution:
      integrity: sha512-cwESVXlO3url9YWlFW/TA9cshCEhtu7IKJ/p5soJ/gGpj7vbvFrAY/eIioQ6Dw23KjZhYgiIo8HOs1nQ2vr/oQ==
  /useragent/2.3.0:
    dependencies:
      lru-cache: 4.1.5
      tmp: 0.0.33
    dev: false
    resolution:
      integrity: sha512-4AoH4pxuSvHCjqLO04sU6U/uE65BYza8l/KKBS0b0hnUPWi+cQ2BpeTEwejCSx9SPV5/U03nniDTrWx5NrmKdw==
  /util-deprecate/1.0.2:
    dev: false
    resolution:
      integrity: sha1-RQ1Nyfpw3nMnYvvS1KKJgUGaDM8=
  /util.promisify/1.0.0:
    dependencies:
      define-properties: 1.1.3
      object.getownpropertydescriptors: 2.0.3
    dev: false
    resolution:
      integrity: sha512-i+6qA2MPhvoKLuxnJNpXAGhg7HphQOSUq2LKMZD0m15EiskXUkMvKdF4Uui0WYeCUGea+o2cw/ZuwehtfsrNkA==
  /util/0.10.3:
    dependencies:
      inherits: 2.0.1
    dev: false
    resolution:
      integrity: sha1-evsa/lCAUkZInj23/g7TeTNqwPk=
  /util/0.11.1:
    dependencies:
      inherits: 2.0.3
    dev: false
    resolution:
      integrity: sha512-HShAsny+zS2TZfaXxD9tYj4HQGlBezXZMZuM/S5PKLLoZkShZiGk9o5CzukI1LVHZvjdvZ2Sj1aW/Ndn2NB/HQ==
  /util/0.12.1:
    dependencies:
      inherits: 2.0.4
      is-arguments: 1.0.4
      is-generator-function: 1.0.7
      object.entries: 1.1.0
      safe-buffer: 5.2.0
    dev: false
    resolution:
      integrity: sha512-MREAtYOp+GTt9/+kwf00IYoHZyjM8VU4aVrkzUlejyqaIjd2GztVl5V9hGXKlvBKE3gENn/FMfHE5v6hElXGcQ==
  /utils-merge/1.0.1:
    dev: false
    engines:
      node: '>= 0.4.0'
    resolution:
      integrity: sha1-n5VxD1CiZ5R7LMwSR0HBAoQn5xM=
  /uuid/3.3.3:
    dev: false
    hasBin: true
    resolution:
      integrity: sha512-pW0No1RGHgzlpHJO1nsVrHKpOEIxkGg1xB+v0ZmdNH5OAeAwzAVrCnI2/6Mtx+Uys6iaylxa+D3g4j63IKKjSQ==
  /v8-compile-cache/2.0.3:
    dev: false
    resolution:
      integrity: sha512-CNmdbwQMBjwr9Gsmohvm0pbL954tJrNzf6gWL3K+QMQf00PF7ERGrEiLgjuU3mKreLC2MeGhUsNV9ybTbLgd3w==
  /v8-compile-cache/2.1.0:
    dev: false
    resolution:
      integrity: sha512-usZBT3PW+LOjM25wbqIlZwPeJV+3OSz3M1k1Ws8snlW39dZyYL9lOGC5FgPVHfk0jKmjiDV8Z0mIbVQPiwFs7g==
  /v8flags/3.1.3:
    dependencies:
      homedir-polyfill: 1.0.3
    dev: false
    engines:
      node: '>= 0.10'
    resolution:
      integrity: sha512-amh9CCg3ZxkzQ48Mhcb8iX7xpAfYJgePHxWMQCBWECpOSqJUXgY26ncA61UTV0BkPqfhcy6mzwCIoP4ygxpW8w==
  /validate-npm-package-license/3.0.4:
    dependencies:
      spdx-correct: 3.1.0
      spdx-expression-parse: 3.0.0
    dev: false
    resolution:
      integrity: sha512-DpKm2Ui/xN7/HQKCtpZxoRWBhZ9Z0kqtygG8XCgNQ8ZlDnxuQmWhj566j8fN4Cu3/JmbhsDo7fcAJq4s9h27Ew==
  /validator/8.2.0:
    dev: false
    engines:
      node: '>= 0.10'
    resolution:
      integrity: sha512-Yw5wW34fSv5spzTXNkokD6S6/Oq92d8q/t14TqsS3fAiA1RYnxSFSIZ+CY3n6PGGRCq5HhJTSepQvFUS2QUDxA==
  /validator/9.4.1:
    dev: false
    engines:
      node: '>= 0.10'
    resolution:
      integrity: sha512-YV5KjzvRmSyJ1ee/Dm5UED0G+1L4GZnLN3w6/T+zZm8scVua4sOhYKWTUrKa0H/tMiJyO9QLHMPN+9mB/aMunA==
  /value-or-function/3.0.0:
    dev: false
    engines:
      node: '>= 0.10'
    resolution:
      integrity: sha1-HCQ6ULWVwb5Up1S/7OhWO5/42BM=
  /vary/1.1.2:
    dev: false
    engines:
      node: '>= 0.8'
    resolution:
      integrity: sha1-IpnwLG3tMNSllhsLn3RSShj2NPw=
  /verror/1.10.0:
    dependencies:
      assert-plus: 1.0.0
      core-util-is: 1.0.2
      extsprintf: 1.4.0
    dev: false
    engines:
      '0': node >=0.6.0
    resolution:
      integrity: sha1-OhBcoXBTr1XW4nDB+CiGguGNpAA=
  /vinyl-fs/3.0.3:
    dependencies:
      fs-mkdirp-stream: 1.0.0
      glob-stream: 6.1.0
      graceful-fs: 4.2.2
      is-valid-glob: 1.0.0
      lazystream: 1.0.0
      lead: 1.0.0
      object.assign: 4.1.0
      pumpify: 1.5.1
      readable-stream: 2.3.6
      remove-bom-buffer: 3.0.0
      remove-bom-stream: 1.2.0
      resolve-options: 1.1.0
      through2: 2.0.5
      to-through: 2.0.0
      value-or-function: 3.0.0
      vinyl: 2.2.0
      vinyl-sourcemap: 1.1.0
    dev: false
    engines:
      node: '>= 0.10'
    resolution:
      integrity: sha512-vIu34EkyNyJxmP0jscNzWBSygh7VWhqun6RmqVfXePrOwi9lhvRs//dOaGOTRUQr4tx7/zd26Tk5WeSVZitgng==
  /vinyl-sourcemap/1.1.0:
    dependencies:
      append-buffer: 1.0.2
      convert-source-map: 1.6.0
      graceful-fs: 4.2.2
      normalize-path: 2.1.1
      now-and-later: 2.0.1
      remove-bom-buffer: 3.0.0
      vinyl: 2.2.0
    dev: false
    engines:
      node: '>= 0.10'
    resolution:
      integrity: sha1-kqgAWTo4cDqM2xHYswCtS+Y7PhY=
  /vinyl/2.2.0:
    dependencies:
      clone: 2.1.2
      clone-buffer: 1.0.0
      clone-stats: 1.0.0
      cloneable-readable: 1.1.3
      remove-trailing-separator: 1.1.0
      replace-ext: 1.0.0
    dev: false
    engines:
      node: '>= 0.10'
    resolution:
      integrity: sha512-MBH+yP0kC/GQ5GwBqrTPTzEfiiLjta7hTtvQtbxBgTeSXsmKQRQecjibMbxIXzVT3Y9KJK+drOz1/k+vsu8Nkg==
  /vlq/0.2.3:
    dev: false
    resolution:
      integrity: sha512-DRibZL6DsNhIgYQ+wNdWDL2SL3bKPlVrRiBqV5yuMm++op8W4kGFtaQfCs4KEJn0wBZcHVHJ3eoywX8983k1ow==
  /vm-browserify/1.1.0:
    dev: false
    resolution:
      integrity: sha512-iq+S7vZJE60yejDYM0ek6zg308+UZsdtPExWP9VZoCFCz1zkJoXFnAX7aZfd/ZwrkidzdUZL0C/ryW+JwAiIGw==
  /void-elements/2.0.1:
    dev: false
    engines:
      node: '>=0.10.0'
    resolution:
      integrity: sha1-wGavtYK7HLQSjWDqkjkulNXp2+w=
  /watchpack/1.6.0:
    dependencies:
      chokidar: 2.1.8
      graceful-fs: 4.2.2
      neo-async: 2.6.1
    dev: false
    resolution:
      integrity: sha512-i6dHe3EyLjMmDlU1/bGQpEw25XSjkJULPuAVKCbNRefQVq48yXKUpwg538F7AZTf9kyr57zj++pQFltUa5H7yA==
  /webidl-conversions/4.0.2:
    dev: false
    resolution:
      integrity: sha512-YQ+BmxuTgd6UXZW3+ICGfyqRyHXVlD5GtQr5+qjiNW7bF0cqrzX500HVXPBOvgXb5YnzDd+h0zqyv61KUD7+Sg==
  /webpack-cli/3.3.7_webpack@4.39.2:
    dependencies:
      chalk: 2.4.2
      cross-spawn: 6.0.5
      enhanced-resolve: 4.1.0
      findup-sync: 3.0.0
      global-modules: 2.0.0
      import-local: 2.0.0
      interpret: 1.2.0
      loader-utils: 1.2.3
      supports-color: 6.1.0
      v8-compile-cache: 2.0.3
      webpack: 4.39.2_webpack@4.39.2
      yargs: 13.2.4
    dev: false
    engines:
      node: '>=6.11.5'
    hasBin: true
    peerDependencies:
      webpack: 4.x.x
    resolution:
      integrity: sha512-OhTUCttAsr+IZSMVwGROGRHvT+QAs8H6/mHIl4SvhAwYywjiylYjpwybGx7WQ9Hkb45FhjtsymkwiRRbGJ1SZQ==
  /webpack-dev-middleware/3.7.0_webpack@4.39.2:
    dependencies:
      memory-fs: 0.4.1
      mime: 2.4.4
      range-parser: 1.2.1
      webpack: 4.39.2_webpack@4.39.2
      webpack-log: 2.0.0
    dev: false
    engines:
      node: '>= 6'
    peerDependencies:
      webpack: ^4.0.0
    resolution:
      integrity: sha512-qvDesR1QZRIAZHOE3iQ4CXLZZSQ1lAUsSpnQmlB1PBfoN/xdRjmge3Dok0W4IdaVLJOGJy3sGI4sZHwjRU0PCA==
  /webpack-log/2.0.0:
    dependencies:
      ansi-colors: 3.2.4
      uuid: 3.3.3
    dev: false
    engines:
      node: '>= 6'
    resolution:
      integrity: sha512-cX8G2vR/85UYG59FgkoMamwHUIkSSlV3bBMRsbxVXVUk2j6NleCKjQ/WE9eYg9WY4w25O9w8wKP4rzNZFmUcUg==
  /webpack-sources/1.4.3:
    dependencies:
      source-list-map: 2.0.1
      source-map: 0.6.1
    dev: false
    resolution:
      integrity: sha512-lgTS3Xhv1lCOKo7SA5TjKXMjpSM4sBjNV5+q2bqesbSPs5FjGmU6jjtBSkX9b4qW87vDIsCIlUPOEhbZrMdjeQ==
  /webpack/4.39.2_webpack@4.39.2:
    dependencies:
      '@webassemblyjs/ast': 1.8.5
      '@webassemblyjs/helper-module-context': 1.8.5
      '@webassemblyjs/wasm-edit': 1.8.5
      '@webassemblyjs/wasm-parser': 1.8.5
      acorn: 6.3.0
      ajv: 6.10.2
      ajv-keywords: 3.4.1_ajv@6.10.2
      chrome-trace-event: 1.0.2
      enhanced-resolve: 4.1.0
      eslint-scope: 4.0.3
      json-parse-better-errors: 1.0.2
      loader-runner: 2.4.0
      loader-utils: 1.2.3
      memory-fs: 0.4.1
      micromatch: 3.1.10
      mkdirp: 0.5.1
      neo-async: 2.6.1
      node-libs-browser: 2.2.1
      schema-utils: 1.0.0
      tapable: 1.1.3
      terser-webpack-plugin: 1.4.1_webpack@4.39.2
      watchpack: 1.6.0
      webpack-sources: 1.4.3
    dev: false
    engines:
      node: '>=6.11.5'
    hasBin: true
    peerDependencies:
      webpack: '*'
    resolution:
      integrity: sha512-AKgTfz3xPSsEibH00JfZ9sHXGUwIQ6eZ9tLN8+VLzachk1Cw2LVmy+4R7ZiwTa9cZZ15tzySjeMui/UnSCAZhA==
  /whatwg-url/6.5.0:
    dependencies:
      lodash.sortby: 4.7.0
      tr46: 1.0.1
      webidl-conversions: 4.0.2
    dev: false
    resolution:
      integrity: sha512-rhRZRqx/TLJQWUpQ6bmrt2UV4f0HCQ463yQuONJqC6fO2VoEb1pTYddbe59SkYq87aoM5A3bdhMZiUiVws+fzQ==
  /which-module/1.0.0:
    dev: false
    resolution:
      integrity: sha1-u6Y8qGGUiZT/MHc2CJ47lgJsKk8=
  /which-module/2.0.0:
    dev: false
    resolution:
      integrity: sha1-2e8H3Od7mQK4o6j6SzHD4/fm6Ho=
  /which/1.3.1:
    dependencies:
      isexe: 2.0.0
    dev: false
    hasBin: true
    resolution:
      integrity: sha512-HxJdYWq1MTIQbJ3nw0cqssHoTNU267KlrDuGZ1WYlxDStUtKUhOaJmh112/TZmHxxUfuJqPXSOm7tDyas0OSIQ==
  /wide-align/1.1.3:
    dependencies:
      string-width: 2.1.1
    dev: false
    resolution:
      integrity: sha512-QGkOQc8XL6Bt5PwnsExKBPuMKBxnGxWWW3fU55Xt4feHozMUhdUMaBCk290qpm/wG5u/RSKzwdAC4i51YigihA==
  /windows-release/3.2.0:
    dependencies:
      execa: 1.0.0
    dev: false
    engines:
      node: '>=6'
    resolution:
      integrity: sha512-QTlz2hKLrdqukrsapKsINzqMgOUpQW268eJ0OaOpJN32h272waxR9fkB9VoWRtK7uKHG5EHJcTXQBD8XZVJkFA==
  /wordwrap/0.0.3:
    dev: false
    engines:
      node: '>=0.4.0'
    resolution:
      integrity: sha1-o9XabNXAvAAI03I0u68b7WMFkQc=
  /wordwrap/1.0.0:
    dev: false
    resolution:
      integrity: sha1-J1hIEIkUVqQXHI0CJkQa3pDLyus=
  /worker-farm/1.7.0:
    dependencies:
      errno: 0.1.7
    dev: false
    resolution:
      integrity: sha512-rvw3QTZc8lAxyVrqcSGVm5yP/IJ2UcB3U0graE3LCFoZ0Yn2x4EoVSqJKdB/T5M+FLcRPjz4TDacRf3OCfNUzw==
  /wrap-ansi/2.1.0:
    dependencies:
      string-width: 1.0.2
      strip-ansi: 3.0.1
    dev: false
    engines:
      node: '>=0.10.0'
    resolution:
      integrity: sha1-2Pw9KE3QV5T+hJc8rs3Rz4JP3YU=
  /wrap-ansi/5.1.0:
    dependencies:
      ansi-styles: 3.2.1
      string-width: 3.1.0
      strip-ansi: 5.2.0
    dev: false
    engines:
      node: '>=6'
    resolution:
      integrity: sha512-QC1/iN/2/RPVJ5jYK8BGttj5z83LmSKmvbvrXPNCLZSEb32KKVDJDl/MOt2N01qU2H/FkzEa9PKto1BqDjtd7Q==
  /wrappy/1.0.2:
    dev: false
    resolution:
      integrity: sha1-tSQ9jz7BqjXxNkYFvA0QNuMKtp8=
  /write-file-atomic/2.4.3:
    dependencies:
      graceful-fs: 4.2.2
      imurmurhash: 0.1.4
      signal-exit: 3.0.2
    dev: false
    resolution:
      integrity: sha512-GaETH5wwsX+GcnzhPgKcKjJ6M2Cq3/iZp1WyY/X1CSqrW+jVNM9Y7D8EC2sM4ZG/V8wZlSniJnCKWPmBYAucRQ==
  /write/1.0.3:
    dependencies:
      mkdirp: 0.5.1
    dev: false
    engines:
      node: '>=4'
    resolution:
      integrity: sha512-/lg70HAjtkUgWPVZhZcm+T4hkL8Zbtp1nFNOn3lRrxnlv50SRBv7cR7RqR+GMsd3hUXy9hWBo4CHTbFTcOYwig==
  /ws/3.3.3:
    dependencies:
      async-limiter: 1.0.1
      safe-buffer: 5.1.2
      ultron: 1.1.1
    dev: false
    resolution:
      integrity: sha512-nnWLa/NwZSt4KQJu51MYlCcSQ5g7INpOrOMt4XV8j4dqTXdmlUmSHQ8/oLC069ckre0fRsgfvsKwbTdtKLCDkA==
  /ws/6.2.1:
    dependencies:
      async-limiter: 1.0.1
    dev: false
    resolution:
      integrity: sha512-GIyAXC2cB7LjvpgMt9EKS2ldqr0MTrORaleiOno6TweZ6r3TKtoFQWay/2PceJ3RuBasOHzXNn5Lrw1X0bEjqA==
  /ws/7.1.2:
    dependencies:
      async-limiter: 1.0.1
    dev: false
    resolution:
      integrity: sha512-gftXq3XI81cJCgkUiAVixA0raD9IVmXqsylCrjRygw4+UOOGzPoxnQ6r/CnVL9i+mDncJo94tSkyrtuuQVBmrg==
  /xhr-mock/2.5.0:
    dependencies:
      global: 4.4.0
      url: 0.11.0
    dev: false
    resolution:
      integrity: sha512-OFd7nm5mJTVQl9rC3Orp1HiJqWOqlh7W1hem/Ld/At+bjs7Dy2FuWYwTuP3gP8Y51FjGbIRAW9B9hbQdrZOPzw==
  /xml/1.0.1:
    dev: false
    resolution:
      integrity: sha1-eLpyAgApxbyHuKgaPPzXS0ovweU=
  /xml2js/0.2.8:
    dependencies:
      sax: 0.5.8
    dev: false
    resolution:
      integrity: sha1-m4FpCTFjH/CdGVdUn69U9PmAs8I=
  /xml2js/0.4.19:
    dependencies:
      sax: 1.2.4
      xmlbuilder: 9.0.7
    dev: false
    resolution:
      integrity: sha512-esZnJZJOiJR9wWKMyuvSE1y6Dq5LCuJanqhxslH2bxM6duahNZ+HMpCLhBQGZkbX6xRf8x1Y2eJlgt2q3qo49Q==
  /xml2js/0.4.22:
    dependencies:
      sax: 1.2.4
      util.promisify: 1.0.0
      xmlbuilder: 11.0.1
    dev: false
    engines:
      node: '>=4.0.0'
    resolution:
      integrity: sha512-MWTbxAQqclRSTnehWWe5nMKzI3VmJ8ltiJEco8akcC6j3miOhjjfzKum5sId+CWhfxdOs/1xauYr8/ZDBtQiRw==
  /xmlbuilder/11.0.1:
    dev: false
    engines:
      node: '>=4.0'
    resolution:
      integrity: sha512-fDlsI/kFEx7gLvbecc0/ohLG50fugQp8ryHzMTuW9vSa1GJ0XYWKnhsUx7oie3G98+r56aTQIUB4kht42R3JvA==
  /xmlbuilder/8.2.2:
    dev: false
    engines:
      node: '>=4.0'
    resolution:
      integrity: sha1-aSSGc0ELS6QuGmE2VR0pIjNap3M=
  /xmlbuilder/9.0.7:
    dev: false
    engines:
      node: '>=4.0'
    resolution:
      integrity: sha1-Ey7mPS7FVlxVfiD0wi35rKaGsQ0=
  /xmldom/0.1.27:
    dev: false
    engines:
      node: '>=0.1'
    resolution:
      integrity: sha1-1QH5ezvbQDr4757MIFcxh6rawOk=
  /xmlhttprequest-ssl/1.5.5:
    dev: false
    engines:
      node: '>=0.4.0'
    resolution:
      integrity: sha1-wodrBhaKrcQOV9l+gRkayPQ5iz4=
  /xpath.js/1.1.0:
    dev: false
    engines:
      node: '>=0.4.0'
    resolution:
      integrity: sha512-jg+qkfS4K8E7965sqaUl8mRngXiKb3WZGfONgE18pr03FUQiuSV6G+Ej4tS55B+rIQSFEIw3phdVAQ4pPqNWfQ==
  /xregexp/2.0.0:
    dev: false
    resolution:
      integrity: sha1-UqY+VsoLhKfzpfPWGHLxJq16WUM=
  /xtend/4.0.2:
    dev: false
    engines:
      node: '>=0.4'
    resolution:
      integrity: sha512-LKYU1iAXJXUgAXn9URjiu+MWhyUXHsvfp7mcuYm9dSUKK0/CjtrUwFAxD82/mCWbtLsGjFIad0wIsod4zrTAEQ==
  /y18n/3.2.1:
    dev: false
    resolution:
      integrity: sha1-bRX7qITAhnnA136I53WegR4H+kE=
  /y18n/4.0.0:
    dev: false
    resolution:
      integrity: sha512-r9S/ZyXu/Xu9q1tYlpsLIsa3EeLXXk0VwlxqTcFRfg9EhMW+17kbt9G0NrgCmhGb5vT2hyhJZLfDGx+7+5Uj/w==
  /yallist/2.1.2:
    dev: false
    resolution:
      integrity: sha1-HBH5IY8HYImkfdUS+TxmmaaoHVI=
  /yallist/3.0.3:
    dev: false
    resolution:
      integrity: sha512-S+Zk8DEWE6oKpV+vI3qWkaK+jSbIK86pCwe2IF/xwIpQ8jEuxpw9NyaGjmp9+BoJv5FV2piqCDcoCtStppiq2A==
  /yargs-parser/10.1.0:
    dependencies:
      camelcase: 4.1.0
    dev: false
    resolution:
      integrity: sha512-VCIyR1wJoEBZUqk5PA+oOBF6ypbwh5aNB3I50guxAL/quggdfs4TtNHQrSazFA3fYZ+tEqfs0zIGlv0c/rgjbQ==
  /yargs-parser/11.1.1:
    dependencies:
      camelcase: 5.3.1
      decamelize: 1.2.0
    dev: false
    resolution:
      integrity: sha512-C6kB/WJDiaxONLJQnF8ccx9SEeoTTLek8RVbaOIsrAUS8VrBEXfmeSnCZxygc+XC2sNMBIwOOnfcxiynjHsVSQ==
  /yargs-parser/13.0.0:
    dependencies:
      camelcase: 5.3.1
      decamelize: 1.2.0
    dev: false
    resolution:
      integrity: sha512-w2LXjoL8oRdRQN+hOyppuXs+V/fVAYtpcrRxZuF7Kt/Oc+Jr2uAcVntaUTNT6w5ihoWfFDpNY8CPx1QskxZ/pw==
  /yargs-parser/13.1.1:
    dependencies:
      camelcase: 5.3.1
      decamelize: 1.2.0
    dev: false
    resolution:
      integrity: sha512-oVAVsHz6uFrg3XQheFII8ESO2ssAf9luWuAd6Wexsu4F3OtIW0o8IribPXYrD4WC24LWtPrJlGy87y5udK+dxQ==
  /yargs-parser/5.0.0:
    dependencies:
      camelcase: 3.0.0
    dev: false
    resolution:
      integrity: sha1-J17PDX/+Bcd+ZOfIbkzZS/DhIoo=
  /yargs-unparser/1.5.0:
    dependencies:
      flat: 4.1.0
      lodash: 4.17.15
      yargs: 12.0.5
    dev: false
    engines:
      node: '>=6'
    resolution:
      integrity: sha512-HK25qidFTCVuj/D1VfNiEndpLIeJN78aqgR23nL3y4N0U/91cOAzqfHlF8n2BvoNDcZmJKin3ddNSvOxSr8flw==
  /yargs-unparser/1.6.0:
    dependencies:
      flat: 4.1.0
      lodash: 4.17.15
      yargs: 13.3.0
    dev: false
    engines:
      node: '>=6'
    resolution:
      integrity: sha512-W9tKgmSn0DpSatfri0nx52Joq5hVXgeLiqR/5G0sZNDoLZFOr/xjBUDcShCOGNsBnEMNo1KAMBkTej1Hm62HTw==
  /yargs/12.0.5:
    dependencies:
      cliui: 4.1.0
      decamelize: 1.2.0
      find-up: 3.0.0
      get-caller-file: 1.0.3
      os-locale: 3.1.0
      require-directory: 2.1.1
      require-main-filename: 1.0.1
      set-blocking: 2.0.0
      string-width: 2.1.1
      which-module: 2.0.0
      y18n: 4.0.0
      yargs-parser: 11.1.1
    dev: false
    resolution:
      integrity: sha512-Lhz8TLaYnxq/2ObqHDql8dX8CJi97oHxrjUcYtzKbbykPtVW9WB+poxI+NM2UIzsMgNCZTIf0AQwsjK5yMAqZw==
  /yargs/13.2.2:
    dependencies:
      cliui: 4.1.0
      find-up: 3.0.0
      get-caller-file: 2.0.5
      os-locale: 3.1.0
      require-directory: 2.1.1
      require-main-filename: 2.0.0
      set-blocking: 2.0.0
      string-width: 3.1.0
      which-module: 2.0.0
      y18n: 4.0.0
      yargs-parser: 13.1.1
    dev: false
    resolution:
      integrity: sha512-WyEoxgyTD3w5XRpAQNYUB9ycVH/PQrToaTXdYXRdOXvEy1l19br+VJsc0vcO8PTGg5ro/l/GY7F/JMEBmI0BxA==
  /yargs/13.2.4:
    dependencies:
      cliui: 5.0.0
      find-up: 3.0.0
      get-caller-file: 2.0.5
      os-locale: 3.1.0
      require-directory: 2.1.1
      require-main-filename: 2.0.0
      set-blocking: 2.0.0
      string-width: 3.1.0
      which-module: 2.0.0
      y18n: 4.0.0
      yargs-parser: 13.1.1
    dev: false
    resolution:
      integrity: sha512-HG/DWAJa1PAnHT9JAhNa8AbAv3FPaiLzioSjCcmuXXhP8MlpHO5vwls4g4j6n30Z74GVQj8Xa62dWVx1QCGklg==
  /yargs/13.3.0:
    dependencies:
      cliui: 5.0.0
      find-up: 3.0.0
      get-caller-file: 2.0.5
      require-directory: 2.1.1
      require-main-filename: 2.0.0
      set-blocking: 2.0.0
      string-width: 3.1.0
      which-module: 2.0.0
      y18n: 4.0.0
      yargs-parser: 13.1.1
    dev: false
    resolution:
      integrity: sha512-2eehun/8ALW8TLoIl7MVaRUrg+yCnenu8B4kBlRxj3GJGDKU1Og7sMXPNm1BYyM1DOJmTZ4YeN/Nwxv+8XJsUA==
  /yargs/14.0.0:
    dependencies:
      cliui: 5.0.0
      decamelize: 1.2.0
      find-up: 3.0.0
      get-caller-file: 2.0.5
      require-directory: 2.1.1
      require-main-filename: 2.0.0
      set-blocking: 2.0.0
      string-width: 3.1.0
      which-module: 2.0.0
      y18n: 4.0.0
      yargs-parser: 13.1.1
    dev: false
    resolution:
      integrity: sha512-ssa5JuRjMeZEUjg7bEL99AwpitxU/zWGAGpdj0di41pOEmJti8NR6kyUIJBkR78DTYNPZOU08luUo0GTHuB+ow==
  /yargs/7.1.0:
    dependencies:
      camelcase: 3.0.0
      cliui: 3.2.0
      decamelize: 1.2.0
      get-caller-file: 1.0.3
      os-locale: 1.4.0
      read-pkg-up: 1.0.1
      require-directory: 2.1.1
      require-main-filename: 1.0.1
      set-blocking: 2.0.0
      string-width: 1.0.2
      which-module: 1.0.0
      y18n: 3.2.1
      yargs-parser: 5.0.0
    dev: false
    resolution:
      integrity: sha1-a6MY6xaWFyf10oT46gA+jWFU0Mg=
  /yarn/1.17.3:
    dev: false
    engines:
      node: '>=4.0.0'
    hasBin: true
    resolution:
      integrity: sha512-CgA8o7nRZaQvmeF/WBx2FC7f9W/0X59T2IaLYqgMo6637wfp5mMEsM3YXoJtKUspnpmDJKl/gGFhnqS+sON7hA==
  /yarn/1.19.1:
    dev: false
    engines:
      node: '>=4.0.0'
    hasBin: true
    resolution:
      integrity: sha512-gBnfbL9rYY05Gt0cjJhs/siqQXHYlZalTjK3nXn2QO20xbkIFPob+LlH44ML47GcR4VU9/2dYck1BWFM0Javxw==
  /yauzl/2.4.1:
    dependencies:
      fd-slicer: 1.0.1
    dev: false
    resolution:
      integrity: sha1-lSj0QtqxsihOWLQ3m7GU4i4MQAU=
  /yazl/2.5.1:
    dependencies:
      buffer-crc32: 0.2.13
    dev: false
    resolution:
      integrity: sha512-phENi2PLiHnHb6QBVot+dJnaAZ0xosj7p3fWl+znIjBDlnMI2PsZCJZ306BPTFOaHf5qdDEI8x5qFrSOBN5vrw==
  /yeast/0.1.2:
    dev: false
    resolution:
      integrity: sha1-AI4G2AlDIMNy28L47XagymyKxBk=
  /yn/2.0.0:
    dev: false
    engines:
      node: '>=4'
    resolution:
      integrity: sha1-5a2ryKz0CPY4X8dklWhMiOavaJo=
  /yn/3.1.1:
    dev: false
    engines:
      node: '>=6'
    resolution:
      integrity: sha512-Ux4ygGWsu2c7isFWe8Yu1YluJmqVhxqK2cLXNQA5AcC3QfbGNpM7fu0Y8b/z16pXLnFxZYvWhd3fhBY9DLmC6Q==
  /z-schema/3.18.4:
    dependencies:
      lodash.get: 4.4.2
      lodash.isequal: 4.5.0
      validator: 8.2.0
    dev: false
    hasBin: true
    optionalDependencies:
      commander: 2.20.0
    resolution:
      integrity: sha512-DUOKC/IhbkdLKKiV89gw9DUauTV8U/8yJl1sjf6MtDmzevLKOF2duNJ495S3MFVjqZarr+qNGCPbkg4mu4PpLw==
  'file:projects/abort-controller.tgz':
    dependencies:
      '@microsoft/api-extractor': 7.3.8
      '@types/mocha': 5.2.7
      '@types/node': 8.10.52
      '@typescript-eslint/eslint-plugin': 2.0.0_3cafee28902d96627d4743e014bc28ff
      '@typescript-eslint/parser': 2.0.0_eslint@6.2.1
      assert: 1.5.0
      cross-env: 5.2.0
      delay: 4.3.0
      eslint: 6.2.1
      eslint-config-prettier: 6.1.0_eslint@6.2.1
      eslint-plugin-no-null: 1.0.2_eslint@6.2.1
      eslint-plugin-no-only-tests: 2.3.1
      eslint-plugin-promise: 4.2.1
      karma: 4.2.0
      karma-chrome-launcher: 3.1.0
      karma-coverage: 2.0.1
      karma-edge-launcher: 0.4.2_karma@4.2.0
      karma-env-preprocessor: 0.1.1
      karma-firefox-launcher: 1.2.0
      karma-ie-launcher: 1.0.0_karma@4.2.0
      karma-junit-reporter: 1.2.0_karma@4.2.0
      karma-mocha: 1.3.0
      karma-mocha-reporter: 2.2.5_karma@4.2.0
      karma-remap-coverage: 0.1.5_karma-coverage@2.0.1
      mocha: 6.2.0
      mocha-junit-reporter: 1.23.1_mocha@6.2.0
      mocha-multi: 1.1.3_mocha@6.2.0
      nyc: 14.1.1
      prettier: 1.18.2
      rimraf: 3.0.0
      rollup: 1.20.1
      rollup-plugin-commonjs: 10.0.2_rollup@1.20.1
      rollup-plugin-multi-entry: 2.1.0
      rollup-plugin-node-resolve: 5.2.0_rollup@1.20.1
      rollup-plugin-replace: 2.2.0
      rollup-plugin-sourcemaps: 0.4.2_rollup@1.20.1
      rollup-plugin-terser: 5.1.1_rollup@1.20.1
      ts-node: 8.3.0_typescript@3.5.3
      tslib: 1.10.0
      typescript: 3.5.3
    dev: false
    name: '@rush-temp/abort-controller'
    resolution:
      integrity: sha512-6tWQCbh4motBQYyPZ0wsML+6wzUo3u76xakVW/mKo8b2dI5vMnTOhu7ADER+LNBOhzYG2HAq4rorUAVn44LAhw==
      tarball: 'file:projects/abort-controller.tgz'
    version: 0.0.0
  'file:projects/app-configuration.tgz':
    dependencies:
      '@azure/core-arm': 1.0.0-preview.3
      '@azure/core-asynciterator-polyfill': 1.0.0-preview.1
      '@azure/core-http': 1.0.0-preview.3
      '@azure/core-paging': 1.0.0-preview.2
      '@microsoft/api-extractor': 7.3.11
      '@types/dotenv': 6.1.1
      '@types/mocha': 5.2.7
      assert: 1.5.0
      dotenv: 8.1.0
      eslint: 6.3.0
      eslint-config-prettier: 6.2.0_eslint@6.3.0
      eslint-plugin-no-null: 1.0.2_eslint@6.3.0
      eslint-plugin-no-only-tests: 2.3.1
      eslint-plugin-promise: 4.2.1
      mocha: 6.2.0
      mocha-junit-reporter: 1.23.1_mocha@6.2.0
      mocha-multi: 1.1.3_mocha@6.2.0
      nyc: 14.1.1
      prettier: 1.18.2
      rimraf: 3.0.0
      rollup: 1.20.3
      rollup-plugin-node-resolve: 5.2.0_rollup@1.20.3
      rollup-plugin-sourcemaps: 0.4.2_rollup@1.20.3
      ts-node: 8.3.0_typescript@3.6.2
      tslib: 1.10.0
      typescript: 3.6.2
      uglify-js: 3.6.0
    dev: false
    name: '@rush-temp/app-configuration'
    resolution:
      integrity: sha512-iTODoXd67M6fNcMSetcgTWzdG2kWjmla61/cMvrar1dXWJNi+y2jy8HWOaThldhRMJHGZkkSptaZyB/Av+dYWg==
      tarball: 'file:projects/app-configuration.tgz'
    version: 0.0.0
  'file:projects/core-amqp.tgz':
    dependencies:
      '@azure/abort-controller': 1.0.0-preview.2
      '@azure/core-auth': 1.0.0-preview.3
      '@azure/eslint-plugin-azure-sdk': 2.0.1_9e8391ca70fb0408a9da4393803aa477
      '@azure/identity': 1.0.0-preview.3
      '@types/async-lock': 1.1.1
      '@types/chai': 4.2.0
      '@types/chai-as-promised': 7.1.2
      '@types/debug': 4.1.5
      '@types/dotenv': 6.1.1
      '@types/is-buffer': 2.0.0
      '@types/jssha': 2.0.0
      '@types/mocha': 5.2.7
      '@types/node': 8.10.52
      '@types/sinon': 7.0.13
      '@typescript-eslint/eslint-plugin': 2.0.0_3cafee28902d96627d4743e014bc28ff
      '@typescript-eslint/parser': 2.0.0_eslint@6.2.1
      assert: 1.5.0
      async-lock: 1.2.2
      buffer: 5.4.0
      chai: 4.2.0
      chai-as-promised: 7.1.1_chai@4.2.0
      cross-env: 5.2.0
      debug: 4.1.1
      dotenv: 8.1.0
      eslint: 6.2.1
      eslint-config-prettier: 6.1.0_eslint@6.2.1
      eslint-plugin-no-null: 1.0.2_eslint@6.2.1
      eslint-plugin-no-only-tests: 2.3.1
      eslint-plugin-promise: 4.2.1
      events: 3.0.0
      is-buffer: 2.0.3
      jssha: 2.3.1
      karma: 4.2.0
      karma-chrome-launcher: 3.1.0
      karma-mocha: 1.3.0
      mocha: 6.2.0
      mocha-junit-reporter: 1.23.1_mocha@6.2.0
      mocha-multi: 1.1.3_mocha@6.2.0
      nyc: 14.1.1
      prettier: 1.18.2
      process: 0.11.10
      puppeteer: 1.19.0
      rhea: 1.0.8
      rhea-promise: 1.0.0
      rimraf: 3.0.0
      rollup: 1.20.1
      rollup-plugin-commonjs: 10.0.2_rollup@1.20.1
      rollup-plugin-inject: 3.0.1
      rollup-plugin-json: 4.0.0
      rollup-plugin-multi-entry: 2.1.0
      rollup-plugin-node-globals: 1.4.0
      rollup-plugin-node-resolve: 5.2.0_rollup@1.20.1
      rollup-plugin-replace: 2.2.0
      rollup-plugin-shim: 1.0.0
      rollup-plugin-sourcemaps: 0.4.2_rollup@1.20.1
      rollup-plugin-terser: 5.1.1_rollup@1.20.1
      sinon: 7.4.1
      stream-browserify: 2.0.2
      ts-node: 8.3.0_typescript@3.5.3
      tslib: 1.10.0
      typescript: 3.5.3
      url: 0.11.0
      util: 0.12.1
      ws: 7.1.2
    dev: false
    name: '@rush-temp/core-amqp'
    resolution:
<<<<<<< HEAD
      integrity: sha512-nklUlUoEIGRXVfQ2J8KG/jSVyRq1FI+Dp7aGzx+VFKyBxbDn6KwkC6M0XUj6eyOBG1LSFSM845qiFx6ajgVBXg==
=======
      integrity: sha512-y3PDU5d0x4pSeDiDzgkCTjYHAXZXel2ixj8LCR/KARy19Bx3IdfFoyaFlKQezO10PXs1Kon+JpCnvQLuryA5YQ==
>>>>>>> 28bb201e
      tarball: 'file:projects/core-amqp.tgz'
    version: 0.0.0
  'file:projects/core-arm.tgz':
    dependencies:
      '@azure/core-http': 1.0.0-preview.3
      '@types/chai': 4.2.0
      '@types/mocha': 5.2.7
      '@types/node': 8.10.52
      '@typescript-eslint/eslint-plugin': 2.0.0_3cafee28902d96627d4743e014bc28ff
      '@typescript-eslint/parser': 2.0.0_eslint@6.2.1
      chai: 4.2.0
      eslint: 6.2.1
      eslint-config-prettier: 6.1.0_eslint@6.2.1
      eslint-plugin-no-null: 1.0.2_eslint@6.2.1
      eslint-plugin-no-only-tests: 2.3.1
      eslint-plugin-promise: 4.2.1
      mocha: 6.2.0
      mocha-junit-reporter: 1.23.1_mocha@6.2.0
      mocha-multi: 1.1.3_mocha@6.2.0
      npm-run-all: 4.1.5
      nyc: 14.1.1
      rimraf: 3.0.0
      rollup: 1.20.1
      rollup-plugin-node-resolve: 5.2.0_rollup@1.20.1
      rollup-plugin-sourcemaps: 0.4.2_rollup@1.20.1
      rollup-plugin-visualizer: 2.5.4_rollup@1.20.1
      shx: 0.3.2
      ts-node: 8.3.0_typescript@3.5.3
      tslib: 1.10.0
      typescript: 3.5.3
      uglify-js: 3.6.0
      yarn: 1.17.3
    dev: false
    name: '@rush-temp/core-arm'
    resolution:
      integrity: sha512-+PNb/M5nRGDZvYmpgTc1+daFi75Gy/DPvzSUX8RXURQQBdylB+/GlwXCAoglJa4/6FIHka/gWvDl0uhadxVUog==
      tarball: 'file:projects/core-arm.tgz'
    version: 0.0.0
  'file:projects/core-asynciterator-polyfill.tgz':
    dependencies:
      '@types/node': 8.10.52
      '@typescript-eslint/eslint-plugin': 2.0.0_3cafee28902d96627d4743e014bc28ff
      '@typescript-eslint/parser': 2.0.0_eslint@6.2.1
      eslint: 6.2.1
      eslint-config-prettier: 6.1.0_eslint@6.2.1
      eslint-plugin-no-null: 1.0.2_eslint@6.2.1
      eslint-plugin-no-only-tests: 2.3.1
      eslint-plugin-promise: 4.2.1
      prettier: 1.18.2
      typescript: 3.5.3
    dev: false
    name: '@rush-temp/core-asynciterator-polyfill'
    resolution:
      integrity: sha512-H6WXz+Fc8KurA1YEziVakTj4waxsWNoaoY4KKpVSqZWknLgCLE5vUEhBs7aUk9evWvaCD3tu5GVyto/9jILD6w==
      tarball: 'file:projects/core-asynciterator-polyfill.tgz'
    version: 0.0.0
  'file:projects/core-auth.tgz':
    dependencies:
      '@azure/abort-controller': 1.0.0-preview.2
      '@azure/eslint-plugin-azure-sdk': 2.0.1_9e8391ca70fb0408a9da4393803aa477
      '@microsoft/api-extractor': 7.3.8
      '@types/mocha': 5.2.7
      '@types/node': 8.10.52
      '@typescript-eslint/eslint-plugin': 2.0.0_3cafee28902d96627d4743e014bc28ff
      '@typescript-eslint/parser': 2.0.0_eslint@6.2.1
      assert: 1.5.0
      cross-env: 5.2.0
      eslint: 6.2.1
      eslint-config-prettier: 6.1.0_eslint@6.2.1
      eslint-plugin-no-null: 1.0.2_eslint@6.2.1
      eslint-plugin-no-only-tests: 2.3.1
      eslint-plugin-promise: 4.2.1
      inherits: 2.0.4
      mocha: 6.2.0
      mocha-junit-reporter: 1.23.1_mocha@6.2.0
      mocha-multi: 1.1.3_mocha@6.2.0
      prettier: 1.18.2
      rimraf: 3.0.0
      rollup: 1.20.1
      rollup-plugin-commonjs: 10.0.2_rollup@1.20.1
      rollup-plugin-json: 4.0.0
      rollup-plugin-multi-entry: 2.1.0
      rollup-plugin-node-resolve: 5.2.0_rollup@1.20.1
      rollup-plugin-replace: 2.2.0
      rollup-plugin-sourcemaps: 0.4.2_rollup@1.20.1
      rollup-plugin-terser: 5.1.1_rollup@1.20.1
      rollup-plugin-visualizer: 2.5.4_rollup@1.20.1
      tslib: 1.10.0
      typescript: 3.5.3
      util: 0.12.1
    dev: false
    name: '@rush-temp/core-auth'
    resolution:
      integrity: sha512-uiKiO6zw39yi+cJ5x8oKD2rB+rikXMnQ5I7drh4d6zvPu/nwnpE2sPeligLr7mKQ1t3gHVMSMJmTKitzz3r1+w==
      tarball: 'file:projects/core-auth.tgz'
    version: 0.0.0
  'file:projects/core-http.tgz':
    dependencies:
      '@azure/abort-controller': 1.0.0-preview.2
      '@azure/core-auth': 1.0.0-preview.3
      '@azure/eslint-plugin-azure-sdk': 2.0.1_9e8391ca70fb0408a9da4393803aa477
      '@azure/logger-js': 1.3.2
      '@types/chai': 4.2.0
      '@types/express': 4.17.1
      '@types/fetch-mock': 7.3.1
      '@types/glob': 7.1.1
      '@types/karma': 3.0.3
      '@types/mocha': 5.2.7
      '@types/node': 8.10.52
      '@types/node-fetch': 2.5.0
      '@types/semver': 5.5.0
      '@types/sinon': 7.0.13
      '@types/tough-cookie': 2.3.5
      '@types/tunnel': 0.0.1
      '@types/uuid': 3.4.5
      '@types/webpack': 4.39.0
      '@types/webpack-dev-middleware': 2.0.3
      '@types/xml2js': 0.4.4
      '@typescript-eslint/eslint-plugin': 2.0.0_3cafee28902d96627d4743e014bc28ff
      '@typescript-eslint/parser': 2.0.0_eslint@6.2.1
      babel-runtime: 6.26.0
      chai: 4.2.0
      eslint: 6.2.1
      eslint-config-prettier: 6.1.0_eslint@6.2.1
      eslint-plugin-no-null: 1.0.2_eslint@6.2.1
      eslint-plugin-no-only-tests: 2.3.1
      eslint-plugin-promise: 4.2.1
      express: 4.17.1
      fetch-mock: 7.3.9
      form-data: 2.5.0
      glob: 7.1.4
      karma: 4.2.0
      karma-chai: 0.1.0_chai@4.2.0+karma@4.2.0
      karma-chrome-launcher: 3.1.0
      karma-mocha: 1.3.0
      karma-rollup-preprocessor: 7.0.2_rollup@1.20.1
      karma-sourcemap-loader: 0.3.7
      karma-typescript-es6-transform: 4.1.1
      karma-webpack: 4.0.2_webpack@4.39.2
      mocha: 6.2.0
      mocha-chrome: 2.0.0
      mocha-junit-reporter: 1.23.1_mocha@6.2.0
      mocha-multi: 1.1.3_mocha@6.2.0
      node-fetch: 2.6.0
      npm-run-all: 4.1.5
      nyc: 14.1.1
      process: 0.11.10
      puppeteer: 1.19.0
      regenerator-runtime: 0.13.3
      rimraf: 3.0.0
      rollup: 1.20.1
      rollup-plugin-alias: 1.5.2
      rollup-plugin-commonjs: 10.0.2_rollup@1.20.1
      rollup-plugin-json: 4.0.0
      rollup-plugin-multi-entry: 2.1.0
      rollup-plugin-node-resolve: 5.2.0_rollup@1.20.1
      rollup-plugin-sourcemaps: 0.4.2_rollup@1.20.1
      rollup-plugin-visualizer: 2.5.4_rollup@1.20.1
      semver: 5.7.1
      shx: 0.3.2
      sinon: 7.4.1
      terser: 4.2.0
      tough-cookie: 3.0.1
      ts-loader: 6.0.4_typescript@3.5.3
      ts-node: 8.3.0_typescript@3.5.3
      tslib: 1.10.0
      tunnel: 0.0.6
      typescript: 3.5.3
      uglify-js: 3.6.0
      uuid: 3.3.3
      webpack: 4.39.2_webpack@4.39.2
      webpack-cli: 3.3.7_webpack@4.39.2
      webpack-dev-middleware: 3.7.0_webpack@4.39.2
      xhr-mock: 2.5.0
      xml2js: 0.4.19
      yarn: 1.17.3
    dev: false
    name: '@rush-temp/core-http'
    resolution:
      integrity: sha512-LpaHjxpoRZ1eWbhDTJ2qMVI2cfZz53prkQfUc6PIlguwooFSsBRZ6H0cKkbfizS0cWdStDVCLRnQt78fSaoXIg==
      tarball: 'file:projects/core-http.tgz'
    version: 0.0.0
  'file:projects/core-lro.tgz':
    dependencies:
      '@azure/abort-controller': 1.0.0-preview.2
      '@microsoft/api-extractor': 7.5.0
      '@types/chai': 4.2.3
      '@types/mocha': 5.2.7
      '@types/node': 8.10.54
      '@typescript-eslint/eslint-plugin': 2.4.0_4828c2c2dec21a69cf7db8f78e46e2d1
      '@typescript-eslint/parser': 2.4.0_eslint@6.5.1
      assert: 1.5.0
      chai: 4.2.0
      eslint: 6.5.1
      eslint-config-prettier: 6.4.0_eslint@6.5.1
      eslint-plugin-no-null: 1.0.2_eslint@6.5.1
      eslint-plugin-no-only-tests: 2.3.1
      eslint-plugin-promise: 4.2.1
      events: 3.0.0
      karma: 4.3.0
      karma-chrome-launcher: 3.1.0
      karma-coverage: 2.0.1
      karma-edge-launcher: 0.4.2_karma@4.3.0
      karma-env-preprocessor: 0.1.1
      karma-firefox-launcher: 1.2.0
      karma-ie-launcher: 1.0.0_karma@4.3.0
      karma-json-preprocessor: 0.3.3_karma@4.3.0
      karma-json-to-file-reporter: 1.0.1
      karma-junit-reporter: 1.2.0_karma@4.3.0
      karma-mocha: 1.3.0
      karma-mocha-reporter: 2.2.5_karma@4.3.0
      karma-remap-coverage: 0.1.5_karma-coverage@2.0.1
      mocha: 6.2.1
      mocha-junit-reporter: 1.23.1_mocha@6.2.1
      mocha-multi: 1.1.3_mocha@6.2.1
      npm-run-all: 4.1.5
      nyc: 14.1.1
      prettier: 1.18.2
      rimraf: 3.0.0
      rollup: 1.23.1
      rollup-plugin-node-resolve: 5.2.0_rollup@1.23.1
      rollup-plugin-sourcemaps: 0.4.2_rollup@1.23.1
      rollup-plugin-visualizer: 2.6.0_rollup@1.23.1
      shx: 0.3.2
      ts-node: 8.4.1_typescript@3.6.4
      tslib: 1.10.0
      typescript: 3.6.4
      uglify-js: 3.6.1
      yarn: 1.19.1
    dev: false
    name: '@rush-temp/core-lro'
    resolution:
      integrity: sha512-t3/FWM0mPc4u83tQGEWduMLPF/Tcqh3mH5Q6tt8ZkL/3Cwv7sECpZ7VxFrntyL7NIEn9aEYf5Bg2UMJye0EiBQ==
      tarball: 'file:projects/core-lro.tgz'
    version: 0.0.0
  'file:projects/core-paging.tgz':
    dependencies:
      '@azure/core-asynciterator-polyfill': 1.0.0-preview.1
      '@types/node': 8.10.52
      '@typescript-eslint/eslint-plugin': 2.0.0_3cafee28902d96627d4743e014bc28ff
      '@typescript-eslint/parser': 2.0.0_eslint@6.2.1
      eslint: 6.2.1
      eslint-config-prettier: 6.1.0_eslint@6.2.1
      eslint-plugin-no-null: 1.0.2_eslint@6.2.1
      eslint-plugin-no-only-tests: 2.3.1
      eslint-plugin-promise: 4.2.1
      prettier: 1.18.2
      typescript: 3.5.3
    dev: false
    name: '@rush-temp/core-paging'
    resolution:
      integrity: sha512-vtE821/3z9wpew5ARh922YajHfpjFdV6D1YMPKP9LbZ++jLST7Y+JckC/TTErDkQRpx9UMWP4DTW0QZbIP5NEQ==
      tarball: 'file:projects/core-paging.tgz'
    version: 0.0.0
  'file:projects/core-tracing.tgz':
    dependencies:
      '@azure/eslint-plugin-azure-sdk': 2.0.1_9e8391ca70fb0408a9da4393803aa477
      '@microsoft/api-extractor': 7.3.8
      '@opencensus/web-types': 0.0.7
      '@types/debug': 4.1.5
      '@types/mocha': 5.2.7
      '@types/node': 8.10.52
      '@typescript-eslint/eslint-plugin': 2.0.0_3cafee28902d96627d4743e014bc28ff
      '@typescript-eslint/parser': 2.0.0_eslint@6.2.1
      assert: 1.5.0
      cross-env: 5.2.0
      debug: 4.1.1
      eslint: 6.2.1
      eslint-config-prettier: 6.1.0_eslint@6.2.1
      eslint-plugin-no-null: 1.0.2_eslint@6.2.1
      eslint-plugin-no-only-tests: 2.3.1
      eslint-plugin-promise: 4.2.1
      inherits: 2.0.4
      mocha: 6.2.0
      mocha-junit-reporter: 1.23.1_mocha@6.2.0
      mocha-multi: 1.1.3_mocha@6.2.0
      prettier: 1.18.2
      rimraf: 3.0.0
      rollup: 1.20.1
      rollup-plugin-commonjs: 10.0.2_rollup@1.20.1
      rollup-plugin-json: 4.0.0
      rollup-plugin-multi-entry: 2.1.0
      rollup-plugin-node-resolve: 5.2.0_rollup@1.20.1
      rollup-plugin-replace: 2.2.0
      rollup-plugin-sourcemaps: 0.4.2_rollup@1.20.1
      rollup-plugin-terser: 5.1.1_rollup@1.20.1
      rollup-plugin-visualizer: 2.5.4_rollup@1.20.1
      tslib: 1.10.0
      typescript: 3.5.3
      util: 0.12.1
    dev: false
    name: '@rush-temp/core-tracing'
    resolution:
      integrity: sha512-TpZh9WhxGkjQuw6muvSpSrxMbRNyFhHES5Iv0DgP3hb67el22W04vMtcqoON8VmXYAsUl+RsyhB3vJkUEsK5RA==
      tarball: 'file:projects/core-tracing.tgz'
    version: 0.0.0
  'file:projects/cosmos.tgz_webpack@4.39.2':
    dependencies:
      '@azure/abort-controller': 1.0.0-preview.2
      '@azure/cosmos-sign': 1.0.2
      '@azure/eslint-plugin-azure-sdk': 2.0.1_9e8391ca70fb0408a9da4393803aa477
      '@microsoft/api-extractor': 7.3.8
      '@types/debug': 4.1.5
      '@types/fast-json-stable-stringify': 2.0.0
      '@types/mocha': 5.2.7
      '@types/node': 8.10.52
      '@types/node-fetch': 2.5.0
      '@types/priorityqueuejs': 1.0.1
      '@types/semaphore': 1.1.0
      '@types/sinon': 7.0.13
      '@types/tunnel': 0.0.1
      '@types/underscore': 1.9.2
      '@types/uuid': 3.4.5
      '@typescript-eslint/eslint-plugin': 2.0.0_3cafee28902d96627d4743e014bc28ff
      '@typescript-eslint/eslint-plugin-tslint': 2.3.0_b840da7ae58bd563f8e3899e03f6a2da
      '@typescript-eslint/parser': 2.0.0_eslint@6.2.1
      abort-controller: 3.0.0
      atob: 2.1.2
      binary-search-bounds: 2.0.3
      cross-env: 5.2.0
      crypto-hash: 1.1.0
      debug: 4.1.1
      dotenv: 8.1.0
      eslint: 6.2.1
      eslint-config-prettier: 6.1.0_eslint@6.2.1
      eslint-plugin-no-null: 1.0.2_eslint@6.2.1
      eslint-plugin-no-only-tests: 2.3.1
      eslint-plugin-promise: 4.2.1
      esm: 3.2.18
      execa: 1.0.0
      fast-json-stable-stringify: 2.0.0
      karma: 4.2.0
      karma-chrome-launcher: 3.1.0
      karma-cli: 2.0.0
      karma-firefox-launcher: 1.2.0
      karma-mocha: 1.3.0
      karma-mocha-reporter: 2.2.5_karma@4.2.0
      karma-requirejs: 1.1.0_karma@4.2.0+requirejs@2.3.6
      karma-sourcemap-loader: 0.3.7
      karma-webpack: 4.0.2_webpack@4.39.2
      mocha: 6.2.0
      mocha-junit-reporter: 1.23.1_mocha@6.2.0
      mocha-multi: 1.1.3_mocha@6.2.0
      node-abort-controller: 1.0.4
      node-fetch: 2.6.0
      prettier: 1.18.2
      priorityqueuejs: 1.0.0
      proxy-agent: 3.0.3
      requirejs: 2.3.6
      rimraf: 3.0.0
      rollup: 1.20.1
      rollup-plugin-json: 4.0.0
      rollup-plugin-local-resolve: 1.0.7
      rollup-plugin-multi-entry: 2.1.0
      semaphore: 1.0.5
      sinon: 7.4.1
      source-map-support: 0.5.13
      ts-node: 8.3.0_typescript@3.5.3
      tslib: 1.10.0
      tslint: 5.20.0_typescript@3.5.3
      tslint-config-prettier: 1.18.0
      typedoc: 0.15.0
      typescript: 3.5.3
      universal-user-agent: 4.0.0
      uuid: 3.3.3
    dev: false
    id: 'file:projects/cosmos.tgz'
    name: '@rush-temp/cosmos'
    peerDependencies:
      webpack: '*'
    resolution:
      integrity: sha512-IIv0nCAz9irwCYITARF0kJQJzbq6b83SrbHY4k15hK6bg0e5oPgvgV+1HE+zVkMyNitbXtSn5iTSwFr2XIXhRA==
      tarball: 'file:projects/cosmos.tgz'
    version: 0.0.0
  'file:projects/event-hubs.tgz':
    dependencies:
      '@azure/abort-controller': 1.0.0-preview.2
      '@azure/core-asynciterator-polyfill': 1.0.0-preview.1
      '@azure/eslint-plugin-azure-sdk': 2.0.1_9e8391ca70fb0408a9da4393803aa477
      '@azure/identity': 1.0.0-preview.3
      '@microsoft/api-extractor': 7.3.8
      '@types/async-lock': 1.1.1
      '@types/chai': 4.2.0
      '@types/chai-as-promised': 7.1.2
      '@types/chai-string': 1.4.2
      '@types/debug': 4.1.5
      '@types/dotenv': 6.1.1
      '@types/long': 4.0.0
      '@types/mocha': 5.2.7
      '@types/node': 8.10.52
      '@types/uuid': 3.4.5
      '@types/ws': 6.0.3
      '@typescript-eslint/eslint-plugin': 2.0.0_3cafee28902d96627d4743e014bc28ff
      '@typescript-eslint/parser': 2.0.0_eslint@6.2.1
      assert: 1.5.0
      async-lock: 1.2.2
      buffer: 5.4.0
      chai: 4.2.0
      chai-as-promised: 7.1.1_chai@4.2.0
      chai-string: 1.5.0_chai@4.2.0
      cross-env: 5.2.0
      debug: 4.1.1
      dotenv: 8.1.0
      eslint: 6.2.1
      eslint-config-prettier: 6.1.0_eslint@6.2.1
      eslint-plugin-no-null: 1.0.2_eslint@6.2.1
      eslint-plugin-no-only-tests: 2.3.1
      eslint-plugin-promise: 4.2.1
      https-proxy-agent: 2.2.2
      is-buffer: 2.0.3
      jssha: 2.3.1
      karma: 4.2.0
      karma-chrome-launcher: 3.1.0
      karma-coverage: 2.0.1
      karma-edge-launcher: 0.4.2_karma@4.2.0
      karma-env-preprocessor: 0.1.1
      karma-firefox-launcher: 1.2.0
      karma-ie-launcher: 1.0.0_karma@4.2.0
      karma-junit-reporter: 1.2.0_karma@4.2.0
      karma-mocha: 1.3.0
      karma-mocha-reporter: 2.2.5_karma@4.2.0
      karma-remap-coverage: 0.1.5_karma-coverage@2.0.1
      mocha: 6.2.0
      mocha-junit-reporter: 1.23.1_mocha@6.2.0
      mocha-multi: 1.1.3_mocha@6.2.0
      nyc: 14.1.1
      prettier: 1.18.2
      process: 0.11.10
      puppeteer: 1.19.0
      rhea-promise: 1.0.0
      rimraf: 3.0.0
      rollup: 1.20.1
      rollup-plugin-commonjs: 10.0.2_rollup@1.20.1
      rollup-plugin-inject: 3.0.1
      rollup-plugin-json: 4.0.0
      rollup-plugin-multi-entry: 2.1.0
      rollup-plugin-node-resolve: 5.2.0_rollup@1.20.1
      rollup-plugin-replace: 2.2.0
      rollup-plugin-shim: 1.0.0
      rollup-plugin-sourcemaps: 0.4.2_rollup@1.20.1
      rollup-plugin-terser: 5.1.1_rollup@1.20.1
      ts-mocha: 6.0.0_mocha@6.2.0
      ts-node: 8.3.0_typescript@3.5.3
      tslib: 1.10.0
      typescript: 3.5.3
      uuid: 3.3.3
      ws: 7.1.2
    dev: false
    name: '@rush-temp/event-hubs'
    resolution:
<<<<<<< HEAD
      integrity: sha512-e5F+te3S2GLw5WgYylx/saxL79rY02OZ2udFJoI35MUjQN57LAJPCHfiI3ooskZ+VTtnSJ8ZbMcD7LWrHI2r/w==
=======
      integrity: sha512-1klNUTRS2+BWPbnvd84Lt25zEWIzTD+1Qgwyn1701JyS+QrKX+GOtfW+r+nrLSO6YsUZaeJKHSEpxN3bLg3ymw==
>>>>>>> 28bb201e
      tarball: 'file:projects/event-hubs.tgz'
    version: 0.0.0
  'file:projects/event-processor-host.tgz':
    dependencies:
      '@azure/eslint-plugin-azure-sdk': 2.0.1_9e8391ca70fb0408a9da4393803aa477
      '@azure/event-hubs': 2.1.1
      '@azure/ms-rest-nodeauth': 0.9.3
      '@microsoft/api-extractor': 7.3.8
      '@types/async-lock': 1.1.1
      '@types/chai': 4.2.0
      '@types/chai-as-promised': 7.1.2
      '@types/chai-string': 1.4.2
      '@types/debug': 4.1.5
      '@types/dotenv': 6.1.1
      '@types/mocha': 5.2.7
      '@types/node': 8.10.52
      '@types/uuid': 3.4.5
      '@types/ws': 6.0.3
      '@typescript-eslint/eslint-plugin': 2.0.0_3cafee28902d96627d4743e014bc28ff
      '@typescript-eslint/parser': 2.0.0_eslint@6.2.1
      async-lock: 1.2.2
      azure-storage: 2.10.3
      chai: 4.2.0
      chai-as-promised: 7.1.1_chai@4.2.0
      chai-string: 1.5.0_chai@4.2.0
      cross-env: 5.2.0
      debug: 4.1.1
      dotenv: 8.1.0
      eslint: 6.2.1
      eslint-config-prettier: 6.1.0_eslint@6.2.1
      eslint-plugin-no-null: 1.0.2_eslint@6.2.1
      eslint-plugin-no-only-tests: 2.3.1
      eslint-plugin-promise: 4.2.1
      https-proxy-agent: 2.2.2
      mocha: 6.2.0
      mocha-junit-reporter: 1.23.1_mocha@6.2.0
      mocha-multi: 1.1.3_mocha@6.2.0
      nyc: 14.1.1
      path-browserify: 1.0.0
      prettier: 1.18.2
      rimraf: 3.0.0
      rollup: 1.20.1
      rollup-plugin-commonjs: 10.0.2_rollup@1.20.1
      rollup-plugin-json: 4.0.0
      rollup-plugin-multi-entry: 2.1.0
      rollup-plugin-node-resolve: 5.2.0_rollup@1.20.1
      rollup-plugin-replace: 2.2.0
      rollup-plugin-sourcemaps: 0.4.2_rollup@1.20.1
      rollup-plugin-uglify: 6.0.2_rollup@1.20.1
      ts-node: 8.3.0_typescript@3.5.3
      tslib: 1.10.0
      typescript: 3.5.3
      uuid: 3.3.3
      ws: 7.1.2
    dev: false
    name: '@rush-temp/event-processor-host'
    resolution:
      integrity: sha512-2tdrcJKwkNDtdL3mZHm3Fqp4DHkd9Q3RiNWMZ5oRwZGr3XWfYLBcsanNi9hBMB6TcFjjiU9OrqOOOc/E1t0iWQ==
      tarball: 'file:projects/event-processor-host.tgz'
    version: 0.0.0
  'file:projects/eventhubs-checkpointstore-blob.tgz':
    dependencies:
      '@azure/storage-blob': 12.0.0-preview.3
      '@microsoft/api-extractor': 7.3.11
      '@types/chai': 4.2.1
      '@types/chai-as-promised': 7.1.2
      '@types/chai-string': 1.4.2
      '@types/debug': 4.1.5
      '@types/dotenv': 6.1.1
      '@types/mocha': 5.2.7
      '@types/node': 8.10.53
      '@typescript-eslint/eslint-plugin': 2.1.0_3a8cea979a77aa77c321dad4153067ce
      '@typescript-eslint/parser': 2.1.0_eslint@6.3.0
      assert: 1.5.0
      chai: 4.2.0
      chai-as-promised: 7.1.1_chai@4.2.0
      chai-string: 1.5.0_chai@4.2.0
      cross-env: 5.2.1
      debug: 4.1.1
      dotenv: 8.1.0
      eslint: 6.3.0
      eslint-config-prettier: 6.2.0_eslint@6.3.0
      eslint-plugin-no-null: 1.0.2_eslint@6.3.0
      eslint-plugin-no-only-tests: 2.3.1
      eslint-plugin-promise: 4.2.1
      events: 3.0.0
      guid-typescript: 1.0.9
      inherits: 2.0.4
      karma: 4.3.0
      karma-chrome-launcher: 3.1.0
      karma-coverage: 2.0.1
      karma-edge-launcher: 0.4.2_karma@4.3.0
      karma-env-preprocessor: 0.1.1
      karma-firefox-launcher: 1.2.0
      karma-ie-launcher: 1.0.0_karma@4.3.0
      karma-junit-reporter: 1.2.0_karma@4.3.0
      karma-mocha: 1.3.0
      karma-mocha-reporter: 2.2.5_karma@4.3.0
      karma-remap-coverage: 0.1.5_karma-coverage@2.0.1
      mocha: 6.2.0
      mocha-junit-reporter: 1.23.1_mocha@6.2.0
      mocha-multi: 1.1.3_mocha@6.2.0
      prettier: 1.18.2
      rimraf: 3.0.0
      rollup: 1.20.3
      rollup-plugin-commonjs: 10.1.0_rollup@1.20.3
      rollup-plugin-json: 4.0.0
      rollup-plugin-multi-entry: 2.1.0
      rollup-plugin-node-resolve: 5.2.0_rollup@1.20.3
      rollup-plugin-replace: 2.2.0
      rollup-plugin-sourcemaps: 0.4.2_rollup@1.20.3
      rollup-plugin-terser: 5.1.1_rollup@1.20.3
      rollup-plugin-visualizer: 2.5.4_rollup@1.20.3
      ts-node: 8.3.0_typescript@3.6.2
      tslib: 1.10.0
      typescript: 3.6.2
      util: 0.12.1
    dev: false
    name: '@rush-temp/eventhubs-checkpointstore-blob'
    resolution:
<<<<<<< HEAD
      integrity: sha512-OBVi+J20f7a6ncc9TM9bqFDXHqOrGeObakIN0CKnuXD9YrbwhxDCh88eNpTfSFpqNRw4tPKl+VfP1VdPeayWcg==
=======
      integrity: sha512-cakHrUYWXWaAX/mKbbJKJSQHkO8Vr5uaA0jjcNznDNhoHDXZlqF4al8eizW4zGcG1XgbS7dvnAV4EEB/YswqQA==
>>>>>>> 28bb201e
      tarball: 'file:projects/eventhubs-checkpointstore-blob.tgz'
    version: 0.0.0
  'file:projects/identity.tgz':
    dependencies:
      '@azure/abort-controller': 1.0.0-preview.2
      '@azure/core-http': 1.0.0-preview.3
      '@microsoft/api-extractor': 7.4.7
      '@types/express': 4.17.1
      '@types/jws': 3.2.0
      '@types/mocha': 5.2.7
      '@types/node': 8.10.52
      '@types/qs': 6.5.3
      '@types/uuid': 3.4.5
      '@typescript-eslint/eslint-plugin': 2.0.0_3cafee28902d96627d4743e014bc28ff
      '@typescript-eslint/parser': 2.0.0_eslint@6.2.1
      assert: 1.5.0
      cross-env: 5.2.0
      eslint: 6.2.1
      events: 3.0.0
      express: 4.17.1
      inherits: 2.0.4
      jws: 3.2.2
      karma: 4.2.0
      karma-chrome-launcher: 3.1.0
      karma-coverage: 2.0.1
      karma-env-preprocessor: 0.1.1
      karma-json-preprocessor: 0.3.3_karma@4.2.0
      karma-json-to-file-reporter: 1.0.1
      karma-junit-reporter: 1.2.0_karma@4.2.0
      karma-mocha: 1.3.0
      karma-mocha-reporter: 2.2.5_karma@4.2.0
      karma-remap-coverage: 0.1.5_karma-coverage@2.0.1
      mocha: 6.2.0
      mocha-junit-reporter: 1.23.1_mocha@6.2.0
      mocha-multi: 1.1.3_mocha@6.2.0
      msal: 1.1.3
      open: 6.4.0
      prettier: 1.18.2
      puppeteer: 1.19.0
      qs: 6.8.0
      rimraf: 3.0.0
      rollup: 1.20.1
      rollup-plugin-commonjs: 10.0.2_rollup@1.20.1
      rollup-plugin-json: 4.0.0
      rollup-plugin-multi-entry: 2.1.0
      rollup-plugin-node-resolve: 5.2.0_rollup@1.20.1
      rollup-plugin-replace: 2.2.0
      rollup-plugin-sourcemaps: 0.4.2_rollup@1.20.1
      rollup-plugin-terser: 5.1.1_rollup@1.20.1
      rollup-plugin-visualizer: 2.5.4_rollup@1.20.1
      tslib: 1.10.0
      typescript: 3.5.3
      util: 0.12.1
      uuid: 3.3.3
    dev: false
    name: '@rush-temp/identity'
    resolution:
      integrity: sha512-XO2rftKPgNRtDJODjaBGGmAY3GlIKDwD89dZShn+nUDuL/nEdcjKyi/vrhDpLYwe/b8VrmIIZAT+1436i1LRMA==
      tarball: 'file:projects/identity.tgz'
    version: 0.0.0
  'file:projects/keyvault-certificates.tgz':
    dependencies:
      '@azure/core-arm': 1.0.0-preview.3
      '@azure/core-http': 1.0.0-preview.3
      '@azure/core-paging': 1.0.0-preview.2
      '@azure/core-tracing': 1.0.0-preview.1
      '@azure/eslint-plugin-azure-sdk': 2.0.1_9e8391ca70fb0408a9da4393803aa477
      '@azure/identity': 1.0.0-preview.3
      '@azure/keyvault-keys': 4.0.0-preview.7
      '@azure/keyvault-secrets': 4.0.0-preview.7
      '@microsoft/api-extractor': 7.3.8
      '@types/chai': 4.2.0
      '@types/dotenv': 6.1.1
      '@types/fs-extra': 8.0.0
      '@types/mocha': 5.2.7
      '@types/nise': 1.4.0
      '@types/nock': 10.0.3
      '@types/node': 8.10.52
      '@types/query-string': 6.2.0
      '@typescript-eslint/eslint-plugin': 2.0.0_3cafee28902d96627d4743e014bc28ff
      '@typescript-eslint/parser': 2.0.0_eslint@6.2.1
      assert: 1.5.0
      chai: 4.2.0
      cross-env: 5.2.0
      dotenv: 8.1.0
      eslint: 6.2.1
      eslint-config-prettier: 6.1.0_eslint@6.2.1
      eslint-plugin-no-null: 1.0.2_eslint@6.2.1
      eslint-plugin-no-only-tests: 2.3.1
      eslint-plugin-promise: 4.2.1
      fs-extra: 8.1.0
      karma: 4.2.0
      karma-chrome-launcher: 3.1.0
      karma-coverage: 2.0.1
      karma-edge-launcher: 0.4.2_karma@4.2.0
      karma-env-preprocessor: 0.1.1
      karma-firefox-launcher: 1.2.0
      karma-ie-launcher: 1.0.0_karma@4.2.0
      karma-json-preprocessor: 0.3.3_karma@4.2.0
      karma-json-to-file-reporter: 1.0.1
      karma-junit-reporter: 1.2.0_karma@4.2.0
      karma-mocha: 1.3.0
      karma-mocha-reporter: 2.2.5_karma@4.2.0
      karma-remap-coverage: 0.1.5_karma-coverage@2.0.1
      mocha: 6.2.0
      mocha-junit-reporter: 1.23.1_mocha@6.2.0
      mocha-multi: 1.1.3_mocha@6.2.0
      nise: 1.5.1
      nock: 11.3.2
      nyc: 14.1.1
      prettier: 1.18.2
      puppeteer: 1.19.0
      query-string: 5.1.1
      rimraf: 3.0.0
      rollup: 1.20.1
      rollup-plugin-commonjs: 10.0.2_rollup@1.20.1
      rollup-plugin-multi-entry: 2.1.0
      rollup-plugin-node-resolve: 5.2.0_rollup@1.20.1
      rollup-plugin-replace: 2.2.0
      rollup-plugin-shim: 1.0.0
      rollup-plugin-sourcemaps: 0.4.2_rollup@1.20.1
      rollup-plugin-terser: 5.1.1_rollup@1.20.1
      rollup-plugin-visualizer: 2.5.4_rollup@1.20.1
      source-map-support: 0.5.13
      tslib: 1.10.0
      typescript: 3.5.3
      uglify-js: 3.6.0
      url: 0.11.0
    dev: false
    name: '@rush-temp/keyvault-certificates'
    resolution:
<<<<<<< HEAD
      integrity: sha512-52vrcPfUPI8K9EVuNBV73Gyf+aRv9zwIuWV4aJ6RD9fTJ1eJsfWiQL7KVgO/Ig+lXmB3VmyqOvwarpcg9LN3iA==
=======
      integrity: sha512-BrRj8QFIAHR+npOSM4FdAIghAlCup8YEf2C9/vFxABU6tb6kp19N/h5as/KW8GI99BfdmhyiYhRqm2640V7YMw==
>>>>>>> 28bb201e
      tarball: 'file:projects/keyvault-certificates.tgz'
    version: 0.0.0
  'file:projects/keyvault-keys.tgz':
    dependencies:
      '@azure/abort-controller': 1.0.0-preview.2
      '@azure/core-arm': 1.0.0-preview.3
      '@azure/core-http': 1.0.0-preview.3
      '@azure/core-paging': 1.0.0-preview.2
      '@azure/core-tracing': 1.0.0-preview.1
      '@azure/eslint-plugin-azure-sdk': 2.0.1_9e8391ca70fb0408a9da4393803aa477
      '@azure/identity': 1.0.0-preview.3
      '@microsoft/api-extractor': 7.3.8
      '@types/chai': 4.2.0
      '@types/dotenv': 6.1.1
      '@types/fs-extra': 8.0.0
      '@types/mocha': 5.2.7
      '@types/nise': 1.4.0
      '@types/nock': 10.0.3
      '@types/node': 8.10.52
      '@types/query-string': 6.2.0
      '@typescript-eslint/eslint-plugin': 2.0.0_3cafee28902d96627d4743e014bc28ff
      '@typescript-eslint/parser': 2.0.0_eslint@6.2.1
      assert: 1.5.0
      chai: 4.2.0
      cross-env: 5.2.0
      dotenv: 8.1.0
      eslint: 6.2.1
      eslint-config-prettier: 6.1.0_eslint@6.2.1
      eslint-plugin-no-null: 1.0.2_eslint@6.2.1
      eslint-plugin-no-only-tests: 2.3.1
      eslint-plugin-promise: 4.2.1
      fs-extra: 8.1.0
      karma: 4.2.0
      karma-chrome-launcher: 3.1.0
      karma-coverage: 2.0.1
      karma-edge-launcher: 0.4.2_karma@4.2.0
      karma-env-preprocessor: 0.1.1
      karma-firefox-launcher: 1.2.0
      karma-ie-launcher: 1.0.0_karma@4.2.0
      karma-json-preprocessor: 0.3.3_karma@4.2.0
      karma-json-to-file-reporter: 1.0.1
      karma-junit-reporter: 1.2.0_karma@4.2.0
      karma-mocha: 1.3.0
      karma-mocha-reporter: 2.2.5_karma@4.2.0
      karma-remap-coverage: 0.1.5_karma-coverage@2.0.1
      mocha: 6.2.0
      mocha-junit-reporter: 1.23.1_mocha@6.2.0
      mocha-multi: 1.1.3_mocha@6.2.0
      nise: 1.5.1
      nock: 11.3.2
      nyc: 14.1.1
      prettier: 1.18.2
      puppeteer: 1.19.0
      query-string: 5.1.1
      rimraf: 3.0.0
      rollup: 1.20.1
      rollup-plugin-commonjs: 10.0.2_rollup@1.20.1
      rollup-plugin-multi-entry: 2.1.0
      rollup-plugin-node-resolve: 5.2.0_rollup@1.20.1
      rollup-plugin-replace: 2.2.0
      rollup-plugin-shim: 1.0.0
      rollup-plugin-sourcemaps: 0.4.2_rollup@1.20.1
      rollup-plugin-terser: 5.1.1_rollup@1.20.1
      rollup-plugin-visualizer: 2.5.4_rollup@1.20.1
      source-map-support: 0.5.13
      tslib: 1.10.0
      typescript: 3.5.3
      uglify-js: 3.6.0
      url: 0.11.0
    dev: false
    name: '@rush-temp/keyvault-keys'
    resolution:
<<<<<<< HEAD
      integrity: sha512-z9pYqoiZTXEbcbCOccJs2u+iJ6fIS2DC1aS82E3b7NuAD+jmrgpCOotW0NflPzqXRcNGindjcHFp/5j+SlkzmQ==
=======
      integrity: sha512-APkB4ZuqgU7pI8+gbM82GWnu1jdh1kz8eBBSGp5/YP5wb9LvmzOVSOmVLLI/SWvtXuqgpE+vcUqR32ryxtCPgg==
>>>>>>> 28bb201e
      tarball: 'file:projects/keyvault-keys.tgz'
    version: 0.0.0
  'file:projects/keyvault-secrets.tgz':
    dependencies:
      '@azure/abort-controller': 1.0.0-preview.2
      '@azure/core-arm': 1.0.0-preview.3
      '@azure/core-http': 1.0.0-preview.3
      '@azure/core-paging': 1.0.0-preview.2
      '@azure/eslint-plugin-azure-sdk': 2.0.1_9e8391ca70fb0408a9da4393803aa477
      '@azure/identity': 1.0.0-preview.3
      '@microsoft/api-extractor': 7.3.8
      '@types/chai': 4.2.0
      '@types/dotenv': 6.1.1
      '@types/fs-extra': 8.0.0
      '@types/mocha': 5.2.7
      '@types/nise': 1.4.0
      '@types/nock': 10.0.3
      '@types/node': 8.10.52
      '@types/query-string': 6.2.0
      '@typescript-eslint/eslint-plugin': 2.0.0_3cafee28902d96627d4743e014bc28ff
      '@typescript-eslint/parser': 2.0.0_eslint@6.2.1
      assert: 1.5.0
      chai: 4.2.0
      cross-env: 5.2.0
      dotenv: 8.1.0
      eslint: 6.2.1
      eslint-config-prettier: 6.1.0_eslint@6.2.1
      eslint-plugin-no-null: 1.0.2_eslint@6.2.1
      eslint-plugin-no-only-tests: 2.3.1
      eslint-plugin-promise: 4.2.1
      fs-extra: 8.1.0
      karma: 4.2.0
      karma-chrome-launcher: 3.1.0
      karma-coverage: 2.0.1
      karma-edge-launcher: 0.4.2_karma@4.2.0
      karma-env-preprocessor: 0.1.1
      karma-firefox-launcher: 1.2.0
      karma-ie-launcher: 1.0.0_karma@4.2.0
      karma-json-preprocessor: 0.3.3_karma@4.2.0
      karma-json-to-file-reporter: 1.0.1
      karma-junit-reporter: 1.2.0_karma@4.2.0
      karma-mocha: 1.3.0
      karma-mocha-reporter: 2.2.5_karma@4.2.0
      karma-remap-coverage: 0.1.5_karma-coverage@2.0.1
      mocha: 6.2.0
      mocha-junit-reporter: 1.23.1_mocha@6.2.0
      mocha-multi: 1.1.3_mocha@6.2.0
      nise: 1.5.1
      nock: 11.3.2
      nyc: 14.1.1
      prettier: 1.18.2
      puppeteer: 1.19.0
      query-string: 5.1.1
      rimraf: 3.0.0
      rollup: 1.20.1
      rollup-plugin-commonjs: 10.0.2_rollup@1.20.1
      rollup-plugin-multi-entry: 2.1.0
      rollup-plugin-node-resolve: 5.2.0_rollup@1.20.1
      rollup-plugin-replace: 2.2.0
      rollup-plugin-shim: 1.0.0
      rollup-plugin-sourcemaps: 0.4.2_rollup@1.20.1
      rollup-plugin-terser: 5.1.1_rollup@1.20.1
      rollup-plugin-visualizer: 2.5.4_rollup@1.20.1
      source-map-support: 0.5.13
      tslib: 1.10.0
      typescript: 3.5.3
      uglify-js: 3.6.0
      url: 0.11.0
    dev: false
    name: '@rush-temp/keyvault-secrets'
    resolution:
<<<<<<< HEAD
      integrity: sha512-AMW9la4vx8E6dWsvHEds4UoQ0XYhMeJI0dJOwJ0Mw7CoJNN1GBAJ+pKJbMKhH7w/MNpPofkAescjmvW29CuH4g==
=======
      integrity: sha512-bS1Ad8CDR8ws/2ftGjk8hHyFzVPLgBMM9gH0Zt9yr8pGmwK/3foIVME9HBpRCQYbNbP4J1758XqrXOoQ46rLkQ==
>>>>>>> 28bb201e
      tarball: 'file:projects/keyvault-secrets.tgz'
    version: 0.0.0
  'file:projects/logger.tgz':
    dependencies:
      '@microsoft/api-extractor': 7.4.7
      '@types/debug': 4.1.5
      '@types/mocha': 5.2.7
      '@types/node': 8.10.54
      '@typescript-eslint/eslint-plugin': 2.3.2_02831eb307232b3f286704a7de52b241
      '@typescript-eslint/parser': 2.3.2_eslint@6.5.1
      assert: 1.5.0
      cross-env: 5.2.1
      debug: 4.1.1
      delay: 4.3.0
      eslint: 6.5.1
      eslint-config-prettier: 6.3.0_eslint@6.5.1
      eslint-plugin-no-null: 1.0.2_eslint@6.5.1
      eslint-plugin-no-only-tests: 2.3.1
      eslint-plugin-promise: 4.2.1
      karma: 4.3.0
      karma-chrome-launcher: 3.1.0
      karma-coverage: 2.0.1
      karma-edge-launcher: 0.4.2_karma@4.3.0
      karma-env-preprocessor: 0.1.1
      karma-firefox-launcher: 1.2.0
      karma-ie-launcher: 1.0.0_karma@4.3.0
      karma-junit-reporter: 1.2.0_karma@4.3.0
      karma-mocha: 1.3.0
      karma-mocha-reporter: 2.2.5_karma@4.3.0
      karma-remap-coverage: 0.1.5_karma-coverage@2.0.1
      mocha: 6.2.1
      mocha-junit-reporter: 1.23.1_mocha@6.2.1
      mocha-multi: 1.1.3_mocha@6.2.1
      nyc: 14.1.1
      prettier: 1.18.2
      rimraf: 3.0.0
      rollup: 1.23.0
      rollup-plugin-commonjs: 10.1.0_rollup@1.23.0
      rollup-plugin-multi-entry: 2.1.0
      rollup-plugin-node-resolve: 5.2.0_rollup@1.23.0
      rollup-plugin-replace: 2.2.0
      rollup-plugin-sourcemaps: 0.4.2_rollup@1.23.0
      rollup-plugin-terser: 5.1.2_rollup@1.23.0
      ts-node: 8.4.1_typescript@3.6.3
      tslib: 1.10.0
      typescript: 3.6.3
    dev: false
    name: '@rush-temp/logger'
    resolution:
      integrity: sha512-ERZrtbMG/huF9heaM+lDthr0Bj/3VoikeKt0hFna83jXPHtUePmFYjnnqZ/8wZfmihghSLIr6iLfxy7Np2HQ6Q==
      tarball: 'file:projects/logger.tgz'
    version: 0.0.0
  'file:projects/service-bus.tgz':
    dependencies:
      '@azure/amqp-common': 1.0.0-preview.6_rhea-promise@0.1.15
      '@azure/arm-servicebus': 3.2.0
      '@azure/eslint-plugin-azure-sdk': 2.0.1_9e8391ca70fb0408a9da4393803aa477
      '@azure/ms-rest-nodeauth': 0.9.3
      '@microsoft/api-extractor': 7.3.8
      '@types/async-lock': 1.1.1
      '@types/chai': 4.2.0
      '@types/chai-as-promised': 7.1.2
      '@types/debug': 4.1.5
      '@types/dotenv': 6.1.1
      '@types/is-buffer': 2.0.0
      '@types/long': 4.0.0
      '@types/mocha': 5.2.7
      '@types/node': 8.10.52
      '@types/ws': 6.0.3
      '@typescript-eslint/eslint-plugin': 2.0.0_3cafee28902d96627d4743e014bc28ff
      '@typescript-eslint/parser': 2.0.0_eslint@6.2.1
      assert: 1.5.0
      buffer: 5.4.0
      chai: 4.2.0
      chai-as-promised: 7.1.1_chai@4.2.0
      cross-env: 5.2.0
      debug: 4.1.1
      delay: 4.3.0
      dotenv: 8.1.0
      eslint: 6.2.1
      eslint-config-prettier: 6.1.0_eslint@6.2.1
      eslint-plugin-no-null: 1.0.2_eslint@6.2.1
      eslint-plugin-no-only-tests: 2.3.1
      eslint-plugin-promise: 4.2.1
      https-proxy-agent: 2.2.2
      is-buffer: 2.0.3
      karma: 4.2.0
      karma-chrome-launcher: 3.1.0
      karma-coverage: 2.0.1
      karma-edge-launcher: 0.4.2_karma@4.2.0
      karma-env-preprocessor: 0.1.1
      karma-firefox-launcher: 1.2.0
      karma-ie-launcher: 1.0.0_karma@4.2.0
      karma-junit-reporter: 1.2.0_karma@4.2.0
      karma-mocha: 1.3.0
      karma-mocha-reporter: 2.2.5_karma@4.2.0
      karma-remap-coverage: 0.1.5_karma-coverage@2.0.1
      long: 4.0.0
      mocha: 6.2.0
      mocha-junit-reporter: 1.23.1_mocha@6.2.0
      mocha-multi: 1.1.3_mocha@6.2.0
      moment: 2.24.0
      nyc: 14.1.1
      prettier: 1.18.2
      process: 0.11.10
      promise: 8.0.3
      puppeteer: 1.19.0
      rhea: 1.0.8
      rhea-promise: 0.1.15
      rimraf: 3.0.0
      rollup: 1.20.1
      rollup-plugin-commonjs: 10.0.2_rollup@1.20.1
      rollup-plugin-inject: 3.0.1
      rollup-plugin-json: 4.0.0
      rollup-plugin-multi-entry: 2.1.0
      rollup-plugin-node-resolve: 5.2.0_rollup@1.20.1
      rollup-plugin-replace: 2.2.0
      rollup-plugin-shim: 1.0.0
      rollup-plugin-sourcemaps: 0.4.2_rollup@1.20.1
      rollup-plugin-terser: 5.1.1_rollup@1.20.1
      ts-node: 8.3.0_typescript@3.5.3
      tslib: 1.10.0
      typescript: 3.5.3
      ws: 7.1.2
    dev: false
    name: '@rush-temp/service-bus'
    resolution:
      integrity: sha512-BJBaNaGdS8aJrV/ML6G2eBo47yw+opcrx8EN7YYOCNou+OPiXFHtj36b9hKd5N5/3+V7uzLKNj61m/062TYFxw==
      tarball: 'file:projects/service-bus.tgz'
    version: 0.0.0
  'file:projects/storage-blob.tgz':
    dependencies:
      '@azure/abort-controller': 1.0.0-preview.2
      '@azure/core-paging': 1.0.0-preview.2
      '@azure/ms-rest-js': 2.0.4
      '@microsoft/api-extractor': 7.3.8
      '@types/dotenv': 6.1.1
      '@types/execa': 0.9.0
      '@types/fs-extra': 8.0.0
      '@types/mocha': 5.2.7
      '@types/nise': 1.4.0
      '@types/nock': 10.0.3
      '@types/node': 8.10.52
      '@types/query-string': 6.2.0
      '@typescript-eslint/eslint-plugin': 2.0.0_3cafee28902d96627d4743e014bc28ff
      '@typescript-eslint/parser': 2.0.0_eslint@6.2.1
      assert: 1.5.0
      cross-env: 5.2.0
      dotenv: 8.1.0
      es6-promise: 4.2.8
      eslint: 6.2.1
      eslint-config-prettier: 6.1.0_eslint@6.2.1
      eslint-plugin-no-null: 1.0.2_eslint@6.2.1
      eslint-plugin-no-only-tests: 2.3.1
      eslint-plugin-promise: 4.2.1
      events: 3.0.0
      execa: 1.0.0
      fs-extra: 8.1.0
      gulp: 4.0.2
      gulp-zip: 5.0.0_gulp@4.0.2
      inherits: 2.0.4
      karma: 4.2.0
      karma-chrome-launcher: 3.1.0
      karma-coverage: 2.0.1
      karma-edge-launcher: 0.4.2_karma@4.2.0
      karma-env-preprocessor: 0.1.1
      karma-firefox-launcher: 1.2.0
      karma-ie-launcher: 1.0.0_karma@4.2.0
      karma-json-preprocessor: 0.3.3_karma@4.2.0
      karma-json-to-file-reporter: 1.0.1
      karma-junit-reporter: 1.2.0_karma@4.2.0
      karma-mocha: 1.3.0
      karma-mocha-reporter: 2.2.5_karma@4.2.0
      karma-remap-coverage: 0.1.5_karma-coverage@2.0.1
      mocha: 6.2.0
      mocha-junit-reporter: 1.23.1_mocha@6.2.0
      mocha-multi: 1.1.3_mocha@6.2.0
      nise: 1.5.1
      nock: 11.3.2
      nyc: 14.1.1
      prettier: 1.18.2
      puppeteer: 1.19.0
      query-string: 5.1.1
      rimraf: 3.0.0
      rollup: 1.20.1
      rollup-plugin-commonjs: 10.0.2_rollup@1.20.1
      rollup-plugin-multi-entry: 2.1.0
      rollup-plugin-node-resolve: 5.2.0_rollup@1.20.1
      rollup-plugin-replace: 2.2.0
      rollup-plugin-shim: 1.0.0
      rollup-plugin-sourcemaps: 0.4.2_rollup@1.20.1
      rollup-plugin-terser: 5.1.1_rollup@1.20.1
      rollup-plugin-visualizer: 2.5.4_rollup@1.20.1
      source-map-support: 0.5.13
      ts-node: 8.3.0_typescript@3.5.3
      tslib: 1.10.0
      typescript: 3.5.3
      util: 0.12.1
    dev: false
    name: '@rush-temp/storage-blob'
    resolution:
<<<<<<< HEAD
      integrity: sha512-RooIVfX6NP24XFSxTqdF9QdmIWQytq0UcHD9hOkup1p8gIEt5PlRJZPnNa2Mm50je28tCP0vLl+JNr5G2LQHag==
=======
      integrity: sha512-NUCkBBgh/eFwtJ2b8U6V7uocligb/R2sKTg8viT4boEOR2rR5u+D3OgVwTaoCoCTM17kfrQnVxcvL1gK7EFv0w==
>>>>>>> 28bb201e
      tarball: 'file:projects/storage-blob.tgz'
    version: 0.0.0
  'file:projects/storage-file.tgz':
    dependencies:
      '@azure/abort-controller': 1.0.0-preview.2
      '@azure/core-paging': 1.0.0-preview.2
      '@azure/ms-rest-js': 2.0.4
      '@microsoft/api-extractor': 7.3.8
      '@types/dotenv': 6.1.1
      '@types/fs-extra': 8.0.0
      '@types/mocha': 5.2.7
      '@types/nise': 1.4.0
      '@types/nock': 10.0.3
      '@types/node': 8.10.52
      '@types/query-string': 6.2.0
      '@typescript-eslint/eslint-plugin': 2.0.0_3cafee28902d96627d4743e014bc28ff
      '@typescript-eslint/parser': 2.0.0_eslint@6.2.1
      assert: 1.5.0
      cross-env: 5.2.0
      dotenv: 8.1.0
      es6-promise: 4.2.8
      eslint: 6.2.1
      eslint-config-prettier: 6.1.0_eslint@6.2.1
      eslint-plugin-no-null: 1.0.2_eslint@6.2.1
      eslint-plugin-no-only-tests: 2.3.1
      eslint-plugin-promise: 4.2.1
      events: 3.0.0
      execa: 1.0.0
      fs-extra: 8.1.0
      gulp: 4.0.2
      gulp-zip: 5.0.0_gulp@4.0.2
      inherits: 2.0.4
      karma: 4.2.0
      karma-chrome-launcher: 3.1.0
      karma-coverage: 2.0.1
      karma-edge-launcher: 0.4.2_karma@4.2.0
      karma-env-preprocessor: 0.1.1
      karma-firefox-launcher: 1.2.0
      karma-ie-launcher: 1.0.0_karma@4.2.0
      karma-json-preprocessor: 0.3.3_karma@4.2.0
      karma-json-to-file-reporter: 1.0.1
      karma-junit-reporter: 1.2.0_karma@4.2.0
      karma-mocha: 1.3.0
      karma-mocha-reporter: 2.2.5_karma@4.2.0
      karma-remap-coverage: 0.1.5_karma-coverage@2.0.1
      mocha: 6.2.0
      mocha-junit-reporter: 1.23.1_mocha@6.2.0
      mocha-multi: 1.1.3_mocha@6.2.0
      nise: 1.5.1
      nock: 11.3.2
      nyc: 14.1.1
      prettier: 1.18.2
      puppeteer: 1.19.0
      query-string: 5.1.1
      rimraf: 3.0.0
      rollup: 1.20.1
      rollup-plugin-commonjs: 10.0.2_rollup@1.20.1
      rollup-plugin-multi-entry: 2.1.0
      rollup-plugin-node-resolve: 5.2.0_rollup@1.20.1
      rollup-plugin-replace: 2.2.0
      rollup-plugin-shim: 1.0.0
      rollup-plugin-sourcemaps: 0.4.2_rollup@1.20.1
      rollup-plugin-terser: 5.1.1_rollup@1.20.1
      rollup-plugin-visualizer: 2.5.4_rollup@1.20.1
      source-map-support: 0.5.13
      ts-node: 8.3.0_typescript@3.5.3
      tslib: 1.10.0
      typescript: 3.5.3
      util: 0.12.1
    dev: false
    name: '@rush-temp/storage-file'
    resolution:
<<<<<<< HEAD
      integrity: sha512-lY7ikcOBHAHr5qLHpqmwmaSvCEX/DEkOPrgNdNQPO9rng3/eWbll/IB6GcK3AyYk9j5hQVfUyDVGcb6ysfiZDw==
=======
      integrity: sha512-G8SH8nThj5qONC8ZiLufp+GdhLC+0+7YS6gySE7hO4ME83yn1tdA2vZIOZlGyeWLteLGagP533UodlWAREsLxg==
>>>>>>> 28bb201e
      tarball: 'file:projects/storage-file.tgz'
    version: 0.0.0
  'file:projects/storage-queue.tgz':
    dependencies:
      '@azure/abort-controller': 1.0.0-preview.2
      '@azure/core-paging': 1.0.0-preview.2
      '@azure/ms-rest-js': 2.0.4
      '@microsoft/api-extractor': 7.3.8
      '@types/dotenv': 6.1.1
      '@types/fs-extra': 8.0.0
      '@types/mocha': 5.2.7
      '@types/nise': 1.4.0
      '@types/nock': 10.0.3
      '@types/node': 8.10.52
      '@types/query-string': 6.2.0
      '@typescript-eslint/eslint-plugin': 2.0.0_3cafee28902d96627d4743e014bc28ff
      '@typescript-eslint/parser': 2.0.0_eslint@6.2.1
      assert: 1.5.0
      cross-env: 5.2.0
      dotenv: 8.1.0
      es6-promise: 4.2.8
      eslint: 6.2.1
      eslint-config-prettier: 6.1.0_eslint@6.2.1
      eslint-plugin-no-null: 1.0.2_eslint@6.2.1
      eslint-plugin-no-only-tests: 2.3.1
      eslint-plugin-promise: 4.2.1
      execa: 1.0.0
      fs-extra: 8.1.0
      gulp: 4.0.2
      gulp-zip: 5.0.0_gulp@4.0.2
      inherits: 2.0.4
      karma: 4.2.0
      karma-chrome-launcher: 3.1.0
      karma-coverage: 2.0.1
      karma-edge-launcher: 0.4.2_karma@4.2.0
      karma-env-preprocessor: 0.1.1
      karma-firefox-launcher: 1.2.0
      karma-ie-launcher: 1.0.0_karma@4.2.0
      karma-json-preprocessor: 0.3.3_karma@4.2.0
      karma-json-to-file-reporter: 1.0.1
      karma-junit-reporter: 1.2.0_karma@4.2.0
      karma-mocha: 1.3.0
      karma-mocha-reporter: 2.2.5_karma@4.2.0
      karma-remap-coverage: 0.1.5_karma-coverage@2.0.1
      mocha: 6.2.0
      mocha-junit-reporter: 1.23.1_mocha@6.2.0
      mocha-multi: 1.1.3_mocha@6.2.0
      nise: 1.5.1
      nock: 11.3.2
      nyc: 14.1.1
      prettier: 1.18.2
      puppeteer: 1.19.0
      query-string: 5.1.1
      rimraf: 3.0.0
      rollup: 1.20.1
      rollup-plugin-commonjs: 10.0.2_rollup@1.20.1
      rollup-plugin-multi-entry: 2.1.0
      rollup-plugin-node-resolve: 5.2.0_rollup@1.20.1
      rollup-plugin-replace: 2.2.0
      rollup-plugin-shim: 1.0.0
      rollup-plugin-sourcemaps: 0.4.2_rollup@1.20.1
      rollup-plugin-terser: 5.1.1_rollup@1.20.1
      rollup-plugin-visualizer: 2.5.4_rollup@1.20.1
      source-map-support: 0.5.13
      ts-node: 8.3.0_typescript@3.5.3
      tslib: 1.10.0
      typescript: 3.5.3
      util: 0.12.1
    dev: false
    name: '@rush-temp/storage-queue'
    resolution:
<<<<<<< HEAD
      integrity: sha512-bzeZi279XWXIBve64H6vcdVniNVfW6cQmmiyP1NNnBvGmuoLCGqG/lOvH7/6IMgTKPCPgucxrltHd42sHosA8Q==
=======
      integrity: sha512-zUsmIsYXV0eWiCwzHS95VeHaamADCeom8xaXipfj4krZkZ5QrFmlsU+qEGDjsox2866vF34MSDjIc4nPBqNi6g==
>>>>>>> 28bb201e
      tarball: 'file:projects/storage-queue.tgz'
    version: 0.0.0
  'file:projects/template.tgz':
    dependencies:
      '@azure/core-http': 1.0.0-preview.3
      '@microsoft/api-extractor': 7.3.8
      '@types/mocha': 5.2.7
      '@types/node': 8.10.52
      '@typescript-eslint/eslint-plugin': 2.0.0_3cafee28902d96627d4743e014bc28ff
      '@typescript-eslint/parser': 2.0.0_eslint@6.2.1
      assert: 1.5.0
      cross-env: 5.2.0
      eslint: 6.2.1
      eslint-config-prettier: 6.1.0_eslint@6.2.1
      eslint-plugin-no-null: 1.0.2_eslint@6.2.1
      eslint-plugin-no-only-tests: 2.3.1
      eslint-plugin-promise: 4.2.1
      events: 3.0.0
      inherits: 2.0.4
      karma: 4.2.0
      karma-chrome-launcher: 3.1.0
      karma-coverage: 2.0.1
      karma-edge-launcher: 0.4.2_karma@4.2.0
      karma-env-preprocessor: 0.1.1
      karma-firefox-launcher: 1.2.0
      karma-ie-launcher: 1.0.0_karma@4.2.0
      karma-junit-reporter: 1.2.0_karma@4.2.0
      karma-mocha: 1.3.0
      karma-mocha-reporter: 2.2.5_karma@4.2.0
      karma-remap-coverage: 0.1.5_karma-coverage@2.0.1
      mocha: 6.2.0
      mocha-junit-reporter: 1.23.1_mocha@6.2.0
      mocha-multi: 1.1.3_mocha@6.2.0
      prettier: 1.18.2
      rimraf: 3.0.0
      rollup: 1.20.1
      rollup-plugin-commonjs: 10.0.2_rollup@1.20.1
      rollup-plugin-json: 4.0.0
      rollup-plugin-multi-entry: 2.1.0
      rollup-plugin-node-resolve: 5.2.0_rollup@1.20.1
      rollup-plugin-replace: 2.2.0
      rollup-plugin-sourcemaps: 0.4.2_rollup@1.20.1
      rollup-plugin-terser: 5.1.1_rollup@1.20.1
      rollup-plugin-visualizer: 2.5.4_rollup@1.20.1
      tslib: 1.10.0
      typescript: 3.5.3
      util: 0.12.1
    dev: false
    name: '@rush-temp/template'
    resolution:
      integrity: sha512-l6MEpGxjZGMQGyCynyrrbhAj3fQglD6o1LuOMVahPNUIRoKWStGiHjjA4sz1HLudoU428H4VcWBRGVMGxwqiEQ==
      tarball: 'file:projects/template.tgz'
    version: 0.0.0
  'file:projects/test-utils-recorder.tgz':
    dependencies:
      '@types/fs-extra': 8.0.0
      '@types/mocha': 5.2.7
      '@types/nise': 1.4.0
      '@types/nock': 10.0.3
      '@types/query-string': 6.2.0
      fs-extra: 8.1.0
      nise: 1.5.1
      nock: 11.3.2
      query-string: 5.1.1
      rimraf: 3.0.0
      rollup: 1.20.1
      rollup-plugin-commonjs: 10.0.2_rollup@1.20.1
      rollup-plugin-multi-entry: 2.1.0
      rollup-plugin-node-resolve: 5.2.0_rollup@1.20.1
      rollup-plugin-replace: 2.2.0
      rollup-plugin-shim: 1.0.0
      rollup-plugin-sourcemaps: 0.4.2_rollup@1.20.1
      rollup-plugin-terser: 5.1.1_rollup@1.20.1
      rollup-plugin-visualizer: 2.5.4_rollup@1.20.1
      tslib: 1.10.0
    dev: false
    name: '@rush-temp/test-utils-recorder'
    resolution:
      integrity: sha512-YPfAPAz3Bqv3XnURfek9eeUUDHA27dusN8f9xP7Yd/LsBSaJQiure8c2rtkWVF72C0S1l8ERbQ1Bh61OsXBTGw==
      tarball: 'file:projects/test-utils-recorder.tgz'
    version: 0.0.0
  'file:projects/testhub.tgz':
    dependencies:
      '@azure/event-hubs': 2.1.1
      '@types/node': 8.10.52
      '@types/uuid': 3.4.5
      '@types/yargs': 13.0.2
      async-lock: 1.2.2
      death: 1.1.0
      debug: 4.1.1
      rhea: 1.0.8
      rimraf: 3.0.0
      tslib: 1.10.0
      typescript: 3.5.3
      uuid: 3.3.3
      yargs: 14.0.0
    dev: false
    name: '@rush-temp/testhub'
    resolution:
      integrity: sha512-AjFVdCnZvVPf7gN/pLebhYnaSLPiNes8Tzg5/M9XXuzZ3tN5TgDuy6XUvTUM8GkORQTslWeoX/PIIqPX0D0jxw==
      tarball: 'file:projects/testhub.tgz'
    version: 0.0.0
registry: ''
specifiers:
  '@azure/abort-controller': 1.0.0-preview.2
  '@azure/amqp-common': 1.0.0-preview.6
  '@azure/arm-servicebus': ^3.2.0
  '@azure/core-asynciterator-polyfill': 1.0.0-preview.1
  '@azure/core-auth': 1.0.0-preview.3
  '@azure/core-paging': 1.0.0-preview.2
  '@azure/eslint-plugin-azure-sdk': ^2.0.1
  '@azure/event-hubs': ^2.1.1
  '@azure/keyvault-keys': 4.0.0-preview.7
  '@azure/keyvault-secrets': 4.0.0-preview.7
  '@azure/logger-js': ^1.0.2
  '@azure/ms-rest-nodeauth': ^0.9.2
  '@azure/storage-blob': 12.0.0-preview.3
  '@microsoft/api-extractor': ^7.1.5
  '@opencensus/web-types': 0.0.7
  '@rush-temp/abort-controller': 'file:./projects/abort-controller.tgz'
  '@rush-temp/app-configuration': 'file:./projects/app-configuration.tgz'
  '@rush-temp/core-amqp': 'file:./projects/core-amqp.tgz'
  '@rush-temp/core-arm': 'file:./projects/core-arm.tgz'
  '@rush-temp/core-asynciterator-polyfill': 'file:./projects/core-asynciterator-polyfill.tgz'
  '@rush-temp/core-auth': 'file:./projects/core-auth.tgz'
  '@rush-temp/core-http': 'file:./projects/core-http.tgz'
  '@rush-temp/core-lro': 'file:./projects/core-lro.tgz'
  '@rush-temp/core-paging': 'file:./projects/core-paging.tgz'
  '@rush-temp/core-tracing': 'file:./projects/core-tracing.tgz'
  '@rush-temp/cosmos': 'file:./projects/cosmos.tgz'
  '@rush-temp/event-hubs': 'file:./projects/event-hubs.tgz'
  '@rush-temp/event-processor-host': 'file:./projects/event-processor-host.tgz'
  '@rush-temp/eventhubs-checkpointstore-blob': 'file:./projects/eventhubs-checkpointstore-blob.tgz'
  '@rush-temp/identity': 'file:./projects/identity.tgz'
  '@rush-temp/keyvault-certificates': 'file:./projects/keyvault-certificates.tgz'
  '@rush-temp/keyvault-keys': 'file:./projects/keyvault-keys.tgz'
  '@rush-temp/keyvault-secrets': 'file:./projects/keyvault-secrets.tgz'
  '@rush-temp/logger': 'file:./projects/logger.tgz'
  '@rush-temp/service-bus': 'file:./projects/service-bus.tgz'
  '@rush-temp/storage-blob': 'file:./projects/storage-blob.tgz'
  '@rush-temp/storage-file': 'file:./projects/storage-file.tgz'
  '@rush-temp/storage-queue': 'file:./projects/storage-queue.tgz'
  '@rush-temp/template': 'file:./projects/template.tgz'
  '@rush-temp/test-utils-recorder': 'file:./projects/test-utils-recorder.tgz'
  '@rush-temp/testhub': 'file:./projects/testhub.tgz'
  '@types/async-lock': ^1.1.0
  '@types/chai': ^4.1.6
  '@types/chai-as-promised': ^7.1.0
  '@types/chai-string': ^1.4.1
  '@types/debug': ^4.1.4
  '@types/dotenv': ^6.1.0
  '@types/execa': 0.9.0
  '@types/express': ^4.16.0
  '@types/fast-json-stable-stringify': ^2.0.0
  '@types/fetch-mock': ^7.3.1
  '@types/fs-extra': ^8.0.0
  '@types/glob': ^7.1.1
  '@types/is-buffer': ^2.0.0
  '@types/jssha': ^2.0.0
  '@types/jws': ^3.2.0
  '@types/karma': ^3.0.0
  '@types/long': ^4.0.0
  '@types/mocha': ^5.2.5
  '@types/nise': ^1.4.0
  '@types/nock': ^10.0.1
  '@types/node': ^8.0.0
  '@types/node-fetch': ^2.5.0
  '@types/priorityqueuejs': ^1.0.1
  '@types/qs': ^6.5.3
  '@types/query-string': 6.2.0
  '@types/semaphore': ^1.1.0
  '@types/sinon': ^7.0.13
  '@types/tough-cookie': ^2.3.5
  '@types/tunnel': ^0.0.1
  '@types/underscore': ^1.8.8
  '@types/uuid': ^3.4.3
  '@types/webpack': ^4.4.13
  '@types/webpack-dev-middleware': ^2.0.2
  '@types/ws': ^6.0.1
  '@types/xml2js': ^0.4.3
  '@types/yargs': ^13.0.0
  '@typescript-eslint/eslint-plugin': ^2.0.0
  '@typescript-eslint/eslint-plugin-tslint': ~2.3.0
  '@typescript-eslint/parser': ^2.0.0
  assert: ^1.4.1
  async-lock: ^1.1.3
  azure-storage: ^2.10.2
  babel-runtime: ^6.26.0
  buffer: ^5.2.1
  chai: ^4.2.0
  chai-as-promised: ^7.1.1
  chai-string: ^1.5.0
  cross-env: ^5.2.0
  death: ^1.1.0
  debug: ^4.1.1
  delay: ^4.2.0
  dotenv: ^8.0.0
  es6-promise: ^4.2.5
  eslint: ^6.1.0
  eslint-config-prettier: ^6.0.0
  eslint-plugin-no-null: ^1.0.2
  eslint-plugin-no-only-tests: ^2.3.0
  eslint-plugin-promise: ^4.1.1
  esm: ^3.2.18
  events: ^3.0.0
  execa: ^1.0.0
  express: ^4.16.3
  fast-json-stable-stringify: ^2.0.0
  fetch-mock: ^7.3.9
  form-data: ^2.5.0
  fs-extra: ^8.1.0
  glob: ^7.1.2
  guid-typescript: 1.0.9
  gulp: ^4.0.0
  gulp-zip: ^5.0.0
  https-proxy-agent: ^2.2.1
  inherits: ^2.0.3
  is-buffer: ^2.0.3
  jssha: ^2.3.1
  jws: ^3.2.2
  karma: ^4.0.1
  karma-chai: ^0.1.0
  karma-chrome-launcher: ^3.0.0
  karma-cli: ^2.0.0
  karma-coverage: ^2.0.0
  karma-edge-launcher: ^0.4.2
  karma-env-preprocessor: ^0.1.1
  karma-firefox-launcher: ^1.1.0
  karma-ie-launcher: ^1.0.0
  karma-json-preprocessor: ^0.3.3
  karma-json-to-file-reporter: ^1.0.1
  karma-junit-reporter: ^1.2.0
  karma-mocha: ^1.3.0
  karma-mocha-reporter: ^2.2.5
  karma-remap-coverage: ^0.1.5
  karma-requirejs: ^1.1.0
  karma-rollup-preprocessor: ^7.0.0
  karma-sourcemap-loader: ^0.3.7
  karma-typescript-es6-transform: ^4.0.0
  karma-webpack: ^4.0.0-rc.6
  long: ^4.0.0
  mocha: ^6.2.0
  mocha-chrome: ^2.0.0
  mocha-junit-reporter: ^1.18.0
  mocha-multi: ^1.1.3
  moment: ^2.24.0
  msal: ^1.0.2
  nise: ^1.4.10
  nock: ^11.3.2
  node-abort-controller: 1.0.4
  node-fetch: ^2.6.0
  npm-run-all: ^4.1.5
  nyc: ^14.0.0
  open: ^6.4.0
  path-browserify: ^1.0.0
  prettier: ^1.16.4
  priorityqueuejs: ^1.0.0
  process: ^0.11.10
  promise: ^8.0.3
  proxy-agent: 3.0.3
  puppeteer: ^1.11.0
  qs: ^6.7.0
  query-string: ^5.0.0
  regenerator-runtime: ^0.13.3
  requirejs: ^2.3.5
  rhea: ^1.0.4
  rhea-promise: ^0.1.15
  rimraf: ^3.0.0
  rollup: ^1.16.3
  rollup-plugin-commonjs: ^10.0.0
  rollup-plugin-inject: ^3.0.0
  rollup-plugin-json: ^4.0.0
  rollup-plugin-local-resolve: ^1.0.7
  rollup-plugin-multi-entry: ^2.1.0
  rollup-plugin-node-globals: ^1.4.0
  rollup-plugin-node-resolve: ^5.0.2
  rollup-plugin-replace: ^2.1.0
  rollup-plugin-shim: ^1.0.0
  rollup-plugin-sourcemaps: ^0.4.2
  rollup-plugin-terser: ^5.1.1
  rollup-plugin-uglify: ^6.0.0
  rollup-plugin-visualizer: ^2.0.0
  semaphore: ^1.0.5
  shx: ^0.3.2
  sinon: ^7.1.0
  source-map-support: ^0.5.9
  stream-browserify: ^2.0.2
  terser: ^4.0.2
  tough-cookie: ^3.0.1
  ts-loader: ^6.0.4
  ts-mocha: ^6.0.0
  ts-node: ^8.3.0
  tslib: ^1.9.3
  tslint: ^5.0.0
  tslint-config-prettier: ^1.14.0
  tunnel: ^0.0.6
  typedoc: ^0.15.0
  typescript: ^3.2.2
  uglify-js: ^3.4.9
  universal-user-agent: ^4.0.0
  url: ^0.11.0
  util: ^0.12.1
  uuid: ^3.3.2
  webpack: ^4.16.3
  webpack-cli: ^3.2.3
  webpack-dev-middleware: ^3.1.2
  ws: ^7.1.1
  xhr-mock: ^2.4.1
  xml2js: ^0.4.19
  yargs: ^14.0.0
  yarn: ^1.6.0<|MERGE_RESOLUTION|>--- conflicted
+++ resolved
@@ -10,6 +10,7 @@
   '@azure/keyvault-keys': 4.0.0-preview.7
   '@azure/keyvault-secrets': 4.0.0-preview.7
   '@azure/logger-js': 1.3.2
+  '@azure/ms-rest-js': 2.0.4
   '@azure/ms-rest-nodeauth': 0.9.3
   '@azure/storage-blob': 12.0.0-preview.3
   '@microsoft/api-extractor': 7.3.8
@@ -46,7 +47,6 @@
   '@types/chai-string': 1.4.2
   '@types/debug': 4.1.5
   '@types/dotenv': 6.1.1
-  '@types/execa': 0.9.0
   '@types/express': 4.17.1
   '@types/fast-json-stable-stringify': 2.0.0
   '@types/fetch-mock': 7.3.1
@@ -244,6 +244,29 @@
     dev: false
     resolution:
       integrity: sha512-e0nNyP0O802YMb4jq0nsVduIBHRWtmX/AtiWMCDI1f0KtcEmNRPfbP8DxU6iNgwnV09qy3EfaRfSY0vMsYs5cg==
+  /@azure/core-amqp/1.0.0-preview.4_rhea-promise@1.0.0:
+    dependencies:
+      '@azure/abort-controller': 1.0.0-preview.2
+      '@azure/core-auth': 1.0.0-preview.3
+      '@types/async-lock': 1.1.1
+      '@types/is-buffer': 2.0.0
+      async-lock: 1.2.2
+      buffer: 5.4.3
+      debug: 4.1.1
+      events: 3.0.0
+      is-buffer: 2.0.4
+      jssha: 2.3.1
+      process: 0.11.10
+      rhea-promise: 1.0.0
+      stream-browserify: 2.0.2
+      tslib: 1.10.0
+      url: 0.11.0
+      util: 0.12.1
+    dev: false
+    peerDependencies:
+      rhea-promise: ^1.0.0
+    resolution:
+      integrity: sha512-lfdU85JSq2nDbHukoO4bFavAktKjTIJY0ORkmFlxWokkH5o0FuGn619Yyyo8EgttFBn3h7SoeisnHZGP2J+x6g==
   /@azure/core-arm/1.0.0-preview.3:
     dependencies:
       '@azure/core-http': 1.0.0-preview.3
@@ -274,7 +297,7 @@
       '@azure/abort-controller': 1.0.0-preview.2
       '@azure/core-auth': 1.0.0-preview.3
       '@azure/core-tracing': 1.0.0-preview.2
-      '@types/node-fetch': 2.5.2
+      '@types/node-fetch': 2.5.0
       '@types/tunnel': 0.0.1
       form-data: 2.5.1
       node-fetch: 2.6.0
@@ -366,18 +389,24 @@
     dev: false
     resolution:
       integrity: sha512-nGnFBPcB/rs+5YWwmHJg+d3Cs7BrjtVfuD1eEv8j+ui2X6uXxB88wom1A2t/7xsSzkunQSrXJ2mCwdHxKI5aHw==
-  /@azure/identity/1.0.0-preview.3:
-    dependencies:
-      '@azure/core-http': 1.0.0-preview.3
-      events: 3.0.0
-      jws: 3.2.2
-      msal: 1.1.3
-      qs: 6.9.0
+  /@azure/event-hubs/5.0.0-preview.4:
+    dependencies:
+      '@azure/abort-controller': 1.0.0-preview.2
+      '@azure/core-amqp': 1.0.0-preview.4_rhea-promise@1.0.0
+      '@azure/core-asynciterator-polyfill': 1.0.0-preview.1
+      '@azure/core-tracing': 1.0.0-preview.3
+      async-lock: 1.2.2
+      buffer: 5.4.3
+      debug: 4.1.1
+      is-buffer: 2.0.4
+      jssha: 2.3.1
+      process: 0.11.10
+      rhea-promise: 1.0.0
       tslib: 1.10.0
       uuid: 3.3.3
     dev: false
     resolution:
-      integrity: sha512-V5XXvKLfIREoridG4GYZ3unnzTLwJ7SzTAoN9fPD2ieW1Xnt4utIlbgBAPASY1wZBANdKbKpxBqgx3CnMF5aSA==
+      integrity: sha512-DbrlGQ1tFq6jfdR4lHytu9D55YksA6RnXZt+w3CZmo8+KeC8Oo/HDcvTko5s/ldoEPqkR8n5h11eZwKJOEpeDQ==
   /@azure/identity/1.0.0-preview.4:
     dependencies:
       '@azure/core-http': 1.0.0-preview.4
@@ -808,12 +837,6 @@
     dev: false
     resolution:
       integrity: sha512-EaObqwIvayI5a8dCzhFrjKzVwKLxjoG9T6Ppd5CEo07LRKfQ8Yokw54r5+Wq7FaBQ+yXRvQAYPrHwya1/UFt9g==
-  /@types/execa/0.9.0:
-    dependencies:
-      '@types/node': 8.10.54
-    dev: false
-    resolution:
-      integrity: sha512-mgfd93RhzjYBUHHV532turHC2j4l/qxsF/PbfDmprHDEUHmNZGlDn1CEsulGK3AfsPdhkWzZQT/S/k0UGhLGsA==
   /@types/express-serve-static-core/4.16.9:
     dependencies:
       '@types/node': 8.10.52
@@ -2804,6 +2827,13 @@
     dev: false
     resolution:
       integrity: sha512-Xpgy0IwHK2N01ncykXTy6FpCWuM+CJSHoPVBLyNqyrWxsedpLvwsYUhf0ME3WRFNUhos0dMamz9cOS/xRDtU5g==
+  /buffer/5.4.3:
+    dependencies:
+      base64-js: 1.3.1
+      ieee754: 1.1.13
+    dev: false
+    resolution:
+      integrity: sha512-zvj65TkFeIt3i6aj5bIvJDzjjQQGs4o/sNoezg1F1kYap9Nu2jcUdpwzRSJTHMMzG0H7bZkn4rNQpImhuxWX2A==
   /builtin-modules/1.1.1:
     dev: false
     engines:
@@ -5765,6 +5795,12 @@
       node: '>=4'
     resolution:
       integrity: sha512-U15Q7MXTuZlrbymiz95PJpZxu8IlipAp4dtS3wOdgPXx3mqBnslrWU14kxfHB+Py/+2PVKSr37dMAgM2A4uArw==
+  /is-buffer/2.0.4:
+    dev: false
+    engines:
+      node: '>=4'
+    resolution:
+      integrity: sha512-Kq1rokWXOPXWuaMAqZiJW4XxsmD9zGx9q4aePabbn3qCRGedtH7Cm+zV8WETitMfu1wdh+Rvd6w5egwSngUX2A==
   /is-callable/1.1.4:
     dev: false
     engines:
@@ -11583,7 +11619,7 @@
       '@azure/abort-controller': 1.0.0-preview.2
       '@azure/core-auth': 1.0.0-preview.3
       '@azure/eslint-plugin-azure-sdk': 2.0.1_9e8391ca70fb0408a9da4393803aa477
-      '@azure/identity': 1.0.0-preview.3
+      '@azure/identity': 1.0.0-preview.4
       '@types/async-lock': 1.1.1
       '@types/chai': 4.2.0
       '@types/chai-as-promised': 7.1.2
@@ -11647,11 +11683,7 @@
     dev: false
     name: '@rush-temp/core-amqp'
     resolution:
-<<<<<<< HEAD
-      integrity: sha512-nklUlUoEIGRXVfQ2J8KG/jSVyRq1FI+Dp7aGzx+VFKyBxbDn6KwkC6M0XUj6eyOBG1LSFSM845qiFx6ajgVBXg==
-=======
       integrity: sha512-y3PDU5d0x4pSeDiDzgkCTjYHAXZXel2ixj8LCR/KARy19Bx3IdfFoyaFlKQezO10PXs1Kon+JpCnvQLuryA5YQ==
->>>>>>> 28bb201e
       tarball: 'file:projects/core-amqp.tgz'
     version: 0.0.0
   'file:projects/core-arm.tgz':
@@ -12031,7 +12063,7 @@
       '@azure/abort-controller': 1.0.0-preview.2
       '@azure/core-asynciterator-polyfill': 1.0.0-preview.1
       '@azure/eslint-plugin-azure-sdk': 2.0.1_9e8391ca70fb0408a9da4393803aa477
-      '@azure/identity': 1.0.0-preview.3
+      '@azure/identity': 1.0.0-preview.4
       '@microsoft/api-extractor': 7.3.8
       '@types/async-lock': 1.1.1
       '@types/chai': 4.2.0
@@ -12102,11 +12134,7 @@
     dev: false
     name: '@rush-temp/event-hubs'
     resolution:
-<<<<<<< HEAD
-      integrity: sha512-e5F+te3S2GLw5WgYylx/saxL79rY02OZ2udFJoI35MUjQN57LAJPCHfiI3ooskZ+VTtnSJ8ZbMcD7LWrHI2r/w==
-=======
       integrity: sha512-1klNUTRS2+BWPbnvd84Lt25zEWIzTD+1Qgwyn1701JyS+QrKX+GOtfW+r+nrLSO6YsUZaeJKHSEpxN3bLg3ymw==
->>>>>>> 28bb201e
       tarball: 'file:projects/event-hubs.tgz'
     version: 0.0.0
   'file:projects/event-processor-host.tgz':
@@ -12169,6 +12197,7 @@
     version: 0.0.0
   'file:projects/eventhubs-checkpointstore-blob.tgz':
     dependencies:
+      '@azure/event-hubs': 5.0.0-preview.4
       '@azure/storage-blob': 12.0.0-preview.3
       '@microsoft/api-extractor': 7.3.11
       '@types/chai': 4.2.1
@@ -12227,11 +12256,7 @@
     dev: false
     name: '@rush-temp/eventhubs-checkpointstore-blob'
     resolution:
-<<<<<<< HEAD
-      integrity: sha512-OBVi+J20f7a6ncc9TM9bqFDXHqOrGeObakIN0CKnuXD9YrbwhxDCh88eNpTfSFpqNRw4tPKl+VfP1VdPeayWcg==
-=======
       integrity: sha512-cakHrUYWXWaAX/mKbbJKJSQHkO8Vr5uaA0jjcNznDNhoHDXZlqF4al8eizW4zGcG1XgbS7dvnAV4EEB/YswqQA==
->>>>>>> 28bb201e
       tarball: 'file:projects/eventhubs-checkpointstore-blob.tgz'
     version: 0.0.0
   'file:projects/identity.tgz':
@@ -12299,7 +12324,7 @@
       '@azure/core-paging': 1.0.0-preview.2
       '@azure/core-tracing': 1.0.0-preview.1
       '@azure/eslint-plugin-azure-sdk': 2.0.1_9e8391ca70fb0408a9da4393803aa477
-      '@azure/identity': 1.0.0-preview.3
+      '@azure/identity': 1.0.0-preview.4
       '@azure/keyvault-keys': 4.0.0-preview.7
       '@azure/keyvault-secrets': 4.0.0-preview.7
       '@microsoft/api-extractor': 7.3.8
@@ -12363,11 +12388,7 @@
     dev: false
     name: '@rush-temp/keyvault-certificates'
     resolution:
-<<<<<<< HEAD
-      integrity: sha512-52vrcPfUPI8K9EVuNBV73Gyf+aRv9zwIuWV4aJ6RD9fTJ1eJsfWiQL7KVgO/Ig+lXmB3VmyqOvwarpcg9LN3iA==
-=======
       integrity: sha512-BrRj8QFIAHR+npOSM4FdAIghAlCup8YEf2C9/vFxABU6tb6kp19N/h5as/KW8GI99BfdmhyiYhRqm2640V7YMw==
->>>>>>> 28bb201e
       tarball: 'file:projects/keyvault-certificates.tgz'
     version: 0.0.0
   'file:projects/keyvault-keys.tgz':
@@ -12378,7 +12399,7 @@
       '@azure/core-paging': 1.0.0-preview.2
       '@azure/core-tracing': 1.0.0-preview.1
       '@azure/eslint-plugin-azure-sdk': 2.0.1_9e8391ca70fb0408a9da4393803aa477
-      '@azure/identity': 1.0.0-preview.3
+      '@azure/identity': 1.0.0-preview.4
       '@microsoft/api-extractor': 7.3.8
       '@types/chai': 4.2.0
       '@types/dotenv': 6.1.1
@@ -12440,11 +12461,7 @@
     dev: false
     name: '@rush-temp/keyvault-keys'
     resolution:
-<<<<<<< HEAD
-      integrity: sha512-z9pYqoiZTXEbcbCOccJs2u+iJ6fIS2DC1aS82E3b7NuAD+jmrgpCOotW0NflPzqXRcNGindjcHFp/5j+SlkzmQ==
-=======
       integrity: sha512-APkB4ZuqgU7pI8+gbM82GWnu1jdh1kz8eBBSGp5/YP5wb9LvmzOVSOmVLLI/SWvtXuqgpE+vcUqR32ryxtCPgg==
->>>>>>> 28bb201e
       tarball: 'file:projects/keyvault-keys.tgz'
     version: 0.0.0
   'file:projects/keyvault-secrets.tgz':
@@ -12454,7 +12471,7 @@
       '@azure/core-http': 1.0.0-preview.3
       '@azure/core-paging': 1.0.0-preview.2
       '@azure/eslint-plugin-azure-sdk': 2.0.1_9e8391ca70fb0408a9da4393803aa477
-      '@azure/identity': 1.0.0-preview.3
+      '@azure/identity': 1.0.0-preview.4
       '@microsoft/api-extractor': 7.3.8
       '@types/chai': 4.2.0
       '@types/dotenv': 6.1.1
@@ -12516,11 +12533,7 @@
     dev: false
     name: '@rush-temp/keyvault-secrets'
     resolution:
-<<<<<<< HEAD
-      integrity: sha512-AMW9la4vx8E6dWsvHEds4UoQ0XYhMeJI0dJOwJ0Mw7CoJNN1GBAJ+pKJbMKhH7w/MNpPofkAescjmvW29CuH4g==
-=======
       integrity: sha512-bS1Ad8CDR8ws/2ftGjk8hHyFzVPLgBMM9gH0Zt9yr8pGmwK/3foIVME9HBpRCQYbNbP4J1758XqrXOoQ46rLkQ==
->>>>>>> 28bb201e
       tarball: 'file:projects/keyvault-secrets.tgz'
     version: 0.0.0
   'file:projects/logger.tgz':
@@ -12653,12 +12666,9 @@
     version: 0.0.0
   'file:projects/storage-blob.tgz':
     dependencies:
-      '@azure/abort-controller': 1.0.0-preview.2
-      '@azure/core-paging': 1.0.0-preview.2
       '@azure/ms-rest-js': 2.0.4
       '@microsoft/api-extractor': 7.3.8
       '@types/dotenv': 6.1.1
-      '@types/execa': 0.9.0
       '@types/fs-extra': 8.0.0
       '@types/mocha': 5.2.7
       '@types/nise': 1.4.0
@@ -12677,7 +12687,6 @@
       eslint-plugin-no-only-tests: 2.3.1
       eslint-plugin-promise: 4.2.1
       events: 3.0.0
-      execa: 1.0.0
       fs-extra: 8.1.0
       gulp: 4.0.2
       gulp-zip: 5.0.0_gulp@4.0.2
@@ -12722,17 +12731,11 @@
     dev: false
     name: '@rush-temp/storage-blob'
     resolution:
-<<<<<<< HEAD
-      integrity: sha512-RooIVfX6NP24XFSxTqdF9QdmIWQytq0UcHD9hOkup1p8gIEt5PlRJZPnNa2Mm50je28tCP0vLl+JNr5G2LQHag==
-=======
       integrity: sha512-NUCkBBgh/eFwtJ2b8U6V7uocligb/R2sKTg8viT4boEOR2rR5u+D3OgVwTaoCoCTM17kfrQnVxcvL1gK7EFv0w==
->>>>>>> 28bb201e
       tarball: 'file:projects/storage-blob.tgz'
     version: 0.0.0
   'file:projects/storage-file.tgz':
     dependencies:
-      '@azure/abort-controller': 1.0.0-preview.2
-      '@azure/core-paging': 1.0.0-preview.2
       '@azure/ms-rest-js': 2.0.4
       '@microsoft/api-extractor': 7.3.8
       '@types/dotenv': 6.1.1
@@ -12754,7 +12757,6 @@
       eslint-plugin-no-only-tests: 2.3.1
       eslint-plugin-promise: 4.2.1
       events: 3.0.0
-      execa: 1.0.0
       fs-extra: 8.1.0
       gulp: 4.0.2
       gulp-zip: 5.0.0_gulp@4.0.2
@@ -12799,17 +12801,11 @@
     dev: false
     name: '@rush-temp/storage-file'
     resolution:
-<<<<<<< HEAD
-      integrity: sha512-lY7ikcOBHAHr5qLHpqmwmaSvCEX/DEkOPrgNdNQPO9rng3/eWbll/IB6GcK3AyYk9j5hQVfUyDVGcb6ysfiZDw==
-=======
       integrity: sha512-G8SH8nThj5qONC8ZiLufp+GdhLC+0+7YS6gySE7hO4ME83yn1tdA2vZIOZlGyeWLteLGagP533UodlWAREsLxg==
->>>>>>> 28bb201e
       tarball: 'file:projects/storage-file.tgz'
     version: 0.0.0
   'file:projects/storage-queue.tgz':
     dependencies:
-      '@azure/abort-controller': 1.0.0-preview.2
-      '@azure/core-paging': 1.0.0-preview.2
       '@azure/ms-rest-js': 2.0.4
       '@microsoft/api-extractor': 7.3.8
       '@types/dotenv': 6.1.1
@@ -12830,7 +12826,6 @@
       eslint-plugin-no-null: 1.0.2_eslint@6.2.1
       eslint-plugin-no-only-tests: 2.3.1
       eslint-plugin-promise: 4.2.1
-      execa: 1.0.0
       fs-extra: 8.1.0
       gulp: 4.0.2
       gulp-zip: 5.0.0_gulp@4.0.2
@@ -12875,11 +12870,7 @@
     dev: false
     name: '@rush-temp/storage-queue'
     resolution:
-<<<<<<< HEAD
-      integrity: sha512-bzeZi279XWXIBve64H6vcdVniNVfW6cQmmiyP1NNnBvGmuoLCGqG/lOvH7/6IMgTKPCPgucxrltHd42sHosA8Q==
-=======
       integrity: sha512-zUsmIsYXV0eWiCwzHS95VeHaamADCeom8xaXipfj4krZkZ5QrFmlsU+qEGDjsox2866vF34MSDjIc4nPBqNi6g==
->>>>>>> 28bb201e
       tarball: 'file:projects/storage-queue.tgz'
     version: 0.0.0
   'file:projects/template.tgz':
@@ -12995,6 +12986,7 @@
   '@azure/keyvault-keys': 4.0.0-preview.7
   '@azure/keyvault-secrets': 4.0.0-preview.7
   '@azure/logger-js': ^1.0.2
+  '@azure/ms-rest-js': ^2.0.0
   '@azure/ms-rest-nodeauth': ^0.9.2
   '@azure/storage-blob': 12.0.0-preview.3
   '@microsoft/api-extractor': ^7.1.5
@@ -13031,7 +13023,6 @@
   '@types/chai-string': ^1.4.1
   '@types/debug': ^4.1.4
   '@types/dotenv': ^6.1.0
-  '@types/execa': 0.9.0
   '@types/express': ^4.16.0
   '@types/fast-json-stable-stringify': ^2.0.0
   '@types/fetch-mock': ^7.3.1
