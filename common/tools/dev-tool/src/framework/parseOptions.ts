--- conflicted
+++ resolved
@@ -104,17 +104,13 @@
           options[key].default !== undefined ? { ...o, [key]: options[key].default } : o,
         {}
       ),
-      help: false
-    }
+      help: false,
+    },
   });
 
   parseDebug("Parsed args:", JSON.stringify(argMap));
 
-<<<<<<< HEAD
-  const result: ParsedOptions = { help: argMap.help, args: argMap._, extraArgs: argMap["--"] };
-=======
   const result: ParsedOptions = { help: argMap.help, args: argMap._, "--": argMap["--"] };
->>>>>>> 12b19410
 
   function expectType<T>(key: string, value: T, expected: string): void {
     if (Array.isArray(value)) {
