--- conflicted
+++ resolved
@@ -49,10 +49,7 @@
         safeName: azuretoolscommunicationshortcodes
       - name: azure-tools-communication-alpha-ids
         safeName: azuretoolscommunicationalphaids
-<<<<<<< HEAD
-      - name: azure-communication-jobrouter
-        safeName: azurecommunicationjobrouter
-=======
       - name: azure-communication-rooms
         safeName: azurecommunicationrooms
->>>>>>> 900347d4
+      - name: azure-communication-jobrouter
+        safeName: azurecommunicationjobrouter