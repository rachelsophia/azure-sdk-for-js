import * as assert from "assert";
import * as fs from "fs";
import * as path from "path";
import { PassThrough } from "stream";

import { Aborter } from "../../src/Aborter";
<<<<<<< HEAD
import { RetriableReadableStreamOptions } from "../../src/utils/RetriableReadableStream";
import { createRandomLocalFile, getBSU, getUniqueName } from "../utils";
import { readStreamToLocalFile } from "../../src/utils/utils.common";

// tslint:disable:no-empty
describe("Highlevel Node.js only", () => {
  const blobServiceClient = getBSU();
  let containerName = getUniqueName("container");
  let containerClient = blobServiceClient.createContainerClient(containerName);
  let blobName = getUniqueName("blob");
  let blobClient = containerClient.createBlobClient(blobName);
  let blockBlobClient = blobClient.createBlockBlobClient();
=======
import {
  downloadBlobToBuffer,
  uploadFileToBlockBlob,
  uploadStreamToBlockBlob
} from "../../src/highlevel.node";
import { IRetriableReadableStreamOptions } from "../../src/utils/RetriableReadableStream";
import { createRandomLocalFile, getBSU, readStreamToLocalFile } from "../utils";
import { record } from "../utils/recorder";

// tslint:disable:no-empty
describe("Highlevel", () => {
  const serviceURL = getBSU();
  let containerName: string;
  let containerURL: ContainerURL;
  let blobName: string;
  let blobURL: BlobURL;
  let blockBlobURL: BlockBlobURL;
>>>>>>> 52b66f8e
  let tempFileSmall: string;
  let tempFileSmallLength: number;
  let tempFileLarge: string;
  let tempFileLargeLength: number;
  const tempFolderPath = "temp";

<<<<<<< HEAD
  beforeEach(async () => {
    containerName = getUniqueName("container");
    containerClient = blobServiceClient.createContainerClient(containerName);
    await containerClient.create();
    blobName = getUniqueName("blob");
    blobClient = containerClient.createBlobClient(blobName);
    blockBlobClient = blobClient.createBlockBlobClient();
  });

  afterEach(async () => {
    await containerClient.delete();
=======
  let recorder: any;

  beforeEach(async function() {
    recorder = record(this);
    containerName = recorder.getUniqueName("container");
    containerURL = ContainerURL.fromServiceURL(serviceURL, containerName);
    await containerURL.create(Aborter.none);
    blobName = recorder.getUniqueName("blob");
    blobURL = BlobURL.fromContainerURL(containerURL, blobName);
    blockBlobURL = BlockBlobURL.fromBlobURL(blobURL);
  });

  afterEach(async () => {
    await containerURL.delete(Aborter.none);
    recorder.stop();
>>>>>>> 52b66f8e
  });

  before(async () => {
    if (!fs.existsSync(tempFolderPath)) {
      fs.mkdirSync(tempFolderPath);
    }
    tempFileLarge = await createRandomLocalFile(tempFolderPath, 257, 1024 * 1024);
    tempFileLargeLength = 257 * 1024 * 1024;
    tempFileSmall = await createRandomLocalFile(tempFolderPath, 15, 1024 * 1024);
    tempFileSmallLength = 15 * 1024 * 1024;
  });

  after(async () => {
    fs.unlinkSync(tempFileLarge);
    fs.unlinkSync(tempFileSmall);
  });

  it("uploadFile should success when blob >= BLOCK_BLOB_MAX_UPLOAD_BLOB_BYTES", async () => {
    await blockBlobClient.uploadFile(tempFileLarge, {
      blockSize: 4 * 1024 * 1024,
      parallelism: 20
    });

<<<<<<< HEAD
    const downloadResponse = await blockBlobClient.download(0);
    const downloadedFile = path.join(tempFolderPath, getUniqueName("downloadfile."));
=======
    const downloadResponse = await blockBlobURL.download(Aborter.none, 0);
    const downloadedFile = path.join(tempFolderPath, recorder.getUniqueName("downloadfile."));
>>>>>>> 52b66f8e
    await readStreamToLocalFile(downloadResponse.readableStreamBody!, downloadedFile);

    const downloadedData = await fs.readFileSync(downloadedFile);
    const uploadedData = await fs.readFileSync(tempFileLarge);

    fs.unlinkSync(downloadedFile);
    assert.ok(downloadedData.equals(uploadedData));
  });

  it("uploadFile should success when blob < BLOCK_BLOB_MAX_UPLOAD_BLOB_BYTES", async () => {
    await blockBlobClient.uploadFile(tempFileSmall, {
      blockSize: 4 * 1024 * 1024,
      parallelism: 20
    });

<<<<<<< HEAD
    const downloadResponse = await blockBlobClient.download(0);
    const downloadedFile = path.join(tempFolderPath, getUniqueName("downloadfile."));
=======
    const downloadResponse = await blockBlobURL.download(Aborter.none, 0);
    const downloadedFile = path.join(tempFolderPath, recorder.getUniqueName("downloadfile."));
>>>>>>> 52b66f8e
    await readStreamToLocalFile(downloadResponse.readableStreamBody!, downloadedFile);

    const downloadedData = await fs.readFileSync(downloadedFile);
    const uploadedData = await fs.readFileSync(tempFileSmall);

    fs.unlinkSync(downloadedFile);
    assert.ok(downloadedData.equals(uploadedData));
  });

  it("uploadFile should success when blob < BLOCK_BLOB_MAX_UPLOAD_BLOB_BYTES and configured maxSingleShotSize", async () => {
    await blockBlobClient.uploadFile(tempFileSmall, {
      maxSingleShotSize: 0
    });

<<<<<<< HEAD
    const downloadResponse = await blockBlobClient.download(0);
    const downloadedFile = path.join(tempFolderPath, getUniqueName("downloadfile."));
=======
    const downloadResponse = await blockBlobURL.download(Aborter.none, 0);
    const downloadedFile = path.join(tempFolderPath, recorder.getUniqueName("downloadfile."));
>>>>>>> 52b66f8e
    await readStreamToLocalFile(downloadResponse.readableStreamBody!, downloadedFile);

    const downloadedData = await fs.readFileSync(downloadedFile);
    const uploadedData = await fs.readFileSync(tempFileSmall);

    fs.unlinkSync(downloadedFile);
    assert.ok(downloadedData.equals(uploadedData));
  });

  it("uploadFile should abort when blob >= BLOCK_BLOB_MAX_UPLOAD_BLOB_BYTES", async () => {
    const aborter = Aborter.timeout(1);

    try {
      await blockBlobClient.uploadFile(tempFileLarge, {
        abortSignal: aborter,
        blockSize: 4 * 1024 * 1024,
        parallelism: 20
      });
      assert.fail();
    } catch (err) {
      assert.ok((err.code as string).toLowerCase().includes("abort"));
    }
  });

  it("uploadFile should abort when blob < BLOCK_BLOB_MAX_UPLOAD_BLOB_BYTES", async () => {
    const aborter = Aborter.timeout(1);

    try {
      await blockBlobClient.uploadFile(tempFileSmall, {
        abortSignal: aborter,
        blockSize: 4 * 1024 * 1024,
        parallelism: 20
      });
      assert.fail();
    } catch (err) {
      assert.ok((err.code as string).toLowerCase().includes("abort"));
    }
  });

  it("uploadFile should update progress when blob >= BLOCK_BLOB_MAX_UPLOAD_BLOB_BYTES", async () => {
    let eventTriggered = false;
    const aborter = Aborter.none;

    try {
      await blockBlobClient.uploadFile(tempFileLarge, {
        abortSignal: aborter,
        blockSize: 4 * 1024 * 1024,
        parallelism: 20,
        progress: (ev) => {
          assert.ok(ev.loadedBytes);
          eventTriggered = true;
          aborter.abort();
        }
      });
    } catch (err) {}
    assert.ok(eventTriggered);
  });

  it("uploadFile should update progress when blob < BLOCK_BLOB_MAX_UPLOAD_BLOB_BYTES", async () => {
    let eventTriggered = false;
    const aborter = Aborter.none;

    try {
      await blockBlobClient.uploadFile(tempFileSmall, {
        abortSignal: aborter,
        blockSize: 4 * 1024 * 1024,
        parallelism: 20,
        progress: (ev) => {
          assert.ok(ev.loadedBytes);
          eventTriggered = true;
          aborter.abort();
        }
      });
    } catch (err) {}
    assert.ok(eventTriggered);
  });

  it("uploadStream should success", async () => {
    const rs = fs.createReadStream(tempFileLarge);
    await blockBlobClient.uploadStream(rs, 4 * 1024 * 1024, 20);

    const downloadResponse = await blockBlobClient.download(0);

    const downloadFilePath = path.join(tempFolderPath, recorder.getUniqueName("downloadFile"));
    await readStreamToLocalFile(downloadResponse.readableStreamBody!, downloadFilePath);

    const downloadedBuffer = fs.readFileSync(downloadFilePath);
    const uploadedBuffer = fs.readFileSync(tempFileLarge);
    assert.ok(uploadedBuffer.equals(downloadedBuffer));

    fs.unlinkSync(downloadFilePath);
  });

  it("uploadStream should success for tiny buffers", async () => {
    const buf = Buffer.from([0x62, 0x75, 0x66, 0x66, 0x65, 0x72]);
    const bufferStream = new PassThrough();
    bufferStream.end(buf);

    await blockBlobClient.uploadStream(bufferStream, 4 * 1024 * 1024, 20);

    const downloadResponse = await blockBlobClient.download(0);

    const downloadFilePath = path.join(tempFolderPath, recorder.getUniqueName("downloadFile"));
    await readStreamToLocalFile(downloadResponse.readableStreamBody!, downloadFilePath);

    const downloadedBuffer = fs.readFileSync(downloadFilePath);
    assert.ok(buf.equals(downloadedBuffer));

    fs.unlinkSync(downloadFilePath);
  });

  it("uploadStream should abort", async () => {
    const rs = fs.createReadStream(tempFileLarge);
    const aborter = Aborter.timeout(1);

    try {
      await blockBlobClient.uploadStream(rs, 4 * 1024 * 1024, 20, {
        abortSignal: aborter
      });
      assert.fail();
    } catch (err) {
      assert.ok((err.code as string).toLowerCase().includes("abort"));
    }
  });

  it("uploadStream should update progress event", async () => {
    const rs = fs.createReadStream(tempFileLarge);
    let eventTriggered = false;

    await blockBlobClient.uploadStream(rs, 4 * 1024 * 1024, 20, {
      progress: (ev) => {
        assert.ok(ev.loadedBytes);
        eventTriggered = true;
      }
    });
    assert.ok(eventTriggered);
  });

  it("downloadToBuffer should success", async () => {
    const rs = fs.createReadStream(tempFileLarge);
    await blockBlobClient.uploadStream(rs, 4 * 1024 * 1024, 20);

    const buf = Buffer.alloc(tempFileLargeLength);
    await blockBlobClient.downloadToBuffer(buf, 0, undefined, {
      blockSize: 4 * 1024 * 1024,
      maxRetryRequestsPerBlock: 5,
      parallelism: 20
    });

    const localFileContent = fs.readFileSync(tempFileLarge);
    assert.ok(localFileContent.equals(buf));
  });

  it("downloadToBuffer should abort", async () => {
    const rs = fs.createReadStream(tempFileLarge);
    await blockBlobClient.uploadStream(rs, 4 * 1024 * 1024, 20);

    try {
      const buf = Buffer.alloc(tempFileLargeLength);
      await blockBlobClient.downloadToBuffer(buf, 0, undefined, {
        abortSignal: Aborter.timeout(1),
        blockSize: 4 * 1024 * 1024,
        maxRetryRequestsPerBlock: 5,
        parallelism: 20
      });
      assert.fail();
    } catch (err) {
      assert.ok((err.code as string).toLowerCase().includes("abort"));
    }
  });

  it("downloadToBuffer should update progress event", async () => {
    const rs = fs.createReadStream(tempFileSmall);
    await blockBlobClient.uploadStream(rs, 4 * 1024 * 1024, 10);

    let eventTriggered = false;
    const buf = Buffer.alloc(tempFileSmallLength);
    const aborter = Aborter.none;
    try {
      await blockBlobClient.downloadToBuffer(buf, 0, undefined, {
        abortSignal: aborter,
        blockSize: 1 * 1024,
        maxRetryRequestsPerBlock: 5,
        parallelism: 1,
        progress: () => {
          eventTriggered = true;
          aborter.abort();
        }
      });
    } catch (err) {}
    assert.ok(eventTriggered);
  });

  it("blobclient.download should success when internal stream unexcepted ends at the stream end", async () => {
    const uploadResponse = await blockBlobClient.uploadFile(tempFileSmall, {
      blockSize: 4 * 1024 * 1024,
      parallelism: 20
    });

    let retirableReadableStreamOptions: RetriableReadableStreamOptions;
    const downloadResponse = await blockBlobClient.download(0, undefined, {
      blobAccessConditions: {
        modifiedAccessConditions: {
          ifMatch: uploadResponse.eTag
        }
      },
      maxRetryRequests: 1,
      progress: (ev) => {
        if (ev.loadedBytes >= tempFileSmallLength) {
          retirableReadableStreamOptions.doInjectErrorOnce = true;
        }
      }
    });

    retirableReadableStreamOptions = (downloadResponse.readableStreamBody! as any).options;

    const downloadedFile = path.join(tempFolderPath, recorder.getUniqueName("downloadfile."));
    await readStreamToLocalFile(downloadResponse.readableStreamBody!, downloadedFile);

    const downloadedData = await fs.readFileSync(downloadedFile);
    const uploadedData = await fs.readFileSync(tempFileSmall);

    fs.unlinkSync(downloadedFile);
    assert.ok(downloadedData.equals(uploadedData));
  });

  it("blobclient.download should download full data successfully when internal stream unexcepted ends", async () => {
    const uploadResponse = await blockBlobClient.uploadFile(tempFileSmall, {
      blockSize: 4 * 1024 * 1024,
      parallelism: 20
    });

    let retirableReadableStreamOptions: RetriableReadableStreamOptions;
    let injectedErrors = 0;
    const downloadResponse = await blockBlobClient.download(0, undefined, {
      blobAccessConditions: {
        modifiedAccessConditions: {
          ifMatch: uploadResponse.eTag
        }
      },
      maxRetryRequests: 3,
      progress: () => {
        if (injectedErrors++ < 3) {
          retirableReadableStreamOptions.doInjectErrorOnce = true;
        }
      }
    });

    retirableReadableStreamOptions = (downloadResponse.readableStreamBody! as any).options;

    const downloadedFile = path.join(tempFolderPath, recorder.getUniqueName("downloadfile."));
    await readStreamToLocalFile(downloadResponse.readableStreamBody!, downloadedFile);

    const downloadedData = await fs.readFileSync(downloadedFile);
    const uploadedData = await fs.readFileSync(tempFileSmall);

    fs.unlinkSync(downloadedFile);
    assert.ok(downloadedData.equals(uploadedData));
  });

  it("blobclient.download should download partial data when internal stream unexcepted ends", async () => {
    const uploadResponse = await blockBlobClient.uploadFile(tempFileSmall, {
      blockSize: 4 * 1024 * 1024,
      parallelism: 20
    });

    const partialSize = 500 * 1024;

    let retirableReadableStreamOptions: RetriableReadableStreamOptions;
    let injectedErrors = 0;
    const downloadResponse = await blockBlobClient.download(0, partialSize, {
      blobAccessConditions: {
        modifiedAccessConditions: {
          ifMatch: uploadResponse.eTag
        }
      },
      maxRetryRequests: 3,
      progress: () => {
        if (injectedErrors++ < 3) {
          retirableReadableStreamOptions.doInjectErrorOnce = true;
        }
      }
    });

    retirableReadableStreamOptions = (downloadResponse.readableStreamBody! as any).options;

    const downloadedFile = path.join(tempFolderPath, recorder.getUniqueName("downloadfile."));
    await readStreamToLocalFile(downloadResponse.readableStreamBody!, downloadedFile);

    const downloadedData = await fs.readFileSync(downloadedFile);
    const uploadedData = await fs.readFileSync(tempFileSmall);

    fs.unlinkSync(downloadedFile);
    assert.ok(downloadedData.slice(0, partialSize).equals(uploadedData.slice(0, partialSize)));
  });

  it("blobclient.download should download data failed when exceeding max stream retry requests", async () => {
    const uploadResponse = await blockBlobClient.uploadFile(tempFileSmall, {
      blockSize: 4 * 1024 * 1024,
      parallelism: 20
    });

    const downloadedFile = path.join(tempFolderPath, recorder.getUniqueName("downloadfile."));

    let retirableReadableStreamOptions: RetriableReadableStreamOptions;
    let injectedErrors = 0;
    let expectedError = false;

    try {
      const downloadResponse = await blockBlobClient.download(0, undefined, {
        blobAccessConditions: {
          modifiedAccessConditions: {
            ifMatch: uploadResponse.eTag
          }
        },
        maxRetryRequests: 0,
        progress: () => {
          if (injectedErrors++ < 1) {
            retirableReadableStreamOptions.doInjectErrorOnce = true;
          }
        }
      });
      retirableReadableStreamOptions = (downloadResponse.readableStreamBody! as any).options;
      await readStreamToLocalFile(downloadResponse.readableStreamBody!, downloadedFile);
    } catch (error) {
      expectedError = true;
    }

    assert.ok(expectedError);
    fs.unlinkSync(downloadedFile);
  });

  it("blobclient.download should abort after retrys", async () => {
    const uploadResponse = await blockBlobClient.uploadFile(tempFileSmall, {
      blockSize: 4 * 1024 * 1024,
      parallelism: 20
    });

    const downloadedFile = path.join(tempFolderPath, recorder.getUniqueName("downloadfile."));

    let retirableReadableStreamOptions: RetriableReadableStreamOptions;
    let injectedErrors = 0;
    let expectedError = false;

    try {
      const aborter = Aborter.none;
      const downloadResponse = await blockBlobClient.download(0, undefined, {
        abortSignal: aborter,
        blobAccessConditions: {
          modifiedAccessConditions: {
            ifMatch: uploadResponse.eTag
          }
        },
        maxRetryRequests: 3,
        progress: () => {
          if (injectedErrors++ < 2) {
            // Triger 2 times of retry
            retirableReadableStreamOptions.doInjectErrorOnce = true;
          } else {
            // Trigger aborter
            aborter.abort();
          }
        }
      });
      retirableReadableStreamOptions = (downloadResponse.readableStreamBody! as any).options;
      await readStreamToLocalFile(downloadResponse.readableStreamBody!, downloadedFile);
    } catch (error) {
      expectedError = true;
    }

    assert.ok(expectedError);
    fs.unlinkSync(downloadedFile);
  });

  it("downloadToFile should success", async () => {
    const downloadedFilePath = getUniqueName("downloadedtofile.");
    const rs = fs.createReadStream(tempFileSmall);
    await blockBlobClient.uploadStream(rs, 4 * 1024 * 1024, 20);

    const response = await blobClient.downloadToFile(downloadedFilePath, 0, undefined);

    assert.ok(
      response.contentLength === tempFileSmallLength,
      "response.contentLength doesn't match tempFileSmallLength"
    );
    assert.equal(
      response.readableStreamBody,
      undefined,
      "Expecting response.readableStreamBody to be undefined."
    );

    const localFileContent = fs.readFileSync(tempFileSmall);
    const downloadedFileContent = fs.readFileSync(downloadedFilePath);
    assert.ok(localFileContent.equals(downloadedFileContent));

    fs.unlinkSync(downloadedFilePath);
  });
});<|MERGE_RESOLUTION|>--- conflicted
+++ resolved
@@ -4,73 +4,41 @@
 import { PassThrough } from "stream";
 
 import { Aborter } from "../../src/Aborter";
-<<<<<<< HEAD
+import { createRandomLocalFile, getBSU } from "../utils";
 import { RetriableReadableStreamOptions } from "../../src/utils/RetriableReadableStream";
-import { createRandomLocalFile, getBSU, getUniqueName } from "../utils";
+import { record } from "../utils/recorder";
+import { ContainerClient, BlobClient, BlockBlobClient } from "../../src";
 import { readStreamToLocalFile } from "../../src/utils/utils.common";
-
-// tslint:disable:no-empty
-describe("Highlevel Node.js only", () => {
-  const blobServiceClient = getBSU();
-  let containerName = getUniqueName("container");
-  let containerClient = blobServiceClient.createContainerClient(containerName);
-  let blobName = getUniqueName("blob");
-  let blobClient = containerClient.createBlobClient(blobName);
-  let blockBlobClient = blobClient.createBlockBlobClient();
-=======
-import {
-  downloadBlobToBuffer,
-  uploadFileToBlockBlob,
-  uploadStreamToBlockBlob
-} from "../../src/highlevel.node";
-import { IRetriableReadableStreamOptions } from "../../src/utils/RetriableReadableStream";
-import { createRandomLocalFile, getBSU, readStreamToLocalFile } from "../utils";
-import { record } from "../utils/recorder";
 
 // tslint:disable:no-empty
 describe("Highlevel", () => {
-  const serviceURL = getBSU();
+  const blobServiceClient = getBSU();
   let containerName: string;
-  let containerURL: ContainerURL;
+  let containerClient: ContainerClient;
   let blobName: string;
-  let blobURL: BlobURL;
-  let blockBlobURL: BlockBlobURL;
->>>>>>> 52b66f8e
+  let blobClient: BlobClient;
+  let blockBlobClient: BlockBlobClient;
   let tempFileSmall: string;
   let tempFileSmallLength: number;
   let tempFileLarge: string;
   let tempFileLargeLength: number;
   const tempFolderPath = "temp";
 
-<<<<<<< HEAD
-  beforeEach(async () => {
-    containerName = getUniqueName("container");
-    containerClient = blobServiceClient.createContainerClient(containerName);
-    await containerClient.create();
-    blobName = getUniqueName("blob");
-    blobClient = containerClient.createBlobClient(blobName);
-    blockBlobClient = blobClient.createBlockBlobClient();
-  });
-
-  afterEach(async () => {
-    await containerClient.delete();
-=======
   let recorder: any;
 
   beforeEach(async function() {
     recorder = record(this);
     containerName = recorder.getUniqueName("container");
-    containerURL = ContainerURL.fromServiceURL(serviceURL, containerName);
-    await containerURL.create(Aborter.none);
+    containerClient = blobServiceClient.createContainerClient(containerName);
+    await containerClient.create();
     blobName = recorder.getUniqueName("blob");
-    blobURL = BlobURL.fromContainerURL(containerURL, blobName);
-    blockBlobURL = BlockBlobURL.fromBlobURL(blobURL);
+    blobClient = containerClient.createBlobClient(blobName);
+    blockBlobClient = blobClient.createBlockBlobClient();
   });
 
   afterEach(async () => {
-    await containerURL.delete(Aborter.none);
+    await containerClient.delete();
     recorder.stop();
->>>>>>> 52b66f8e
   });
 
   before(async () => {
@@ -94,13 +62,8 @@
       parallelism: 20
     });
 
-<<<<<<< HEAD
     const downloadResponse = await blockBlobClient.download(0);
-    const downloadedFile = path.join(tempFolderPath, getUniqueName("downloadfile."));
-=======
-    const downloadResponse = await blockBlobURL.download(Aborter.none, 0);
-    const downloadedFile = path.join(tempFolderPath, recorder.getUniqueName("downloadfile."));
->>>>>>> 52b66f8e
+    const downloadedFile = path.join(tempFolderPath, recorder.getUniqueName("downloadfile."));
     await readStreamToLocalFile(downloadResponse.readableStreamBody!, downloadedFile);
 
     const downloadedData = await fs.readFileSync(downloadedFile);
@@ -116,13 +79,8 @@
       parallelism: 20
     });
 
-<<<<<<< HEAD
     const downloadResponse = await blockBlobClient.download(0);
-    const downloadedFile = path.join(tempFolderPath, getUniqueName("downloadfile."));
-=======
-    const downloadResponse = await blockBlobURL.download(Aborter.none, 0);
-    const downloadedFile = path.join(tempFolderPath, recorder.getUniqueName("downloadfile."));
->>>>>>> 52b66f8e
+    const downloadedFile = path.join(tempFolderPath, recorder.getUniqueName("downloadfile."));
     await readStreamToLocalFile(downloadResponse.readableStreamBody!, downloadedFile);
 
     const downloadedData = await fs.readFileSync(downloadedFile);
@@ -137,13 +95,8 @@
       maxSingleShotSize: 0
     });
 
-<<<<<<< HEAD
     const downloadResponse = await blockBlobClient.download(0);
-    const downloadedFile = path.join(tempFolderPath, getUniqueName("downloadfile."));
-=======
-    const downloadResponse = await blockBlobURL.download(Aborter.none, 0);
-    const downloadedFile = path.join(tempFolderPath, recorder.getUniqueName("downloadfile."));
->>>>>>> 52b66f8e
+    const downloadedFile = path.join(tempFolderPath, recorder.getUniqueName("downloadfile."));
     await readStreamToLocalFile(downloadResponse.readableStreamBody!, downloadedFile);
 
     const downloadedData = await fs.readFileSync(downloadedFile);
@@ -519,7 +472,7 @@
   });
 
   it("downloadToFile should success", async () => {
-    const downloadedFilePath = getUniqueName("downloadedtofile.");
+    const downloadedFilePath = recorder.getUniqueName("downloadedtofile.");
     const rs = fs.createReadStream(tempFileSmall);
     await blockBlobClient.uploadStream(rs, 4 * 1024 * 1024, 20);
 
