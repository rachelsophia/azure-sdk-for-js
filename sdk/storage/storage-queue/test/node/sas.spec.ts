--- conflicted
+++ resolved
@@ -182,15 +182,9 @@
     const factories = queueServiceClient.pipeline.factories;
     const sharedKeyCredential = factories[factories.length - 1];
 
-<<<<<<< HEAD
-    const queueName = getUniqueName("queue");
+    const queueName = recorder.getUniqueName("queue");
     const queueClient = queueServiceClient.createQueueClient(queueName);
     await queueClient.create();
-=======
-    const queueName = recorder.getUniqueName("queue");
-    const queueURL = QueueURL.fromServiceURL(serviceURL, queueName);
-    await queueURL.create(Aborter.none);
->>>>>>> 636f8a2c
 
     const queueSAS = generateQueueSASQueryParameters(
       {
@@ -206,10 +200,7 @@
     );
 
     const sasURL = `${queueClient.url}?${queueSAS}`;
-    const queueClientwithSAS = new QueueClient(
-      sasURL,
-      newPipeline(new AnonymousCredential())
-    );
+    const queueClientwithSAS = new QueueClient(sasURL, newPipeline(new AnonymousCredential()));
 
     await queueClientwithSAS.getProperties();
     await queueClient.delete();
@@ -226,15 +217,9 @@
     const factories = queueServiceClient.pipeline.factories;
     const sharedKeyCredential = factories[factories.length - 1];
 
-<<<<<<< HEAD
-    const queueName = getUniqueName("queue");
+    const queueName = recorder.getUniqueName("queue");
     const queueClient = queueServiceClient.createQueueClient(queueName);
     await queueClient.create();
-=======
-    const queueName = recorder.getUniqueName("queue");
-    const queueURL = QueueURL.fromServiceURL(serviceURL, queueName);
-    await queueURL.create(Aborter.none);
->>>>>>> 636f8a2c
 
     const queueSAS = generateQueueSASQueryParameters(
       {
@@ -262,9 +247,7 @@
     let pResult = await messagesClient.peek();
     assert.deepStrictEqual(pResult.peekedMessageItems.length, 1);
 
-    const messageIdClient = messagesClient.createMessageIdClient(
-      enqueueResult.messageId
-    );
+    const messageIdClient = messagesClient.createMessageIdClient(enqueueResult.messageId);
     const sasURLForMessageId = `${messageIdClient.url}?${queueSAS}`;
     const messageIdClientWithSAS = new MessageIdClient(
       sasURLForMessageId,
@@ -290,15 +273,9 @@
     const factories = queueServiceClient.pipeline.factories;
     const sharedKeyCredential = factories[factories.length - 1];
 
-<<<<<<< HEAD
-    const queueName = getUniqueName("queue");
+    const queueName = recorder.getUniqueName("queue");
     const queueClient = queueServiceClient.createQueueClient(queueName);
     await queueClient.create();
-=======
-    const queueName = recorder.getUniqueName("queue");
-    const queueURL = QueueURL.fromServiceURL(serviceURL, queueName);
-    await queueURL.create(Aborter.none);
->>>>>>> 636f8a2c
 
     const id = "unique-id";
     await queueClient.setAccessPolicy([
