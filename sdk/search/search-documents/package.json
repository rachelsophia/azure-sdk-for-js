--- conflicted
+++ resolved
@@ -115,17 +115,7 @@
     "nyc": "^15.0.0",
     "prettier": "^1.16.4",
     "rimraf": "^3.0.0",
-<<<<<<< HEAD
     "rollup": "^2.0.0",
-    "@rollup/plugin-commonjs": "^21.0.1",
-    "@rollup/plugin-node-resolve": "^8.0.0",
-    "rollup-plugin-shim": "^1.0.0",
-    "rollup-plugin-sourcemaps": "^0.4.2",
-    "rollup-plugin-terser": "^5.1.1",
-    "rollup-plugin-visualizer": "^4.0.4",
-=======
-    "rollup": "^1.16.3",
->>>>>>> 12b19410
     "sinon": "^9.0.2",
     "ts-node": "^10.0.0",
     "typescript": "~4.2.0",
