--- conflicted
+++ resolved
@@ -32,11 +32,7 @@
   }
 
   async runAsync(): Promise<void> {
-<<<<<<< HEAD
-    let batches: TransactionAction[][] = createBatch(
-=======
     const batches: TransactionAction[][] = createBatch(
->>>>>>> 7136266d
       "complex",
       this.parsedOptions.batchSize.value!
     );
