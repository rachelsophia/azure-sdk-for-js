{
  "name": "@azure/template",
  "version": "1.0.11-beta.1",
  "description": "Example project for learning how to build a client library",
  "sdk-type": "client",
  "main": "dist/index.js",
  "module": "dist-esm/src/index.js",
  "browser": {},
  "//metadata": {
    "constantPaths": [
      {
        "path": "src/generated/generatedClientContext.ts",
        "prefix": "packageVersion"
      },
      {
        "path": "src/constants.ts",
        "prefix": "SDK_VERSION"
      }
    ]
  },
  "types": "types/latest/template.d.ts",
  "typesVersions": {
    "<3.6": {
      "*": [
        "types/3.1/template.d.ts"
      ]
    }
  },
  "scripts": {
    "audit": "node ../../../common/scripts/rush-audit.js && rimraf node_modules package-lock.json && npm i --package-lock-only 2>&1 && npm audit",
    "build:samples": "echo Obsolete",
    "build:test": "npm run clean && tsc -p . && dev-tool run bundle",
    "build:types": "downlevel-dts types/latest/ types/3.1/",
    "build": "npm run build:test && api-extractor run --local && npm run build:types",
    "check-format": "prettier --list-different --config ../../../.prettierrc.json --ignore-path ../../../.prettierignore \"src/**/*.ts\" \"test/**/*.ts\" \"*.{js,json}\"",
    "clean": "rimraf dist dist-* temp types *.tgz *.log",
    "execute:samples": "dev-tool samples run samples-dev",
    "extract-api": "tsc -p . && api-extractor run --local",
    "format": "prettier --write --config ../../../.prettierrc.json --ignore-path ../../../.prettierignore \"src/**/*.ts\" \"test/**/*.ts\" \"samples-dev/**/*.ts\" \"*.{js,json}\"",
    "generate:client": "autorest --typescript ./swagger/README.md",
    "integration-test:browser": "dev-tool run test:browser",
    "integration-test:node": "dev-tool run test:node-ts-input -- --timeout 1200000 'test/**/*.spec.ts'",
    "integration-test": "npm run integration-test:node && npm run integration-test:browser",
    "lint:fix": "eslint package.json api-extractor.json src test --ext .ts --fix --fix-type [problem,suggestion]",
    "lint": "eslint package.json api-extractor.json src test --ext .ts",
    "pack": "npm pack 2>&1",
<<<<<<< HEAD
    "test:browser": "npm run clean && npm run build:test && npm run unit-test:browser && npm run integration-test:browser",
    "test:node": "npm run clean && tsc -p . && npm run unit-test:node && npm run integration-test:node",
    "test": "npm run clean && tsc -p . && npm run unit-test:node && npm run unit-test:browser && npm run integration-test",
    "unit-test:browser": "karma start --single-run",
    "unit-test:node": "mocha -r esm -r ts-node/register --reporter ../../../common/tools/mocha-multi-reporter.js --timeout 1200000 --full-trace  --exclude \"test/**/browser/*.spec.ts\" \"test/**/*.spec.ts\"",
=======
    "test:browser": "npm run clean && npm run build:test && npm run integration-test:browser",
    "test:node": "npm run clean && tsc -p . && npm run integration-test:node",
    "test": "npm run clean && tsc -p . && npm run unit-test:node && rollup -c 2>&1 && npm run unit-test:browser && npm run integration-test",
    "unit-test:browser": "npm run integration-test:browser",
    "unit-test:node": "npm run integration-test:node",
>>>>>>> 20df85cb
    "unit-test": "npm run unit-test:node && npm run unit-test:browser"
  },
  "files": [
    "dist/",
    "dist-esm/src/",
    "types/latest/",
    "types/3.1/",
    "README.md",
    "LICENSE"
  ],
  "repository": "github:Azure/azure-sdk-for-js",
  "engines": {
    "node": ">=12.0.0"
  },
  "keywords": [
    "azure",
    "cloud",
    "typescript"
  ],
  "author": "Microsoft Corporation",
  "license": "MIT",
  "bugs": {
    "url": "https://github.com/Azure/azure-sdk-for-js/issues"
  },
  "homepage": "https://github.com/Azure/azure-sdk-for-js/blob/main/sdk/template/template/README.md",
  "sideEffects": false,
  "prettier": "@azure/eslint-plugin-azure-sdk/prettier.json",
  "dependencies": {
    "@azure/core-auth": "^1.3.0",
    "@azure/core-http": "^2.0.0",
    "@azure/core-tracing": "1.0.0-preview.13",
    "@azure/logger": "^1.0.0",
    "tslib": "^2.2.0",
    "rollup": "^2.0.0"
  },
  "devDependencies": {
    "@azure/dev-tool": "^1.0.0",
    "@azure/eslint-plugin-azure-sdk": "^3.0.0",
    "@azure/identity": "^2.0.1",
    "@azure-tools/test-recorder": "^1.0.0",
    "@microsoft/api-extractor": "^7.18.11",
    "@types/chai": "^4.1.6",
    "@types/chai-as-promised": "^7.1.0",
    "@types/mocha": "^7.0.2",
    "@types/node": "^12.0.0",
    "chai": "^4.2.0",
    "chai-as-promised": "^7.1.1",
    "cross-env": "^7.0.2",
    "dotenv": "^8.2.0",
    "downlevel-dts": "^0.8.0",
    "eslint": "^7.15.0",
    "esm": "^3.2.18",
    "inherits": "^2.0.3",
    "karma": "^6.2.0",
    "karma-chrome-launcher": "^3.0.0",
    "karma-coverage": "^2.0.0",
    "karma-edge-launcher": "^0.4.2",
    "karma-env-preprocessor": "^0.1.1",
    "karma-firefox-launcher": "^1.1.0",
    "karma-ie-launcher": "^1.0.0",
    "karma-json-preprocessor": "^0.3.3",
    "karma-json-to-file-reporter": "^1.0.1",
    "karma-junit-reporter": "^2.0.1",
    "karma-mocha": "^2.0.1",
    "karma-mocha-reporter": "^2.2.5",
    "mocha": "^7.1.1",
    "mocha-junit-reporter": "^2.0.0",
    "nyc": "^15.0.0",
    "prettier": "^2.5.1",
    "rimraf": "^3.0.0",
    "source-map-support": "^0.5.9",
    "typescript": "~4.2.0",
    "util": "^0.12.1",
    "@azure-tools/test-recorder-new": "~1.0.0",
    "@azure-tools/test-credential": "~1.0.0"
  },
  "//sampleConfiguration": {
    "skipFolder": false,
    "disableDocsMs": true,
    "productName": "Azure Template",
    "productSlugs": [],
    "apiRefLink": "https://docs.microsoft.com/javascript/api/",
    "requiredResources": {
      "Azure App Configuration": "https://docs.microsoft.com/azure/azure-app-configuration/"
    }
  }
}<|MERGE_RESOLUTION|>--- conflicted
+++ resolved
@@ -44,19 +44,11 @@
     "lint:fix": "eslint package.json api-extractor.json src test --ext .ts --fix --fix-type [problem,suggestion]",
     "lint": "eslint package.json api-extractor.json src test --ext .ts",
     "pack": "npm pack 2>&1",
-<<<<<<< HEAD
-    "test:browser": "npm run clean && npm run build:test && npm run unit-test:browser && npm run integration-test:browser",
-    "test:node": "npm run clean && tsc -p . && npm run unit-test:node && npm run integration-test:node",
-    "test": "npm run clean && tsc -p . && npm run unit-test:node && npm run unit-test:browser && npm run integration-test",
-    "unit-test:browser": "karma start --single-run",
-    "unit-test:node": "mocha -r esm -r ts-node/register --reporter ../../../common/tools/mocha-multi-reporter.js --timeout 1200000 --full-trace  --exclude \"test/**/browser/*.spec.ts\" \"test/**/*.spec.ts\"",
-=======
     "test:browser": "npm run clean && npm run build:test && npm run integration-test:browser",
     "test:node": "npm run clean && tsc -p . && npm run integration-test:node",
     "test": "npm run clean && tsc -p . && npm run unit-test:node && rollup -c 2>&1 && npm run unit-test:browser && npm run integration-test",
     "unit-test:browser": "npm run integration-test:browser",
     "unit-test:node": "npm run integration-test:node",
->>>>>>> 20df85cb
     "unit-test": "npm run unit-test:node && npm run unit-test:browser"
   },
   "files": [
