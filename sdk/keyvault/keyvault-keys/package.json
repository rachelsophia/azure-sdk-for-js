{
  "name": "@azure/keyvault-keys",
  "sdk-type": "client",
  "author": "Microsoft Corporation",
  "version": "4.4.0-beta.3",
  "license": "MIT",
  "description": "Isomorphic client library for Azure KeyVault's keys.",
  "homepage": "https://github.com/Azure/azure-sdk-for-js/blob/main/sdk/keyvault/keyvault-keys/README.md",
  "repository": "github:Azure/azure-sdk-for-js",
  "keywords": [
    "node",
    "azure",
    "cloud",
    "typescript",
    "browser",
    "isomorphic",
    "keyvault"
  ],
  "bugs": {
    "url": "https://github.com/Azure/azure-sdk-for-js/issues"
  },
  "main": "./dist/index.js",
  "module": "dist-esm/keyvault-keys/src/index.js",
  "types": "./types/keyvault-keys.d.ts",
  "engines": {
    "node": ">=12.0.0"
  },
  "files": [
    "types/keyvault-keys.d.ts",
    "dist/",
    "dist-esm/keyvault-keys/src",
    "dist-esm/keyvault-common/src",
    "README.md",
    "LICENSE"
  ],
  "browser": {
    "os": false,
    "process": false,
    "./dist-esm/keyvault-keys/src/cryptography/crypto.js": "./dist-esm/keyvault-keys/src/cryptography/crypto.browser.js",
    "./dist-esm/keyvault-keys/src/cryptography/rsaCryptographyProvider.js": "./dist-esm/keyvault-keys/src/cryptography/rsaCryptographyProvider.browser.js",
    "./dist-esm/keyvault-keys/src/cryptography/aesCryptographyProvider.js": "./dist-esm/keyvault-keys/src/cryptography/aesCryptographyProvider.browser.js",
    "./dist-esm/keyvault-keys/test/utils/base64url.js": "./dist-esm/keyvault-keys/test/utils/base64url.browser.js"
  },
  "scripts": {
    "audit": "node ../../../common/scripts/rush-audit.js && rimraf node_modules package-lock.json && npm i --package-lock-only 2>&1 && npm audit",
    "build:minify": "uglifyjs -c -m --comments --source-map \"content='./dist/index.js.map'\" -o ./dist/index.min.js ./dist/index.js 2>&1",
    "build:samples": "echo Obsolete.",
    "build:node": "tsc -p . && cross-env ONLY_NODE=true rollup -c 2>&1",
    "build:browser": "tsc -p . && cross-env ONLY_BROWSER=true rollup -c 2>&1",
    "build:nodebrowser": "rollup -c 2>&1",
    "build:test": "tsc -p . && rollup -c 2>&1",
    "build": "npm run clean && tsc -p . && npm run build:nodebrowser && api-extractor run --local",
    "check-format": "prettier --list-different --config ../../../.prettierrc.json --ignore-path ../../../.prettierignore \"src/**/*.ts\" \"test/**/*.ts\" \"samples-dev/**/*.ts\" \"*.{js,json}\"",
    "clean": "rimraf dist dist-* types *.tgz *.log dist-browser statistics.html coverage && rimraf src/**/*.js && rimraf test/**/*.js",
    "execute:samples": "dev-tool samples run samples-dev",
    "extract-api": "tsc -p . && api-extractor run --local",
    "format": "prettier --write --config ../../../.prettierrc.json --ignore-path ../../../.prettierignore \"src/**/*.ts\" \"test/**/*.ts\" \"samples-dev/**/*.ts\" \"*.{js,json}\"",
    "generate:client": "autorest --typescript swagger/README.md",
    "integration-test:browser": "karma start --single-run",
    "integration-test:node": "nyc mocha -r esm --require source-map-support/register --reporter ../../../common/tools/mocha-multi-reporter.js --timeout 180000 --full-trace \"dist-esm/**/*.spec.js\"",
    "integration-test:node:no-timeout": "nyc mocha -r esm --require source-map-support/register --reporter ../../../common/tools/mocha-multi-reporter.js --no-timeouts --full-trace \"dist-esm/**/*.spec.js\"",
    "integration-test": "npm run integration-test:node && npm run integration-test:browser",
    "lint:fix": "eslint package.json api-extractor.json src test --ext .ts --fix --fix-type [problem,suggestion]",
    "lint": "eslint package.json api-extractor.json src test --ext .ts",
    "pack": "npm pack 2>&1",
    "test:browser": "npm run clean && npm run build:test && npm run unit-test:browser",
    "test:node": "npm run clean && npm run build:test && npm run unit-test:node",
    "test": "npm run clean && npm run build:test && npm run unit-test",
    "unit-test:browser": "karma start --single-run",
    "unit-test:node": "mocha -r esm --require ts-node/register --reporter ../../../common/tools/mocha-multi-reporter.js --timeout 180000 --full-trace \"test/{,!(browser)/**/}*.spec.ts\"",
    "unit-test:node:no-timeout": "mocha --require source-map-support/register --reporter ../../../common/tools/mocha-multi-reporter.js --no-timeouts --full-trace \"dist-test/index.node.js\"",
    "unit-test": "npm run unit-test:node && npm run unit-test:browser"
  },
  "sideEffects": false,
  "//metadata": {
    "constantPaths": [
      {
        "path": "src/generated/keyVaultClientContext.ts",
        "prefix": "packageVersion"
      },
      {
        "path": "src/constants.ts",
        "prefix": "SDK_VERSION"
      },
      {
        "path": "swagger/README.md",
        "prefix": "package-version"
      }
    ]
  },
  "//sampleConfiguration": {
    "productName": "Azure Key Vault Keys",
    "productSlugs": [
      "azure",
      "azure-key-vault"
    ],
    "requiredResources": {
      "Azure Key Vault": "https://docs.microsoft.com/azure/key-vault/quick-create-portal"
    },
    "customSnippets": {
      "prerequisites": "samples-dev/snippets/_prerequisites.md"
    }
  },
  "dependencies": {
    "@azure/abort-controller": "^1.0.0",
    "@azure/core-http": "^2.0.0",
    "@azure/core-lro": "^2.2.0",
    "@azure/core-paging": "^1.1.1",
    "@azure/core-tracing": "1.0.0-preview.13",
    "@azure/logger": "^1.0.0",
    "tslib": "^2.2.0"
  },
  "devDependencies": {
    "@azure/dev-tool": "^1.0.0",
    "@azure/eslint-plugin-azure-sdk": "^3.0.0",
    "@azure/identity": "^2.0.1",
    "@azure/test-utils": "^1.0.0",
    "@azure-tools/test-recorder": "^1.0.0",
    "@microsoft/api-extractor": "^7.18.11",
<<<<<<< HEAD
    "@rollup/plugin-commonjs": "^21.0.1",
    "@rollup/plugin-json": "^4.0.0",
    "@rollup/plugin-multi-entry": "^3.0.0",
    "@rollup/plugin-node-resolve": "^8.0.0",
    "@rollup/plugin-replace": "^2.2.0",
=======
>>>>>>> 12b19410
    "@types/chai": "^4.1.6",
    "@types/chai-as-promised": "^7.1.0",
    "@types/mocha": "^7.0.2",
    "@types/node": "^12.0.0",
    "@types/sinon": "^9.0.4",
    "chai": "^4.2.0",
    "chai-as-promised": "^7.1.1",
    "chai-exclude": "^2.0.2",
    "cross-env": "^7.0.2",
    "dayjs": "^1.10.7",
    "dotenv": "^8.2.0",
    "eslint": "^7.15.0",
    "esm": "^3.2.18",
    "karma": "^6.2.0",
    "karma-chrome-launcher": "^3.0.0",
    "karma-coverage": "^2.0.0",
    "karma-edge-launcher": "^0.4.2",
    "karma-env-preprocessor": "^0.1.1",
    "karma-firefox-launcher": "^1.1.0",
    "karma-ie-launcher": "^1.0.0",
    "karma-json-preprocessor": "^0.3.3",
    "karma-json-to-file-reporter": "^1.0.1",
    "karma-junit-reporter": "^2.0.1",
    "karma-mocha": "^2.0.1",
    "karma-mocha-reporter": "^2.2.5",
    "karma-sourcemap-loader": "^0.3.8",
    "mocha": "^7.1.1",
    "mocha-junit-reporter": "^2.0.0",
    "nyc": "^15.0.0",
    "prettier": "^1.16.4",
    "puppeteer": "^10.2.0",
    "rimraf": "^3.0.0",
<<<<<<< HEAD
    "rollup": "^2.0.0",
    "rollup-plugin-shim": "^1.0.0",
    "rollup-plugin-sourcemaps": "^0.4.2",
    "rollup-plugin-terser": "^5.1.1",
    "rollup-plugin-visualizer": "^4.0.4",
=======
    "rollup": "^1.16.3",
>>>>>>> 12b19410
    "sinon": "^9.0.2",
    "source-map-support": "^0.5.9",
    "typescript": "~4.2.0",
    "url": "^0.11.0"
  }
}<|MERGE_RESOLUTION|>--- conflicted
+++ resolved
@@ -117,14 +117,6 @@
     "@azure/test-utils": "^1.0.0",
     "@azure-tools/test-recorder": "^1.0.0",
     "@microsoft/api-extractor": "^7.18.11",
-<<<<<<< HEAD
-    "@rollup/plugin-commonjs": "^21.0.1",
-    "@rollup/plugin-json": "^4.0.0",
-    "@rollup/plugin-multi-entry": "^3.0.0",
-    "@rollup/plugin-node-resolve": "^8.0.0",
-    "@rollup/plugin-replace": "^2.2.0",
-=======
->>>>>>> 12b19410
     "@types/chai": "^4.1.6",
     "@types/chai-as-promised": "^7.1.0",
     "@types/mocha": "^7.0.2",
@@ -157,15 +149,7 @@
     "prettier": "^1.16.4",
     "puppeteer": "^10.2.0",
     "rimraf": "^3.0.0",
-<<<<<<< HEAD
     "rollup": "^2.0.0",
-    "rollup-plugin-shim": "^1.0.0",
-    "rollup-plugin-sourcemaps": "^0.4.2",
-    "rollup-plugin-terser": "^5.1.1",
-    "rollup-plugin-visualizer": "^4.0.4",
-=======
-    "rollup": "^1.16.3",
->>>>>>> 12b19410
     "sinon": "^9.0.2",
     "source-map-support": "^0.5.9",
     "typescript": "~4.2.0",
