--- conflicted
+++ resolved
@@ -285,10 +285,6 @@
 
 > npm run perf-test:node -- StorageBlobDownloadTest --warmup 2 --duration 7 --iterations 2 --test-proxy http://localhost:5000
 
-<<<<<<< HEAD
 > npm run perf-test:node -- StorageBlobDownloadTest --warmup 2 --duration 7 --iterations 2 --parallel 2 --test-proxy http://localhost:5000
-=======
-> npm run perf-test:node -- StorageBlobDownloadTest --warmup 2 --duration 7 --iterations 2 --parallel 2 --test-proxy http://localhost:5000
-
-**Using proxy-tool** part is still under construction. Please reach out to the team if you face issues.
->>>>>>> 3d745927
+
+**Using proxy-tool** part is still under construction. Please reach out to the team if you face issues.