--- conflicted
+++ resolved
@@ -65,11 +65,7 @@
   iterations: number;
   "no-cleanup": boolean;
   "milliseconds-to-log": number;
-<<<<<<< HEAD
-  sync: boolean;
   "test-proxy": string;
-=======
->>>>>>> eca4aa5f
 }
 
 /**
